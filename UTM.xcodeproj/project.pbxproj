// !$*UTF8*$!
{
	archiveVersion = 1;
	classes = {
	};
	objectVersion = 52;
	objects = {

/* Begin PBXBuildFile section */
		2C33B3A92566C9B100A954A6 /* VMContextMenuModifier.swift in Sources */ = {isa = PBXBuildFile; fileRef = 2C33B3A82566C9B100A954A6 /* VMContextMenuModifier.swift */; };
		2C33B3AA2566C9B100A954A6 /* VMContextMenuModifier.swift in Sources */ = {isa = PBXBuildFile; fileRef = 2C33B3A82566C9B100A954A6 /* VMContextMenuModifier.swift */; };
		2C6D9E03256EE454003298E6 /* VMDisplayTerminalWindowController.swift in Sources */ = {isa = PBXBuildFile; fileRef = 2C6D9E02256EE454003298E6 /* VMDisplayTerminalWindowController.swift */; };
		2C6D9E06256F0646003298E6 /* hterm_all.js in Resources */ = {isa = PBXBuildFile; fileRef = E28394BD240C22F1006742E2 /* hterm_all.js */; };
		2C6D9E07256F0646003298E6 /* terminal.html in Resources */ = {isa = PBXBuildFile; fileRef = E28394B8240C219F006742E2 /* terminal.html */; };
		2C6D9E08256F0646003298E6 /* terminal.js in Resources */ = {isa = PBXBuildFile; fileRef = E28394B9240C219F006742E2 /* terminal.js */; };
		2C6D9E142571AFE5003298E6 /* UTMQcow2.c in Sources */ = {isa = PBXBuildFile; fileRef = 2C6D9E132571AFE5003298E6 /* UTMQcow2.c */; };
		2C6D9E152571AFE5003298E6 /* UTMQcow2.c in Sources */ = {isa = PBXBuildFile; fileRef = 2C6D9E132571AFE5003298E6 /* UTMQcow2.c */; };
		2CE8EAEE2572E0C2000E2EBB /* qapi-events-block-export.c in Sources */ = {isa = PBXBuildFile; fileRef = 2CE8EAEC2572E0C2000E2EBB /* qapi-events-block-export.c */; };
		2CE8EAEF2572E0C2000E2EBB /* qapi-events-block-export.c in Sources */ = {isa = PBXBuildFile; fileRef = 2CE8EAEC2572E0C2000E2EBB /* qapi-events-block-export.c */; };
		2CE8EAF32572E0D0000E2EBB /* qapi-events-acpi.c in Sources */ = {isa = PBXBuildFile; fileRef = 2CE8EAF22572E0D0000E2EBB /* qapi-events-acpi.c */; };
		2CE8EAF42572E0D0000E2EBB /* qapi-events-acpi.c in Sources */ = {isa = PBXBuildFile; fileRef = 2CE8EAF22572E0D0000E2EBB /* qapi-events-acpi.c */; };
		2CE8EAF92572E131000E2EBB /* qapi-types-acpi.c in Sources */ = {isa = PBXBuildFile; fileRef = 2CE8EAF72572E130000E2EBB /* qapi-types-acpi.c */; };
		2CE8EAFA2572E131000E2EBB /* qapi-types-acpi.c in Sources */ = {isa = PBXBuildFile; fileRef = 2CE8EAF72572E130000E2EBB /* qapi-types-acpi.c */; };
		2CE8EAFE2572E14D000E2EBB /* qapi-types-block-export.c in Sources */ = {isa = PBXBuildFile; fileRef = 2CE8EAFC2572E14C000E2EBB /* qapi-types-block-export.c */; };
		2CE8EAFF2572E14D000E2EBB /* qapi-types-block-export.c in Sources */ = {isa = PBXBuildFile; fileRef = 2CE8EAFC2572E14C000E2EBB /* qapi-types-block-export.c */; };
		2CE8EB042572E166000E2EBB /* qapi-visit-acpi.c in Sources */ = {isa = PBXBuildFile; fileRef = 2CE8EB032572E166000E2EBB /* qapi-visit-acpi.c */; };
		2CE8EB052572E166000E2EBB /* qapi-visit-acpi.c in Sources */ = {isa = PBXBuildFile; fileRef = 2CE8EB032572E166000E2EBB /* qapi-visit-acpi.c */; };
		2CE8EB092572E173000E2EBB /* qapi-visit-block-export.c in Sources */ = {isa = PBXBuildFile; fileRef = 2CE8EB082572E173000E2EBB /* qapi-visit-block-export.c */; };
		2CE8EB0A2572E173000E2EBB /* qapi-visit-block-export.c in Sources */ = {isa = PBXBuildFile; fileRef = 2CE8EB082572E173000E2EBB /* qapi-visit-block-export.c */; };
		2CE8EB41257811E8000E2EBB /* UTMConfiguration+Defaults.m in Sources */ = {isa = PBXBuildFile; fileRef = 2CE8EB40257811E8000E2EBB /* UTMConfiguration+Defaults.m */; };
		2CE8EB42257811E8000E2EBB /* UTMConfiguration+Defaults.m in Sources */ = {isa = PBXBuildFile; fileRef = 2CE8EB40257811E8000E2EBB /* UTMConfiguration+Defaults.m */; };
<<<<<<< HEAD
		53A0BDD726D79FE40010EDC5 /* SavePanel.swift in Sources */ = {isa = PBXBuildFile; fileRef = 53A0BDD426D79FE40010EDC5 /* SavePanel.swift */; };
=======
		83034C0726AB630F006B4BAF /* UTMPendingVMView.swift in Sources */ = {isa = PBXBuildFile; fileRef = 83034C0626AB630F006B4BAF /* UTMPendingVMView.swift */; };
		83034C0826AB630F006B4BAF /* UTMPendingVMView.swift in Sources */ = {isa = PBXBuildFile; fileRef = 83034C0626AB630F006B4BAF /* UTMPendingVMView.swift */; };
		83034C0926AB630F006B4BAF /* UTMPendingVMView.swift in Sources */ = {isa = PBXBuildFile; fileRef = 83034C0626AB630F006B4BAF /* UTMPendingVMView.swift */; };
		835AA7B126AB7C85007A0411 /* UTMPendingVirtualMachine.swift in Sources */ = {isa = PBXBuildFile; fileRef = 835AA7B026AB7C85007A0411 /* UTMPendingVirtualMachine.swift */; };
		835AA7B226AB7C85007A0411 /* UTMPendingVirtualMachine.swift in Sources */ = {isa = PBXBuildFile; fileRef = 835AA7B026AB7C85007A0411 /* UTMPendingVirtualMachine.swift */; };
		835AA7B326AB7C85007A0411 /* UTMPendingVirtualMachine.swift in Sources */ = {isa = PBXBuildFile; fileRef = 835AA7B026AB7C85007A0411 /* UTMPendingVirtualMachine.swift */; };
		836A40D526AA2A03002068F8 /* Zip in Frameworks */ = {isa = PBXBuildFile; productRef = 836A40D426AA2A03002068F8 /* Zip */; };
		836A40D726AA2A2C002068F8 /* Zip in Frameworks */ = {isa = PBXBuildFile; productRef = 836A40D626AA2A2C002068F8 /* Zip */; };
		836A40D926AA2A30002068F8 /* Zip in Frameworks */ = {isa = PBXBuildFile; productRef = 836A40D826AA2A30002068F8 /* Zip */; };
		83A004B926A8CC95001AC09E /* UTMImportFromWebTask.swift in Sources */ = {isa = PBXBuildFile; fileRef = 83A004B826A8CC95001AC09E /* UTMImportFromWebTask.swift */; };
		83A004BA26A8CC95001AC09E /* UTMImportFromWebTask.swift in Sources */ = {isa = PBXBuildFile; fileRef = 83A004B826A8CC95001AC09E /* UTMImportFromWebTask.swift */; };
		83A004BB26A8CC95001AC09E /* UTMImportFromWebTask.swift in Sources */ = {isa = PBXBuildFile; fileRef = 83A004B826A8CC95001AC09E /* UTMImportFromWebTask.swift */; };
		83C15C5F26CC441500ADFD45 /* KeyCodeMap.swift in Sources */ = {isa = PBXBuildFile; fileRef = 83C15C5E26CC441000ADFD45 /* KeyCodeMap.swift */; };
>>>>>>> c11186a9
		8401FD71269BEB2B00265F0D /* main.c in Sources */ = {isa = PBXBuildFile; fileRef = CE6B240A25F1F3CE0020D43E /* main.c */; };
		8401FD72269BEB3000265F0D /* Bootstrap.c in Sources */ = {isa = PBXBuildFile; fileRef = CE0DF17125A80B6300A51894 /* Bootstrap.c */; };
		8401FD7A269BECE200265F0D /* QEMULauncher.app in Embed Launcher */ = {isa = PBXBuildFile; fileRef = 8401FD62269BE9C500265F0D /* QEMULauncher.app */; settings = {ATTRIBUTES = (RemoveHeadersOnCopy, ); }; };
		CE020BA324AEDC7C00B44AB6 /* UTMData.swift in Sources */ = {isa = PBXBuildFile; fileRef = CE020BA224AEDC7C00B44AB6 /* UTMData.swift */; };
		CE020BA424AEDC7C00B44AB6 /* UTMData.swift in Sources */ = {isa = PBXBuildFile; fileRef = CE020BA224AEDC7C00B44AB6 /* UTMData.swift */; };
		CE020BA724AEDEF000B44AB6 /* Logging in Frameworks */ = {isa = PBXBuildFile; productRef = CE020BA624AEDEF000B44AB6 /* Logging */; };
		CE020BA924AEDF3000B44AB6 /* Logging in Frameworks */ = {isa = PBXBuildFile; productRef = CE020BA824AEDF3000B44AB6 /* Logging */; };
		CE020BAB24AEE00000B44AB6 /* UTMLoggingSwift.swift in Sources */ = {isa = PBXBuildFile; fileRef = CE020BAA24AEE00000B44AB6 /* UTMLoggingSwift.swift */; };
		CE020BAC24AEE00000B44AB6 /* UTMLoggingSwift.swift in Sources */ = {isa = PBXBuildFile; fileRef = CE020BAA24AEE00000B44AB6 /* UTMLoggingSwift.swift */; };
		CE020BB624B14F8400B44AB6 /* UTMVirtualMachineExtension.swift in Sources */ = {isa = PBXBuildFile; fileRef = CE020BB524B14F8400B44AB6 /* UTMVirtualMachineExtension.swift */; };
		CE020BB724B14F8400B44AB6 /* UTMVirtualMachineExtension.swift in Sources */ = {isa = PBXBuildFile; fileRef = CE020BB524B14F8400B44AB6 /* UTMVirtualMachineExtension.swift */; };
		CE020FA2251A661F00665C85 /* LaunchScreen.storyboard in Resources */ = {isa = PBXBuildFile; fileRef = CE550BD72259479D0063E575 /* LaunchScreen.storyboard */; };
		CE03D05224D90B4E00F76B84 /* UTMQemuSystem.m in Sources */ = {isa = PBXBuildFile; fileRef = CE03D05024D90B4E00F76B84 /* UTMQemuSystem.m */; };
		CE03D05324D90B4E00F76B84 /* UTMQemuSystem.m in Sources */ = {isa = PBXBuildFile; fileRef = CE03D05024D90B4E00F76B84 /* UTMQemuSystem.m */; };
		CE03D08624D90F0700F76B84 /* gmodule-2.0.0.framework in Frameworks */ = {isa = PBXBuildFile; fileRef = CE2D63D822653C7300FC7E63 /* gmodule-2.0.0.framework */; };
		CE03D08724D90F0700F76B84 /* gobject-2.0.0.framework in Frameworks */ = {isa = PBXBuildFile; fileRef = CE2D63F522653C7400FC7E63 /* gobject-2.0.0.framework */; };
		CE03D08824D90F0700F76B84 /* gio-2.0.0.framework in Frameworks */ = {isa = PBXBuildFile; fileRef = CE2D63F822653C7400FC7E63 /* gio-2.0.0.framework */; };
		CE03D08924D90F0700F76B84 /* glib-2.0.0.framework in Frameworks */ = {isa = PBXBuildFile; fileRef = CE2D640422653C7500FC7E63 /* glib-2.0.0.framework */; };
		CE03D08A24D90F2900F76B84 /* intl.8.framework in Frameworks */ = {isa = PBXBuildFile; fileRef = CE2D63DA22653C7300FC7E63 /* intl.8.framework */; };
		CE03D08B24D90F2900F76B84 /* jpeg.62.framework in Frameworks */ = {isa = PBXBuildFile; fileRef = CE2D63D922653C7300FC7E63 /* jpeg.62.framework */; };
		CE03D08C24D9123E00F76B84 /* gio-2.0.0.framework in Embed Libraries */ = {isa = PBXBuildFile; fileRef = CE2D63F822653C7400FC7E63 /* gio-2.0.0.framework */; settings = {ATTRIBUTES = (CodeSignOnCopy, ); }; };
		CE03D08D24D9123F00F76B84 /* glib-2.0.0.framework in Embed Libraries */ = {isa = PBXBuildFile; fileRef = CE2D640422653C7500FC7E63 /* glib-2.0.0.framework */; settings = {ATTRIBUTES = (CodeSignOnCopy, ); }; };
		CE03D08E24D9124100F76B84 /* gmodule-2.0.0.framework in Embed Libraries */ = {isa = PBXBuildFile; fileRef = CE2D63D822653C7300FC7E63 /* gmodule-2.0.0.framework */; settings = {ATTRIBUTES = (CodeSignOnCopy, ); }; };
		CE03D08F24D9124200F76B84 /* gobject-2.0.0.framework in Embed Libraries */ = {isa = PBXBuildFile; fileRef = CE2D63F522653C7400FC7E63 /* gobject-2.0.0.framework */; settings = {ATTRIBUTES = (CodeSignOnCopy, ); }; };
		CE03D09024D9124800F76B84 /* intl.8.framework in Embed Libraries */ = {isa = PBXBuildFile; fileRef = CE2D63DA22653C7300FC7E63 /* intl.8.framework */; settings = {ATTRIBUTES = (CodeSignOnCopy, ); }; };
		CE03D09124D9124900F76B84 /* jpeg.62.framework in Embed Libraries */ = {isa = PBXBuildFile; fileRef = CE2D63D922653C7300FC7E63 /* jpeg.62.framework */; settings = {ATTRIBUTES = (CodeSignOnCopy, ); }; };
		CE03D0C424D913AA00F76B84 /* ffi.7.framework in Frameworks */ = {isa = PBXBuildFile; fileRef = CE2D63E322653C7400FC7E63 /* ffi.7.framework */; };
		CE03D0C524D913AF00F76B84 /* ffi.7.framework in Embed Libraries */ = {isa = PBXBuildFile; fileRef = CE2D63E322653C7400FC7E63 /* ffi.7.framework */; settings = {ATTRIBUTES = (CodeSignOnCopy, ); }; };
		CE03D0C624D913C600F76B84 /* opus.0.framework in Frameworks */ = {isa = PBXBuildFile; fileRef = CE2D640322653C7500FC7E63 /* opus.0.framework */; };
		CE03D0C724D913E600F76B84 /* opus.0.framework in Embed Libraries */ = {isa = PBXBuildFile; fileRef = CE2D640322653C7500FC7E63 /* opus.0.framework */; settings = {ATTRIBUTES = (CodeSignOnCopy, ); }; };
		CE03D0C824D913FD00F76B84 /* pixman-1.0.framework in Frameworks */ = {isa = PBXBuildFile; fileRef = CE2D641922653C7600FC7E63 /* pixman-1.0.framework */; };
		CE03D0C924D9140A00F76B84 /* pixman-1.0.framework in Embed Libraries */ = {isa = PBXBuildFile; fileRef = CE2D641922653C7600FC7E63 /* pixman-1.0.framework */; settings = {ATTRIBUTES = (CodeSignOnCopy, ); }; };
		CE03D0CA24D9142000F76B84 /* ssl.1.1.framework in Frameworks */ = {isa = PBXBuildFile; fileRef = CE2D641722653C7500FC7E63 /* ssl.1.1.framework */; };
		CE03D0CB24D9142500F76B84 /* ssl.1.1.framework in Embed Libraries */ = {isa = PBXBuildFile; fileRef = CE2D641722653C7500FC7E63 /* ssl.1.1.framework */; settings = {ATTRIBUTES = (CodeSignOnCopy, ); }; };
		CE03D0CC24D9144100F76B84 /* crypto.1.1.framework in Frameworks */ = {isa = PBXBuildFile; fileRef = CE2D640A22653C7500FC7E63 /* crypto.1.1.framework */; };
		CE03D0CD24D9144500F76B84 /* crypto.1.1.framework in Embed Libraries */ = {isa = PBXBuildFile; fileRef = CE2D640A22653C7500FC7E63 /* crypto.1.1.framework */; settings = {ATTRIBUTES = (CodeSignOnCopy, ); }; };
		CE03D0CE24D9A30100F76B84 /* iconv.2.framework in Frameworks */ = {isa = PBXBuildFile; fileRef = CE2D641522653C7500FC7E63 /* iconv.2.framework */; };
		CE03D0CF24D9A33000F76B84 /* iconv.2.framework in Embed Libraries */ = {isa = PBXBuildFile; fileRef = CE2D641522653C7500FC7E63 /* iconv.2.framework */; settings = {ATTRIBUTES = (CodeSignOnCopy, ); }; };
		CE03D0D224DCF4B600F76B84 /* VMMetalView.swift in Sources */ = {isa = PBXBuildFile; fileRef = CE03D0D124DCF4B600F76B84 /* VMMetalView.swift */; };
		CE03D0D424DCF6DD00F76B84 /* VMMetalViewInputDelegate.swift in Sources */ = {isa = PBXBuildFile; fileRef = CE03D0D324DCF6DD00F76B84 /* VMMetalViewInputDelegate.swift */; };
		CE0B6CEC24AD532500FE012D /* Assets.xcassets in Resources */ = {isa = PBXBuildFile; fileRef = CE550BD52259479D0063E575 /* Assets.xcassets */; };
		CE0B6CED24AD532A00FE012D /* Assets.xcassets in Resources */ = {isa = PBXBuildFile; fileRef = CE550BD52259479D0063E575 /* Assets.xcassets */; };
		CE0B6CEE24AD566A00FE012D /* CSConnection.m in Sources */ = {isa = PBXBuildFile; fileRef = CE4AA14B2264004F002E4A54 /* CSConnection.m */; };
		CE0B6CEF24AD566D00FE012D /* CSDisplayMetal.m in Sources */ = {isa = PBXBuildFile; fileRef = CE4AA1482263B24F002E4A54 /* CSDisplayMetal.m */; };
		CE0B6CF024AD567100FE012D /* CSInput.m in Sources */ = {isa = PBXBuildFile; fileRef = CE664510226935F000B0849A /* CSInput.m */; };
		CE0B6CF124AD567300FE012D /* CSMain.m in Sources */ = {isa = PBXBuildFile; fileRef = CE26FC24226EBC5A0090BE9B /* CSMain.m */; };
		CE0B6CF324AD568400FE012D /* UTMConfiguration.m in Sources */ = {isa = PBXBuildFile; fileRef = CE31C244225E555600A965DD /* UTMConfiguration.m */; };
		CE0B6CF424AD568400FE012D /* UTMConfiguration+Constants.m in Sources */ = {isa = PBXBuildFile; fileRef = CE5425362437DDE900E520F7 /* UTMConfiguration+Constants.m */; };
		CE0B6CF524AD568400FE012D /* UTMConfiguration+Miscellaneous.m in Sources */ = {isa = PBXBuildFile; fileRef = CEE0421124418F2E0001680F /* UTMConfiguration+Miscellaneous.m */; };
		CE0B6CF624AD568400FE012D /* UTMConfiguration+Drives.m in Sources */ = {isa = PBXBuildFile; fileRef = CE5425302437C09C00E520F7 /* UTMConfiguration+Drives.m */; };
		CE0B6CF724AD568400FE012D /* UTMConfiguration+Display.m in Sources */ = {isa = PBXBuildFile; fileRef = CEE0420B244117040001680F /* UTMConfiguration+Display.m */; };
		CE0B6CF824AD568400FE012D /* UTMViewState.m in Sources */ = {isa = PBXBuildFile; fileRef = CE6EDCDE241C4A6800A719DC /* UTMViewState.m */; };
		CE0B6CF924AD568400FE012D /* UTMConfiguration+Sharing.m in Sources */ = {isa = PBXBuildFile; fileRef = CE059DC4243BFA3200338317 /* UTMConfiguration+Sharing.m */; };
		CE0B6CFA24AD568400FE012D /* UTMConfiguration+System.m in Sources */ = {isa = PBXBuildFile; fileRef = CE5425332437C22A00E520F7 /* UTMConfiguration+System.m */; };
		CE0B6CFB24AD568400FE012D /* UTMConfiguration+Networking.m in Sources */ = {isa = PBXBuildFile; fileRef = CEA02A982436C7A30087E45F /* UTMConfiguration+Networking.m */; };
		CE0B6CFC24AD568400FE012D /* UTMConfigurationPortForward.m in Sources */ = {isa = PBXBuildFile; fileRef = CE54252D2436E48D00E520F7 /* UTMConfigurationPortForward.m */; };
		CE0B6CFD24AD569A00FE012D /* gst_ios_init.m in Sources */ = {isa = PBXBuildFile; fileRef = CEFE75D9228933DE0050ABCC /* gst_ios_init.m */; };
		CE0B6CFE24AD56AE00FE012D /* UTMLogging.m in Sources */ = {isa = PBXBuildFile; fileRef = CE6EDCE1241DA0E900A719DC /* UTMLogging.m */; };
		CE0B6D0024AD56AE00FE012D /* UTMVirtualMachine.m in Sources */ = {isa = PBXBuildFile; fileRef = CE5F165B2261395000F3D56B /* UTMVirtualMachine.m */; };
		CE0B6D0124AD56AE00FE012D /* UTMJSONStream.m in Sources */ = {isa = PBXBuildFile; fileRef = CE36B26922763F28004A1435 /* UTMJSONStream.m */; };
		CE0B6D0224AD56AE00FE012D /* UTMQemu.m in Sources */ = {isa = PBXBuildFile; fileRef = CE9D197B226542FE00355E14 /* UTMQemu.m */; };
		CE0B6D0324AD56AE00FE012D /* UTMTerminal.m in Sources */ = {isa = PBXBuildFile; fileRef = E28394B3240C20E0006742E2 /* UTMTerminal.m */; };
		CE0B6D0424AD56AE00FE012D /* UTMSpiceIO.m in Sources */ = {isa = PBXBuildFile; fileRef = E2D64BC8241DB24B0034E0C6 /* UTMSpiceIO.m */; };
		CE0B6D0624AD56AE00FE012D /* UTMTerminalIO.m in Sources */ = {isa = PBXBuildFile; fileRef = E2D64BCB241DB62A0034E0C6 /* UTMTerminalIO.m */; };
		CE0B6D0724AD56AE00FE012D /* UTMQemuManager.m in Sources */ = {isa = PBXBuildFile; fileRef = CE36B280227668D1004A1435 /* UTMQemuManager.m */; };
		CE0B6D0824AD56C300FE012D /* qapi-visit-core.c in Sources */ = {isa = PBXBuildFile; fileRef = CECC764F2273A7D50059B955 /* qapi-visit-core.c */; };
		CE0B6D0924AD56C300FE012D /* cf-output-visitor.c in Sources */ = {isa = PBXBuildFile; fileRef = CECC76502273A7D50059B955 /* cf-output-visitor.c */; };
		CE0B6D0A24AD56C300FE012D /* cf-input-visitor.c in Sources */ = {isa = PBXBuildFile; fileRef = CECC764C2273A7D50059B955 /* cf-input-visitor.c */; };
		CE0B6D0B24AD56C300FE012D /* qapi-dealloc-visitor.c in Sources */ = {isa = PBXBuildFile; fileRef = CECC764D2273A7D50059B955 /* qapi-dealloc-visitor.c */; };
		CE0B6D0C24AD56C300FE012D /* error.c in Sources */ = {isa = PBXBuildFile; fileRef = CE36B1542275061B004A1435 /* error.c */; };
		CE0B6D0D24AD56C300FE012D /* qapi-util.c in Sources */ = {isa = PBXBuildFile; fileRef = CECC764E2273A7D50059B955 /* qapi-util.c */; };
		CE0B6D0E24AD56E500FE012D /* UTMShaders.metal in Sources */ = {isa = PBXBuildFile; fileRef = CE2D63D02265154700FC7E63 /* UTMShaders.metal */; };
		CE0B6D0F24AD56E500FE012D /* UTMRenderer.m in Sources */ = {isa = PBXBuildFile; fileRef = CE2D63CF2265154700FC7E63 /* UTMRenderer.m */; };
		CE0B6D1024AD57C400FE012D /* qapi-builtin-types.c in Sources */ = {isa = PBXBuildFile; fileRef = CE23C0D523FCEC03001177D6 /* qapi-builtin-types.c */; };
		CE0B6D1124AD57C700FE012D /* qapi-builtin-visit.c in Sources */ = {isa = PBXBuildFile; fileRef = CE23C09623FCEC00001177D6 /* qapi-builtin-visit.c */; };
		CE0B6D1224AD57CB00FE012D /* qapi-commands-audio.c in Sources */ = {isa = PBXBuildFile; fileRef = CE23C09D23FCEC00001177D6 /* qapi-commands-audio.c */; };
		CE0B6D1324AD57FC00FE012D /* qapi-commands-qom.c in Sources */ = {isa = PBXBuildFile; fileRef = CE23C15523FCEC0A001177D6 /* qapi-commands-qom.c */; };
		CE0B6D1424AD57FC00FE012D /* qapi-events-common.c in Sources */ = {isa = PBXBuildFile; fileRef = CE23C0D723FCEC03001177D6 /* qapi-events-common.c */; };
		CE0B6D1524AD57FC00FE012D /* qapi-commands-misc-target.c in Sources */ = {isa = PBXBuildFile; fileRef = CE23C13C23FCEC08001177D6 /* qapi-commands-misc-target.c */; };
		CE0B6D1624AD57FC00FE012D /* qapi-commands-block.c in Sources */ = {isa = PBXBuildFile; fileRef = CE23C0E723FCEC04001177D6 /* qapi-commands-block.c */; };
		CE0B6D1724AD57FC00FE012D /* qapi-commands-misc.c in Sources */ = {isa = PBXBuildFile; fileRef = CE23C15123FCEC09001177D6 /* qapi-commands-misc.c */; };
		CE0B6D1824AD57FC00FE012D /* qapi-events-audio.c in Sources */ = {isa = PBXBuildFile; fileRef = CE23C13E23FCEC08001177D6 /* qapi-events-audio.c */; };
		CE0B6D1924AD57FC00FE012D /* qapi-events-crypto.c in Sources */ = {isa = PBXBuildFile; fileRef = CE23C11D23FCEC07001177D6 /* qapi-events-crypto.c */; };
		CE0B6D1A24AD57FC00FE012D /* qapi-commands-qdev.c in Sources */ = {isa = PBXBuildFile; fileRef = CE23C11F23FCEC07001177D6 /* qapi-commands-qdev.c */; };
		CE0B6D1B24AD57FC00FE012D /* qapi-commands-block-core.c in Sources */ = {isa = PBXBuildFile; fileRef = CE23C0DF23FCEC04001177D6 /* qapi-commands-block-core.c */; };
		CE0B6D1C24AD57FC00FE012D /* qapi-commands-char.c in Sources */ = {isa = PBXBuildFile; fileRef = CE23C08623FCEBFF001177D6 /* qapi-commands-char.c */; };
		CE0B6D1D24AD57FC00FE012D /* qapi-commands-net.c in Sources */ = {isa = PBXBuildFile; fileRef = CE23C08F23FCEC00001177D6 /* qapi-commands-net.c */; };
		CE0B6D1E24AD57FC00FE012D /* qapi-commands-trace.c in Sources */ = {isa = PBXBuildFile; fileRef = CE23C11023FCEC06001177D6 /* qapi-commands-trace.c */; };
		CE0B6D1F24AD57FC00FE012D /* qapi-events-dump.c in Sources */ = {isa = PBXBuildFile; fileRef = CE23C0D323FCEC03001177D6 /* qapi-events-dump.c */; };
		CE0B6D2024AD57FC00FE012D /* qapi-commands-dump.c in Sources */ = {isa = PBXBuildFile; fileRef = CE23C0DD23FCEC03001177D6 /* qapi-commands-dump.c */; };
		CE0B6D2124AD57FC00FE012D /* qapi-commands-error.c in Sources */ = {isa = PBXBuildFile; fileRef = CE23C0FC23FCEC05001177D6 /* qapi-commands-error.c */; };
		CE0B6D2224AD57FC00FE012D /* qapi-commands-introspect.c in Sources */ = {isa = PBXBuildFile; fileRef = CE23C10523FCEC05001177D6 /* qapi-commands-introspect.c */; };
		CE0B6D2324AD57FC00FE012D /* qapi-commands-crypto.c in Sources */ = {isa = PBXBuildFile; fileRef = CE23C0AE23FCEC01001177D6 /* qapi-commands-crypto.c */; };
		CE0B6D2424AD57FC00FE012D /* qapi-commands-rocker.c in Sources */ = {isa = PBXBuildFile; fileRef = CE23C08123FCEBFF001177D6 /* qapi-commands-rocker.c */; };
		CE0B6D2524AD57FC00FE012D /* qapi-commands-sockets.c in Sources */ = {isa = PBXBuildFile; fileRef = CE23C0BD23FCEC02001177D6 /* qapi-commands-sockets.c */; };
		CE0B6D2624AD57FC00FE012D /* qapi-commands-run-state.c in Sources */ = {isa = PBXBuildFile; fileRef = CE23C07E23FCEBFF001177D6 /* qapi-commands-run-state.c */; };
		CE0B6D2724AD57FC00FE012D /* qapi-commands-tpm.c in Sources */ = {isa = PBXBuildFile; fileRef = CE23C0BF23FCEC02001177D6 /* qapi-commands-tpm.c */; };
		CE0B6D2824AD57FC00FE012D /* qapi-emit-events.c in Sources */ = {isa = PBXBuildFile; fileRef = CE23C09223FCEC00001177D6 /* qapi-emit-events.c */; };
		CE0B6D2924AD57FC00FE012D /* qapi-commands-machine-target.c in Sources */ = {isa = PBXBuildFile; fileRef = CE23C0DB23FCEC03001177D6 /* qapi-commands-machine-target.c */; };
		CE0B6D2A24AD57FC00FE012D /* qapi-commands.c in Sources */ = {isa = PBXBuildFile; fileRef = CE23C0D223FCEC03001177D6 /* qapi-commands.c */; };
		CE0B6D2B24AD57FC00FE012D /* qapi-events-error.c in Sources */ = {isa = PBXBuildFile; fileRef = CE23C0F023FCEC04001177D6 /* qapi-events-error.c */; };
		CE0B6D2C24AD57FC00FE012D /* qapi-commands-ui.c in Sources */ = {isa = PBXBuildFile; fileRef = CE23C08223FCEBFF001177D6 /* qapi-commands-ui.c */; };
		CE0B6D2D24AD57FC00FE012D /* qapi-commands-machine.c in Sources */ = {isa = PBXBuildFile; fileRef = CE23C13223FCEC08001177D6 /* qapi-commands-machine.c */; };
		CE0B6D2E24AD57FC00FE012D /* qapi-commands-migration.c in Sources */ = {isa = PBXBuildFile; fileRef = CE23C09B23FCEC00001177D6 /* qapi-commands-migration.c */; };
		CE0B6D2F24AD57FC00FE012D /* qapi-events-char.c in Sources */ = {isa = PBXBuildFile; fileRef = CE23C12723FCEC07001177D6 /* qapi-events-char.c */; };
		CE0B6D3024AD57FC00FE012D /* qapi-commands-transaction.c in Sources */ = {isa = PBXBuildFile; fileRef = CE23C10B23FCEC06001177D6 /* qapi-commands-transaction.c */; };
		CE0B6D3124AD57FC00FE012D /* qapi-events-job.c in Sources */ = {isa = PBXBuildFile; fileRef = CE23C14523FCEC09001177D6 /* qapi-events-job.c */; };
		CE0B6D3224AD57FC00FE012D /* qapi-events-introspect.c in Sources */ = {isa = PBXBuildFile; fileRef = CE23C0B423FCEC01001177D6 /* qapi-events-introspect.c */; };
		CE0B6D3324AD57FC00FE012D /* qapi-events-block.c in Sources */ = {isa = PBXBuildFile; fileRef = CE23C11623FCEC06001177D6 /* qapi-events-block.c */; };
		CE0B6D3424AD57FC00FE012D /* qapi-commands-rdma.c in Sources */ = {isa = PBXBuildFile; fileRef = CE23C0FB23FCEC05001177D6 /* qapi-commands-rdma.c */; };
		CE0B6D3524AD57FC00FE012D /* qapi-events-authz.c in Sources */ = {isa = PBXBuildFile; fileRef = CE23C0CC23FCEC03001177D6 /* qapi-events-authz.c */; };
		CE0B6D3624AD57FC00FE012D /* qapi-commands-common.c in Sources */ = {isa = PBXBuildFile; fileRef = CE23C10823FCEC06001177D6 /* qapi-commands-common.c */; };
		CE0B6D3724AD57FD00FE012D /* qapi-events-block-core.c in Sources */ = {isa = PBXBuildFile; fileRef = CE23C0EF23FCEC04001177D6 /* qapi-events-block-core.c */; };
		CE0B6D3824AD57FD00FE012D /* qapi-commands-authz.c in Sources */ = {isa = PBXBuildFile; fileRef = CE23C0A423FCEC01001177D6 /* qapi-commands-authz.c */; };
		CE0B6D3924AD57FD00FE012D /* qapi-commands-job.c in Sources */ = {isa = PBXBuildFile; fileRef = CE23C15723FCEC0A001177D6 /* qapi-commands-job.c */; };
		CE0B6D3A24AD584C00FE012D /* qapi-types-qom.c in Sources */ = {isa = PBXBuildFile; fileRef = CE23C13823FCEC08001177D6 /* qapi-types-qom.c */; };
		CE0B6D3B24AD584C00FE012D /* qapi-events-machine.c in Sources */ = {isa = PBXBuildFile; fileRef = CE23C0B923FCEC02001177D6 /* qapi-events-machine.c */; };
		CE0B6D3C24AD584C00FE012D /* qapi-events-run-state.c in Sources */ = {isa = PBXBuildFile; fileRef = CE23C0FD23FCEC05001177D6 /* qapi-events-run-state.c */; };
		CE0B6D3D24AD584C00FE012D /* qapi-visit-block-core.c in Sources */ = {isa = PBXBuildFile; fileRef = CE23C0E023FCEC04001177D6 /* qapi-visit-block-core.c */; };
		CE0B6D3E24AD584C00FE012D /* qapi-visit-crypto.c in Sources */ = {isa = PBXBuildFile; fileRef = CE23C0C223FCEC02001177D6 /* qapi-visit-crypto.c */; };
		CE0B6D3F24AD584C00FE012D /* qapi-visit-qom.c in Sources */ = {isa = PBXBuildFile; fileRef = CE23C0E423FCEC04001177D6 /* qapi-visit-qom.c */; };
		CE0B6D4024AD584C00FE012D /* qapi-types-rocker.c in Sources */ = {isa = PBXBuildFile; fileRef = CE23C14D23FCEC09001177D6 /* qapi-types-rocker.c */; };
		CE0B6D4124AD584C00FE012D /* qapi-visit-transaction.c in Sources */ = {isa = PBXBuildFile; fileRef = CE23C0A623FCEC01001177D6 /* qapi-visit-transaction.c */; };
		CE0B6D4224AD584C00FE012D /* qapi-types-dump.c in Sources */ = {isa = PBXBuildFile; fileRef = CE23C12123FCEC07001177D6 /* qapi-types-dump.c */; };
		CE0B6D4324AD584C00FE012D /* qapi-types.c in Sources */ = {isa = PBXBuildFile; fileRef = CE23C0B623FCEC02001177D6 /* qapi-types.c */; };
		CE0B6D4424AD584C00FE012D /* qapi-visit-block.c in Sources */ = {isa = PBXBuildFile; fileRef = CE23C0A723FCEC01001177D6 /* qapi-visit-block.c */; };
		CE0B6D4524AD584C00FE012D /* qapi-types-run-state.c in Sources */ = {isa = PBXBuildFile; fileRef = CE23C08523FCEBFF001177D6 /* qapi-types-run-state.c */; };
		CE0B6D4624AD584C00FE012D /* qapi-events-rdma.c in Sources */ = {isa = PBXBuildFile; fileRef = CE23C12923FCEC07001177D6 /* qapi-events-rdma.c */; };
		CE0B6D4724AD584C00FE012D /* qapi-visit-net.c in Sources */ = {isa = PBXBuildFile; fileRef = CE23C08A23FCEC00001177D6 /* qapi-visit-net.c */; };
		CE0B6D4824AD584C00FE012D /* qapi-visit-audio.c in Sources */ = {isa = PBXBuildFile; fileRef = CE23C0BE23FCEC02001177D6 /* qapi-visit-audio.c */; };
		CE0B6D4924AD584C00FE012D /* qapi-types-trace.c in Sources */ = {isa = PBXBuildFile; fileRef = CE23C11523FCEC06001177D6 /* qapi-types-trace.c */; };
		CE0B6D4A24AD584C00FE012D /* qapi-types-error.c in Sources */ = {isa = PBXBuildFile; fileRef = CE23C11223FCEC06001177D6 /* qapi-types-error.c */; };
		CE0B6D4B24AD584C00FE012D /* qapi-visit-rocker.c in Sources */ = {isa = PBXBuildFile; fileRef = CE23C0F723FCEC05001177D6 /* qapi-visit-rocker.c */; };
		CE0B6D4C24AD584C00FE012D /* qapi-types-misc.c in Sources */ = {isa = PBXBuildFile; fileRef = CE23C12823FCEC07001177D6 /* qapi-types-misc.c */; };
		CE0B6D4D24AD584C00FE012D /* qapi-types-block.c in Sources */ = {isa = PBXBuildFile; fileRef = CE23C08723FCEBFF001177D6 /* qapi-types-block.c */; };
		CE0B6D4E24AD584C00FE012D /* qapi-types-tpm.c in Sources */ = {isa = PBXBuildFile; fileRef = CE23C0DC23FCEC03001177D6 /* qapi-types-tpm.c */; };
		CE0B6D4F24AD584C00FE012D /* qapi-visit-qdev.c in Sources */ = {isa = PBXBuildFile; fileRef = CE23C10923FCEC06001177D6 /* qapi-visit-qdev.c */; };
		CE0B6D5024AD584C00FE012D /* qapi-events-rocker.c in Sources */ = {isa = PBXBuildFile; fileRef = CE23C15923FCEC0A001177D6 /* qapi-events-rocker.c */; };
		CE0B6D5124AD584C00FE012D /* qapi-visit-migration.c in Sources */ = {isa = PBXBuildFile; fileRef = CE23C0CE23FCEC03001177D6 /* qapi-visit-migration.c */; };
		CE0B6D5224AD584C00FE012D /* qapi-visit-sockets.c in Sources */ = {isa = PBXBuildFile; fileRef = CE23C10623FCEC05001177D6 /* qapi-visit-sockets.c */; };
		CE0B6D5324AD584C00FE012D /* qapi-types-transaction.c in Sources */ = {isa = PBXBuildFile; fileRef = CE23C13423FCEC08001177D6 /* qapi-types-transaction.c */; };
		CE0B6D5424AD584C00FE012D /* qapi-visit-trace.c in Sources */ = {isa = PBXBuildFile; fileRef = CE23C0E523FCEC04001177D6 /* qapi-visit-trace.c */; };
		CE0B6D5524AD584C00FE012D /* qapi-types-common.c in Sources */ = {isa = PBXBuildFile; fileRef = CE23C0C623FCEC02001177D6 /* qapi-types-common.c */; };
		CE0B6D5624AD584C00FE012D /* qapi-types-machine-target.c in Sources */ = {isa = PBXBuildFile; fileRef = CE23C15223FCEC09001177D6 /* qapi-types-machine-target.c */; };
		CE0B6D5724AD584C00FE012D /* qapi-types-net.c in Sources */ = {isa = PBXBuildFile; fileRef = CE23C0B523FCEC02001177D6 /* qapi-types-net.c */; };
		CE0B6D5824AD584C00FE012D /* qapi-types-qdev.c in Sources */ = {isa = PBXBuildFile; fileRef = CE23C15B23FCEC0A001177D6 /* qapi-types-qdev.c */; };
		CE0B6D5924AD584C00FE012D /* qapi-visit-run-state.c in Sources */ = {isa = PBXBuildFile; fileRef = CE23C0F523FCEC05001177D6 /* qapi-visit-run-state.c */; };
		CE0B6D5A24AD584C00FE012D /* qapi-events-trace.c in Sources */ = {isa = PBXBuildFile; fileRef = CE23C08923FCEBFF001177D6 /* qapi-events-trace.c */; };
		CE0B6D5B24AD584D00FE012D /* qapi-visit-misc-target.c in Sources */ = {isa = PBXBuildFile; fileRef = CE23C14223FCEC09001177D6 /* qapi-visit-misc-target.c */; };
		CE0B6D5C24AD584D00FE012D /* qapi-events-net.c in Sources */ = {isa = PBXBuildFile; fileRef = CE23C10123FCEC05001177D6 /* qapi-events-net.c */; };
		CE0B6D5D24AD584D00FE012D /* qapi-visit.c in Sources */ = {isa = PBXBuildFile; fileRef = CE23C13523FCEC08001177D6 /* qapi-visit.c */; };
		CE0B6D5E24AD584D00FE012D /* qapi-visit-authz.c in Sources */ = {isa = PBXBuildFile; fileRef = CE23C0B823FCEC02001177D6 /* qapi-visit-authz.c */; };
		CE0B6D5F24AD584D00FE012D /* qapi-types-char.c in Sources */ = {isa = PBXBuildFile; fileRef = CE23C12023FCEC07001177D6 /* qapi-types-char.c */; };
		CE0B6D6024AD584D00FE012D /* qapi-types-sockets.c in Sources */ = {isa = PBXBuildFile; fileRef = CE23C10E23FCEC06001177D6 /* qapi-types-sockets.c */; };
		CE0B6D6124AD584D00FE012D /* qapi-types-authz.c in Sources */ = {isa = PBXBuildFile; fileRef = CE23C0DA23FCEC03001177D6 /* qapi-types-authz.c */; };
		CE0B6D6224AD584D00FE012D /* qapi-types-misc-target.c in Sources */ = {isa = PBXBuildFile; fileRef = CE23C16023FCEC0A001177D6 /* qapi-types-misc-target.c */; };
		CE0B6D6324AD584D00FE012D /* qapi-events-qdev.c in Sources */ = {isa = PBXBuildFile; fileRef = CE23C09E23FCEC00001177D6 /* qapi-events-qdev.c */; };
		CE0B6D6424AD584D00FE012D /* qapi-visit-error.c in Sources */ = {isa = PBXBuildFile; fileRef = CE23C15D23FCEC0A001177D6 /* qapi-visit-error.c */; };
		CE0B6D6524AD584D00FE012D /* qapi-visit-job.c in Sources */ = {isa = PBXBuildFile; fileRef = CE23C09523FCEC00001177D6 /* qapi-visit-job.c */; };
		CE0B6D6624AD584D00FE012D /* qapi-visit-machine-target.c in Sources */ = {isa = PBXBuildFile; fileRef = CE23C11123FCEC06001177D6 /* qapi-visit-machine-target.c */; };
		CE0B6D6724AD584D00FE012D /* qapi-types-ui.c in Sources */ = {isa = PBXBuildFile; fileRef = CE23C10023FCEC05001177D6 /* qapi-types-ui.c */; };
		CE0B6D6824AD584D00FE012D /* qapi-visit-machine.c in Sources */ = {isa = PBXBuildFile; fileRef = CE23C10D23FCEC06001177D6 /* qapi-visit-machine.c */; };
		CE0B6D6924AD584D00FE012D /* qapi-events-tpm.c in Sources */ = {isa = PBXBuildFile; fileRef = CE23C13923FCEC08001177D6 /* qapi-events-tpm.c */; };
		CE0B6D6A24AD584D00FE012D /* qapi-types-migration.c in Sources */ = {isa = PBXBuildFile; fileRef = CE23C0CB23FCEC02001177D6 /* qapi-types-migration.c */; };
		CE0B6D6B24AD584D00FE012D /* qapi-types-rdma.c in Sources */ = {isa = PBXBuildFile; fileRef = CE23C13023FCEC08001177D6 /* qapi-types-rdma.c */; };
		CE0B6D6C24AD584D00FE012D /* qapi-visit-common.c in Sources */ = {isa = PBXBuildFile; fileRef = CE23C10223FCEC05001177D6 /* qapi-visit-common.c */; };
		CE0B6D6D24AD584D00FE012D /* qapi-visit-tpm.c in Sources */ = {isa = PBXBuildFile; fileRef = CE23C07F23FCEBFF001177D6 /* qapi-visit-tpm.c */; };
		CE0B6D6E24AD584D00FE012D /* qapi-types-audio.c in Sources */ = {isa = PBXBuildFile; fileRef = CE23C11423FCEC06001177D6 /* qapi-types-audio.c */; };
		CE0B6D6F24AD584D00FE012D /* qapi-events-transaction.c in Sources */ = {isa = PBXBuildFile; fileRef = CE23C0AC23FCEC01001177D6 /* qapi-events-transaction.c */; };
		CE0B6D7024AD584D00FE012D /* qapi-types-job.c in Sources */ = {isa = PBXBuildFile; fileRef = CE23C13123FCEC08001177D6 /* qapi-types-job.c */; };
		CE0B6D7124AD584D00FE012D /* qapi-types-introspect.c in Sources */ = {isa = PBXBuildFile; fileRef = CE23C0F923FCEC05001177D6 /* qapi-types-introspect.c */; };
		CE0B6D7224AD584D00FE012D /* qapi-types-crypto.c in Sources */ = {isa = PBXBuildFile; fileRef = CE23C0E323FCEC04001177D6 /* qapi-types-crypto.c */; };
		CE0B6D7324AD584D00FE012D /* qapi-events-migration.c in Sources */ = {isa = PBXBuildFile; fileRef = CE23C0EE23FCEC04001177D6 /* qapi-events-migration.c */; };
		CE0B6D7424AD584D00FE012D /* qapi-visit-misc.c in Sources */ = {isa = PBXBuildFile; fileRef = CE23C10423FCEC05001177D6 /* qapi-visit-misc.c */; };
		CE0B6D7524AD584D00FE012D /* qapi-visit-ui.c in Sources */ = {isa = PBXBuildFile; fileRef = CE23C0B723FCEC02001177D6 /* qapi-visit-ui.c */; };
		CE0B6D7624AD584D00FE012D /* qapi-types-machine.c in Sources */ = {isa = PBXBuildFile; fileRef = CE23C15823FCEC0A001177D6 /* qapi-types-machine.c */; };
		CE0B6D7724AD584D00FE012D /* qapi-events-misc-target.c in Sources */ = {isa = PBXBuildFile; fileRef = CE23C0C723FCEC02001177D6 /* qapi-events-misc-target.c */; };
		CE0B6D7824AD584D00FE012D /* qapi-visit-introspect.c in Sources */ = {isa = PBXBuildFile; fileRef = CE23C0E223FCEC04001177D6 /* qapi-visit-introspect.c */; };
		CE0B6D7924AD584D00FE012D /* qapi-visit-rdma.c in Sources */ = {isa = PBXBuildFile; fileRef = CE23C13623FCEC08001177D6 /* qapi-visit-rdma.c */; };
		CE0B6D7A24AD584D00FE012D /* qapi-events-machine-target.c in Sources */ = {isa = PBXBuildFile; fileRef = CE23C13D23FCEC08001177D6 /* qapi-events-machine-target.c */; };
		CE0B6D7B24AD584D00FE012D /* qapi-visit-dump.c in Sources */ = {isa = PBXBuildFile; fileRef = CE23C0B323FCEC01001177D6 /* qapi-visit-dump.c */; };
		CE0B6D7C24AD584D00FE012D /* qapi-visit-char.c in Sources */ = {isa = PBXBuildFile; fileRef = CE23C0E923FCEC04001177D6 /* qapi-visit-char.c */; };
		CE0B6D7D24AD584D00FE012D /* qapi-events-ui.c in Sources */ = {isa = PBXBuildFile; fileRef = CE23C12623FCEC07001177D6 /* qapi-events-ui.c */; };
		CE0B6D7E24AD584D00FE012D /* qapi-events-misc.c in Sources */ = {isa = PBXBuildFile; fileRef = CE23C11B23FCEC07001177D6 /* qapi-events-misc.c */; };
		CE0B6D7F24AD584D00FE012D /* qapi-events-qom.c in Sources */ = {isa = PBXBuildFile; fileRef = CE23C0A823FCEC01001177D6 /* qapi-events-qom.c */; };
		CE0B6D8024AD584D00FE012D /* qapi-events-sockets.c in Sources */ = {isa = PBXBuildFile; fileRef = CE23C0AF23FCEC01001177D6 /* qapi-events-sockets.c */; };
		CE0B6D8124AD584D00FE012D /* qapi-events.c in Sources */ = {isa = PBXBuildFile; fileRef = CE23C14023FCEC09001177D6 /* qapi-events.c */; };
		CE0B6D8224AD584D00FE012D /* qapi-types-block-core.c in Sources */ = {isa = PBXBuildFile; fileRef = CE23C09923FCEC00001177D6 /* qapi-types-block-core.c */; };
		CE0B6D8624AD5ADE00FE012D /* UTMScreenshot.m in Sources */ = {isa = PBXBuildFile; fileRef = CE0B6D8424AD5ADE00FE012D /* UTMScreenshot.m */; };
		CE0B6D8724AD5ADE00FE012D /* UTMScreenshot.m in Sources */ = {isa = PBXBuildFile; fileRef = CE0B6D8424AD5ADE00FE012D /* UTMScreenshot.m */; };
		CE0B6EBB24AD677200FE012D /* libgstgio.a in Frameworks */ = {isa = PBXBuildFile; fileRef = CE9D19622265425A00355E14 /* libgstgio.a */; };
		CE0B6EBC24AD677200FE012D /* gstpbutils-1.0.0.framework in Frameworks */ = {isa = PBXBuildFile; fileRef = CE2D640E22653C7500FC7E63 /* gstpbutils-1.0.0.framework */; };
		CE0B6EC224AD677200FE012D /* libgstvideorate.a in Frameworks */ = {isa = PBXBuildFile; fileRef = CE9D19592265425900355E14 /* libgstvideorate.a */; };
		CE0B6EC624AD677200FE012D /* gstfft-1.0.0.framework in Frameworks */ = {isa = PBXBuildFile; fileRef = CE2D640922653C7500FC7E63 /* gstfft-1.0.0.framework */; };
		CE0B6EC924AD677200FE012D /* gstvideo-1.0.0.framework in Frameworks */ = {isa = PBXBuildFile; fileRef = CE2D63F922653C7400FC7E63 /* gstvideo-1.0.0.framework */; };
		CE0B6ECB24AD677200FE012D /* gstcheck-1.0.0.framework in Frameworks */ = {isa = PBXBuildFile; fileRef = CE2D641422653C7500FC7E63 /* gstcheck-1.0.0.framework */; };
		CE0B6ECC24AD677200FE012D /* gstriff-1.0.0.framework in Frameworks */ = {isa = PBXBuildFile; fileRef = CE2D63DE22653C7400FC7E63 /* gstriff-1.0.0.framework */; };
		CE0B6ECD24AD677200FE012D /* gsttag-1.0.0.framework in Frameworks */ = {isa = PBXBuildFile; fileRef = CE2D63F622653C7400FC7E63 /* gsttag-1.0.0.framework */; };
		CE0B6ECF24AD677200FE012D /* gstrtp-1.0.0.framework in Frameworks */ = {isa = PBXBuildFile; fileRef = CE2D63DD22653C7400FC7E63 /* gstrtp-1.0.0.framework */; };
		CE0B6ED124AD677200FE012D /* phodav-2.0.0.framework in Frameworks */ = {isa = PBXBuildFile; fileRef = CE059DC0243BD67100338317 /* phodav-2.0.0.framework */; };
		CE0B6ED324AD677200FE012D /* libgstvideoconvert.a in Frameworks */ = {isa = PBXBuildFile; fileRef = CE9D19542265425900355E14 /* libgstvideoconvert.a */; };
		CE0B6ED724AD677200FE012D /* gstaudio-1.0.0.framework in Frameworks */ = {isa = PBXBuildFile; fileRef = CE2D63EF22653C7400FC7E63 /* gstaudio-1.0.0.framework */; };
		CE0B6EDC24AD677200FE012D /* libgstapp.a in Frameworks */ = {isa = PBXBuildFile; fileRef = CE9D19612265425900355E14 /* libgstapp.a */; };
		CE0B6EE024AD677200FE012D /* libgstosxaudio.a in Frameworks */ = {isa = PBXBuildFile; fileRef = CE9D19652265425A00355E14 /* libgstosxaudio.a */; };
		CE0B6EE124AD677200FE012D /* gstrtsp-1.0.0.framework in Frameworks */ = {isa = PBXBuildFile; fileRef = CE2D640122653C7500FC7E63 /* gstrtsp-1.0.0.framework */; };
		CE0B6EE224AD677200FE012D /* gstnet-1.0.0.framework in Frameworks */ = {isa = PBXBuildFile; fileRef = CE2D63E522653C7400FC7E63 /* gstnet-1.0.0.framework */; };
		CE0B6EE524AD677200FE012D /* gstbase-1.0.0.framework in Frameworks */ = {isa = PBXBuildFile; fileRef = CE2D63E822653C7400FC7E63 /* gstbase-1.0.0.framework */; };
		CE0B6EE624AD677200FE012D /* libgstaudiorate.a in Frameworks */ = {isa = PBXBuildFile; fileRef = CE9D195F2265425900355E14 /* libgstaudiorate.a */; };
		CE0B6EE724AD677200FE012D /* libgstvideotestsrc.a in Frameworks */ = {isa = PBXBuildFile; fileRef = CE9D19642265425A00355E14 /* libgstvideotestsrc.a */; };
		CE0B6EEA24AD677200FE012D /* libgstcoreelements.a in Frameworks */ = {isa = PBXBuildFile; fileRef = CE9D19582265425900355E14 /* libgstcoreelements.a */; };
		CE0B6EEC24AD677200FE012D /* libgstautodetect.a in Frameworks */ = {isa = PBXBuildFile; fileRef = CE9D19522265425900355E14 /* libgstautodetect.a */; };
		CE0B6EF024AD677200FE012D /* gstcontroller-1.0.0.framework in Frameworks */ = {isa = PBXBuildFile; fileRef = CE2D63EE22653C7400FC7E63 /* gstcontroller-1.0.0.framework */; };
		CE0B6EF124AD677200FE012D /* libgstplayback.a in Frameworks */ = {isa = PBXBuildFile; fileRef = CE9D195C2265425900355E14 /* libgstplayback.a */; };
		CE0B6EF224AD677200FE012D /* gstallocators-1.0.0.framework in Frameworks */ = {isa = PBXBuildFile; fileRef = CE2D641122653C7500FC7E63 /* gstallocators-1.0.0.framework */; };
		CE0B6EF324AD677200FE012D /* libgstvideofilter.a in Frameworks */ = {isa = PBXBuildFile; fileRef = CE9D19602265425900355E14 /* libgstvideofilter.a */; };
		CE0B6EF424AD677200FE012D /* json-glib-1.0.0.framework in Frameworks */ = {isa = PBXBuildFile; fileRef = CE2D63E222653C7400FC7E63 /* json-glib-1.0.0.framework */; };
		CE0B6EF824AD677200FE012D /* gstsdp-1.0.0.framework in Frameworks */ = {isa = PBXBuildFile; fileRef = CE2D641622653C7500FC7E63 /* gstsdp-1.0.0.framework */; };
		CE0B6EF924AD677200FE012D /* libgstaudioresample.a in Frameworks */ = {isa = PBXBuildFile; fileRef = CE9D195B2265425900355E14 /* libgstaudioresample.a */; };
		CE0B6EFA24AD677200FE012D /* gstapp-1.0.0.framework in Frameworks */ = {isa = PBXBuildFile; fileRef = CE2D63DB22653C7300FC7E63 /* gstapp-1.0.0.framework */; };
		CE0B6EFC24AD677200FE012D /* libgstaudiotestsrc.a in Frameworks */ = {isa = PBXBuildFile; fileRef = CE9D19532265425900355E14 /* libgstaudiotestsrc.a */; };
		CE0B6F0124AD677200FE012D /* libgsttypefindfunctions.a in Frameworks */ = {isa = PBXBuildFile; fileRef = CE9D19632265425A00355E14 /* libgsttypefindfunctions.a */; };
		CE0B6F0224AD677200FE012D /* libgstjpeg.a in Frameworks */ = {isa = PBXBuildFile; fileRef = CE9D195A2265425900355E14 /* libgstjpeg.a */; };
		CE0B6F0324AD677200FE012D /* libgstvideoscale.a in Frameworks */ = {isa = PBXBuildFile; fileRef = CE9D19562265425900355E14 /* libgstvideoscale.a */; };
		CE0B6F0724AD677200FE012D /* libgstvolume.a in Frameworks */ = {isa = PBXBuildFile; fileRef = CE9D19572265425900355E14 /* libgstvolume.a */; };
		CE0B6F0A24AD677200FE012D /* spice-client-glib-2.0.8.framework in Frameworks */ = {isa = PBXBuildFile; fileRef = CE2D63FE22653C7500FC7E63 /* spice-client-glib-2.0.8.framework */; };
		CE0B6F0C24AD677200FE012D /* gstreamer-1.0.0.framework in Frameworks */ = {isa = PBXBuildFile; fileRef = CE2D63E022653C7400FC7E63 /* gstreamer-1.0.0.framework */; };
		CE0B6F0D24AD677200FE012D /* libgstadder.a in Frameworks */ = {isa = PBXBuildFile; fileRef = CE9D195D2265425900355E14 /* libgstadder.a */; };
		CE0B6F0E24AD677200FE012D /* libgstaudioconvert.a in Frameworks */ = {isa = PBXBuildFile; fileRef = CE9D19552265425900355E14 /* libgstaudioconvert.a */; };
		CE0B6F1A24AD679500FE012D /* gstallocators-1.0.0.framework in Embed Libraries */ = {isa = PBXBuildFile; fileRef = CE2D641122653C7500FC7E63 /* gstallocators-1.0.0.framework */; settings = {ATTRIBUTES = (CodeSignOnCopy, ); }; };
		CE0B6F1B24AD679700FE012D /* gstapp-1.0.0.framework in Embed Libraries */ = {isa = PBXBuildFile; fileRef = CE2D63DB22653C7300FC7E63 /* gstapp-1.0.0.framework */; settings = {ATTRIBUTES = (CodeSignOnCopy, ); }; };
		CE0B6F1C24AD679800FE012D /* gstaudio-1.0.0.framework in Embed Libraries */ = {isa = PBXBuildFile; fileRef = CE2D63EF22653C7400FC7E63 /* gstaudio-1.0.0.framework */; settings = {ATTRIBUTES = (CodeSignOnCopy, ); }; };
		CE0B6F1D24AD679B00FE012D /* gstbase-1.0.0.framework in Embed Libraries */ = {isa = PBXBuildFile; fileRef = CE2D63E822653C7400FC7E63 /* gstbase-1.0.0.framework */; settings = {ATTRIBUTES = (CodeSignOnCopy, ); }; };
		CE0B6F1E24AD679C00FE012D /* gstcheck-1.0.0.framework in Embed Libraries */ = {isa = PBXBuildFile; fileRef = CE2D641422653C7500FC7E63 /* gstcheck-1.0.0.framework */; settings = {ATTRIBUTES = (CodeSignOnCopy, ); }; };
		CE0B6F1F24AD679E00FE012D /* gstcontroller-1.0.0.framework in Embed Libraries */ = {isa = PBXBuildFile; fileRef = CE2D63EE22653C7400FC7E63 /* gstcontroller-1.0.0.framework */; settings = {ATTRIBUTES = (CodeSignOnCopy, ); }; };
		CE0B6F2024AD679F00FE012D /* gstfft-1.0.0.framework in Embed Libraries */ = {isa = PBXBuildFile; fileRef = CE2D640922653C7500FC7E63 /* gstfft-1.0.0.framework */; settings = {ATTRIBUTES = (CodeSignOnCopy, ); }; };
		CE0B6F2224AD67A200FE012D /* gstnet-1.0.0.framework in Embed Libraries */ = {isa = PBXBuildFile; fileRef = CE2D63E522653C7400FC7E63 /* gstnet-1.0.0.framework */; settings = {ATTRIBUTES = (CodeSignOnCopy, ); }; };
		CE0B6F2324AD67A400FE012D /* gstpbutils-1.0.0.framework in Embed Libraries */ = {isa = PBXBuildFile; fileRef = CE2D640E22653C7500FC7E63 /* gstpbutils-1.0.0.framework */; settings = {ATTRIBUTES = (CodeSignOnCopy, ); }; };
		CE0B6F2424AD67A600FE012D /* gstreamer-1.0.0.framework in Embed Libraries */ = {isa = PBXBuildFile; fileRef = CE2D63E022653C7400FC7E63 /* gstreamer-1.0.0.framework */; settings = {ATTRIBUTES = (CodeSignOnCopy, ); }; };
		CE0B6F2524AD67A700FE012D /* gstriff-1.0.0.framework in Embed Libraries */ = {isa = PBXBuildFile; fileRef = CE2D63DE22653C7400FC7E63 /* gstriff-1.0.0.framework */; settings = {ATTRIBUTES = (CodeSignOnCopy, ); }; };
		CE0B6F2624AD67A900FE012D /* gstrtp-1.0.0.framework in Embed Libraries */ = {isa = PBXBuildFile; fileRef = CE2D63DD22653C7400FC7E63 /* gstrtp-1.0.0.framework */; settings = {ATTRIBUTES = (CodeSignOnCopy, ); }; };
		CE0B6F2724AD67AA00FE012D /* gstrtsp-1.0.0.framework in Embed Libraries */ = {isa = PBXBuildFile; fileRef = CE2D640122653C7500FC7E63 /* gstrtsp-1.0.0.framework */; settings = {ATTRIBUTES = (CodeSignOnCopy, ); }; };
		CE0B6F2824AD67AC00FE012D /* gstsdp-1.0.0.framework in Embed Libraries */ = {isa = PBXBuildFile; fileRef = CE2D641622653C7500FC7E63 /* gstsdp-1.0.0.framework */; settings = {ATTRIBUTES = (CodeSignOnCopy, ); }; };
		CE0B6F2924AD67AD00FE012D /* gsttag-1.0.0.framework in Embed Libraries */ = {isa = PBXBuildFile; fileRef = CE2D63F622653C7400FC7E63 /* gsttag-1.0.0.framework */; settings = {ATTRIBUTES = (CodeSignOnCopy, ); }; };
		CE0B6F2A24AD67AF00FE012D /* gstvideo-1.0.0.framework in Embed Libraries */ = {isa = PBXBuildFile; fileRef = CE2D63F922653C7400FC7E63 /* gstvideo-1.0.0.framework */; settings = {ATTRIBUTES = (CodeSignOnCopy, ); }; };
		CE0B6F2F24AD67BE00FE012D /* json-glib-1.0.0.framework in Embed Libraries */ = {isa = PBXBuildFile; fileRef = CE2D63E222653C7400FC7E63 /* json-glib-1.0.0.framework */; settings = {ATTRIBUTES = (CodeSignOnCopy, ); }; };
		CE0B6F3124AD67C100FE012D /* phodav-2.0.0.framework in Embed Libraries */ = {isa = PBXBuildFile; fileRef = CE059DC0243BD67100338317 /* phodav-2.0.0.framework */; settings = {ATTRIBUTES = (CodeSignOnCopy, ); }; };
		CE0B6F5424AD67FA00FE012D /* spice-client-glib-2.0.8.framework in Embed Libraries */ = {isa = PBXBuildFile; fileRef = CE2D63FE22653C7500FC7E63 /* spice-client-glib-2.0.8.framework */; settings = {ATTRIBUTES = (CodeSignOnCopy, ); }; };
		CE0DF17225A80B6300A51894 /* Bootstrap.c in Sources */ = {isa = PBXBuildFile; fileRef = CE0DF17125A80B6300A51894 /* Bootstrap.c */; };
		CE0DF19425A83C1700A51894 /* qemu-aarch64-softmmu.framework in Embed Libraries */ = {isa = PBXBuildFile; fileRef = CE2D63FD22653C7500FC7E63 /* qemu-aarch64-softmmu.framework */; settings = {ATTRIBUTES = (CodeSignOnCopy, ); }; };
		CE0DF19525A83C1700A51894 /* qemu-alpha-softmmu.framework in Embed Libraries */ = {isa = PBXBuildFile; fileRef = CE2D641322653C7500FC7E63 /* qemu-alpha-softmmu.framework */; settings = {ATTRIBUTES = (CodeSignOnCopy, ); }; };
		CE0DF19625A83C1700A51894 /* qemu-arm-softmmu.framework in Embed Libraries */ = {isa = PBXBuildFile; fileRef = CE2D640722653C7500FC7E63 /* qemu-arm-softmmu.framework */; settings = {ATTRIBUTES = (CodeSignOnCopy, ); }; };
		CE0DF19725A83C1700A51894 /* qemu-cris-softmmu.framework in Embed Libraries */ = {isa = PBXBuildFile; fileRef = CE2D63E622653C7400FC7E63 /* qemu-cris-softmmu.framework */; settings = {ATTRIBUTES = (CodeSignOnCopy, ); }; };
		CE0DF19825A83C1700A51894 /* qemu-hppa-softmmu.framework in Embed Libraries */ = {isa = PBXBuildFile; fileRef = CE2D63F222653C7400FC7E63 /* qemu-hppa-softmmu.framework */; settings = {ATTRIBUTES = (CodeSignOnCopy, ); }; };
		CE0DF19925A83C1700A51894 /* qemu-i386-softmmu.framework in Embed Libraries */ = {isa = PBXBuildFile; fileRef = CE2D63D722653C7300FC7E63 /* qemu-i386-softmmu.framework */; settings = {ATTRIBUTES = (CodeSignOnCopy, ); }; };
		CE0DF19A25A83C1700A51894 /* qemu-m68k-softmmu.framework in Embed Libraries */ = {isa = PBXBuildFile; fileRef = CE2D63EB22653C7400FC7E63 /* qemu-m68k-softmmu.framework */; settings = {ATTRIBUTES = (CodeSignOnCopy, ); }; };
		CE0DF19B25A83C1700A51894 /* qemu-microblaze-softmmu.framework in Embed Libraries */ = {isa = PBXBuildFile; fileRef = CE2D63E422653C7400FC7E63 /* qemu-microblaze-softmmu.framework */; settings = {ATTRIBUTES = (CodeSignOnCopy, ); }; };
		CE0DF19C25A83C1700A51894 /* qemu-microblazeel-softmmu.framework in Embed Libraries */ = {isa = PBXBuildFile; fileRef = CE2D63F022653C7400FC7E63 /* qemu-microblazeel-softmmu.framework */; settings = {ATTRIBUTES = (CodeSignOnCopy, ); }; };
		CE0DF19D25A83C1700A51894 /* qemu-mips-softmmu.framework in Embed Libraries */ = {isa = PBXBuildFile; fileRef = CE2D63FF22653C7500FC7E63 /* qemu-mips-softmmu.framework */; settings = {ATTRIBUTES = (CodeSignOnCopy, ); }; };
		CE0DF19E25A83C1700A51894 /* qemu-mips64-softmmu.framework in Embed Libraries */ = {isa = PBXBuildFile; fileRef = CE2D63F422653C7400FC7E63 /* qemu-mips64-softmmu.framework */; settings = {ATTRIBUTES = (CodeSignOnCopy, ); }; };
		CE0DF19F25A83C1700A51894 /* qemu-mips64el-softmmu.framework in Embed Libraries */ = {isa = PBXBuildFile; fileRef = CE2D640822653C7500FC7E63 /* qemu-mips64el-softmmu.framework */; settings = {ATTRIBUTES = (CodeSignOnCopy, ); }; };
		CE0DF1A025A83C1700A51894 /* qemu-mipsel-softmmu.framework in Embed Libraries */ = {isa = PBXBuildFile; fileRef = CE2D640622653C7500FC7E63 /* qemu-mipsel-softmmu.framework */; settings = {ATTRIBUTES = (CodeSignOnCopy, ); }; };
		CE0DF1A225A83C1700A51894 /* qemu-nios2-softmmu.framework in Embed Libraries */ = {isa = PBXBuildFile; fileRef = CE2D63DF22653C7400FC7E63 /* qemu-nios2-softmmu.framework */; settings = {ATTRIBUTES = (CodeSignOnCopy, ); }; };
		CE0DF1A325A83C1700A51894 /* qemu-or1k-softmmu.framework in Embed Libraries */ = {isa = PBXBuildFile; fileRef = CE2D640B22653C7500FC7E63 /* qemu-or1k-softmmu.framework */; settings = {ATTRIBUTES = (CodeSignOnCopy, ); }; };
		CE0DF1A425A83C1700A51894 /* qemu-ppc-softmmu.framework in Embed Libraries */ = {isa = PBXBuildFile; fileRef = CE2D63E722653C7400FC7E63 /* qemu-ppc-softmmu.framework */; settings = {ATTRIBUTES = (CodeSignOnCopy, ); }; };
		CE0DF1A525A83C1700A51894 /* qemu-ppc64-softmmu.framework in Embed Libraries */ = {isa = PBXBuildFile; fileRef = CE2D640C22653C7500FC7E63 /* qemu-ppc64-softmmu.framework */; settings = {ATTRIBUTES = (CodeSignOnCopy, ); }; };
		CE0DF1A625A83C1700A51894 /* qemu-riscv32-softmmu.framework in Embed Libraries */ = {isa = PBXBuildFile; fileRef = CE2D63FA22653C7400FC7E63 /* qemu-riscv32-softmmu.framework */; settings = {ATTRIBUTES = (CodeSignOnCopy, ); }; };
		CE0DF1A725A83C1700A51894 /* qemu-riscv64-softmmu.framework in Embed Libraries */ = {isa = PBXBuildFile; fileRef = CE2D63FB22653C7500FC7E63 /* qemu-riscv64-softmmu.framework */; settings = {ATTRIBUTES = (CodeSignOnCopy, ); }; };
		CE0DF1A825A83C1700A51894 /* qemu-s390x-softmmu.framework in Embed Libraries */ = {isa = PBXBuildFile; fileRef = CE2D63FC22653C7500FC7E63 /* qemu-s390x-softmmu.framework */; settings = {ATTRIBUTES = (CodeSignOnCopy, ); }; };
		CE0DF1A925A83C1700A51894 /* qemu-sh4-softmmu.framework in Embed Libraries */ = {isa = PBXBuildFile; fileRef = CE2D640222653C7500FC7E63 /* qemu-sh4-softmmu.framework */; settings = {ATTRIBUTES = (CodeSignOnCopy, ); }; };
		CE0DF1AA25A83C1700A51894 /* qemu-sh4eb-softmmu.framework in Embed Libraries */ = {isa = PBXBuildFile; fileRef = CE2D63E122653C7400FC7E63 /* qemu-sh4eb-softmmu.framework */; settings = {ATTRIBUTES = (CodeSignOnCopy, ); }; };
		CE0DF1AB25A83C1700A51894 /* qemu-sparc-softmmu.framework in Embed Libraries */ = {isa = PBXBuildFile; fileRef = CE2D640D22653C7500FC7E63 /* qemu-sparc-softmmu.framework */; settings = {ATTRIBUTES = (CodeSignOnCopy, ); }; };
		CE0DF1AC25A83C1700A51894 /* qemu-sparc64-softmmu.framework in Embed Libraries */ = {isa = PBXBuildFile; fileRef = CE2D640F22653C7500FC7E63 /* qemu-sparc64-softmmu.framework */; settings = {ATTRIBUTES = (CodeSignOnCopy, ); }; };
		CE0DF1AD25A83C1700A51894 /* qemu-tricore-softmmu.framework in Embed Libraries */ = {isa = PBXBuildFile; fileRef = CE2D63EC22653C7400FC7E63 /* qemu-tricore-softmmu.framework */; settings = {ATTRIBUTES = (CodeSignOnCopy, ); }; };
		CE0DF1AE25A83C1700A51894 /* qemu-x86_64-softmmu.framework in Embed Libraries */ = {isa = PBXBuildFile; fileRef = CE2D640022653C7500FC7E63 /* qemu-x86_64-softmmu.framework */; settings = {ATTRIBUTES = (CodeSignOnCopy, ); }; };
		CE0DF1AF25A83C1700A51894 /* qemu-xtensa-softmmu.framework in Embed Libraries */ = {isa = PBXBuildFile; fileRef = CE2D63ED22653C7400FC7E63 /* qemu-xtensa-softmmu.framework */; settings = {ATTRIBUTES = (CodeSignOnCopy, ); }; };
		CE0DF1B025A83C1700A51894 /* qemu-xtensaeb-softmmu.framework in Embed Libraries */ = {isa = PBXBuildFile; fileRef = CE2D641222653C7500FC7E63 /* qemu-xtensaeb-softmmu.framework */; settings = {ATTRIBUTES = (CodeSignOnCopy, ); }; };
		CE0E9B87252FD06B0026E02B /* SwiftUI.framework in Frameworks */ = {isa = PBXBuildFile; fileRef = CE0E9B86252FD06B0026E02B /* SwiftUI.framework */; settings = {ATTRIBUTES = (Weak, ); }; };
		CE0FE12824D3B08B0086CEF0 /* VMDisplayWindow.xib in Resources */ = {isa = PBXBuildFile; fileRef = CE0FE12724D3B08B0086CEF0 /* VMDisplayWindow.xib */; };
		CE19392626DCB094005CEC17 /* RAMSlider.swift in Sources */ = {isa = PBXBuildFile; fileRef = CE19392526DCB093005CEC17 /* RAMSlider.swift */; };
		CE19392726DCB094005CEC17 /* RAMSlider.swift in Sources */ = {isa = PBXBuildFile; fileRef = CE19392526DCB093005CEC17 /* RAMSlider.swift */; };
		CE19392826DCB094005CEC17 /* RAMSlider.swift in Sources */ = {isa = PBXBuildFile; fileRef = CE19392526DCB093005CEC17 /* RAMSlider.swift */; };
		CE2D926A24AD46670059923A /* VMDisplayMetalViewController+Pointer.h in Sources */ = {isa = PBXBuildFile; fileRef = 83FBDD53242FA71900D2C5D7 /* VMDisplayMetalViewController+Pointer.h */; };
		CE2D926B24AD46670059923A /* qapi-types-rocker.c in Sources */ = {isa = PBXBuildFile; fileRef = CE23C14D23FCEC09001177D6 /* qapi-types-rocker.c */; };
		CE2D926E24AD46670059923A /* qapi-commands-crypto.c in Sources */ = {isa = PBXBuildFile; fileRef = CE23C0AE23FCEC01001177D6 /* qapi-commands-crypto.c */; };
		CE2D926F24AD46670059923A /* qapi-events-char.c in Sources */ = {isa = PBXBuildFile; fileRef = CE23C12723FCEC07001177D6 /* qapi-events-char.c */; };
		CE2D927124AD46670059923A /* qapi-events-error.c in Sources */ = {isa = PBXBuildFile; fileRef = CE23C0F023FCEC04001177D6 /* qapi-events-error.c */; };
		CE2D927224AD46670059923A /* qapi-visit-block.c in Sources */ = {isa = PBXBuildFile; fileRef = CE23C0A723FCEC01001177D6 /* qapi-visit-block.c */; };
		CE2D927324AD46670059923A /* qapi-events-misc.c in Sources */ = {isa = PBXBuildFile; fileRef = CE23C11B23FCEC07001177D6 /* qapi-events-misc.c */; };
		CE2D927424AD46670059923A /* WKWebView+Workarounds.m in Sources */ = {isa = PBXBuildFile; fileRef = E2B0F9D12426E5510065DFBE /* WKWebView+Workarounds.m */; };
		CE2D927524AD46670059923A /* qapi-visit-crypto.c in Sources */ = {isa = PBXBuildFile; fileRef = CE23C0C223FCEC02001177D6 /* qapi-visit-crypto.c */; };
		CE2D927624AD46670059923A /* qapi-visit-tpm.c in Sources */ = {isa = PBXBuildFile; fileRef = CE23C07F23FCEBFF001177D6 /* qapi-visit-tpm.c */; };
		CE2D927724AD46670059923A /* qapi-visit-trace.c in Sources */ = {isa = PBXBuildFile; fileRef = CE23C0E523FCEC04001177D6 /* qapi-visit-trace.c */; };
		CE2D927824AD46670059923A /* qapi-events-rocker.c in Sources */ = {isa = PBXBuildFile; fileRef = CE23C15923FCEC0A001177D6 /* qapi-events-rocker.c */; };
		CE2D927924AD46670059923A /* qapi-visit-qom.c in Sources */ = {isa = PBXBuildFile; fileRef = CE23C0E423FCEC04001177D6 /* qapi-visit-qom.c */; };
		CE2D927A24AD46670059923A /* UTMConfiguration+System.m in Sources */ = {isa = PBXBuildFile; fileRef = CE5425332437C22A00E520F7 /* UTMConfiguration+System.m */; };
		CE2D927B24AD46670059923A /* qapi-types-job.c in Sources */ = {isa = PBXBuildFile; fileRef = CE23C13123FCEC08001177D6 /* qapi-types-job.c */; };
		CE2D927C24AD46670059923A /* UTMQemu.m in Sources */ = {isa = PBXBuildFile; fileRef = CE9D197B226542FE00355E14 /* UTMQemu.m */; };
		CE2D927D24AD46670059923A /* qapi-visit-machine.c in Sources */ = {isa = PBXBuildFile; fileRef = CE23C10D23FCEC06001177D6 /* qapi-visit-machine.c */; };
		CE2D927E24AD46670059923A /* CSSession.m in Sources */ = {isa = PBXBuildFile; fileRef = CE5425392439334400E520F7 /* CSSession.m */; };
		CE2D927F24AD46670059923A /* qapi-commands-machine-target.c in Sources */ = {isa = PBXBuildFile; fileRef = CE23C0DB23FCEC03001177D6 /* qapi-commands-machine-target.c */; };
		CE2D928024AD46670059923A /* UTMConfigurationPortForward.m in Sources */ = {isa = PBXBuildFile; fileRef = CE54252D2436E48D00E520F7 /* UTMConfigurationPortForward.m */; };
		CE2D928124AD46670059923A /* qapi-events.c in Sources */ = {isa = PBXBuildFile; fileRef = CE23C14023FCEC09001177D6 /* qapi-events.c */; };
		CE2D928224AD46670059923A /* qapi-events-introspect.c in Sources */ = {isa = PBXBuildFile; fileRef = CE23C0B423FCEC01001177D6 /* qapi-events-introspect.c */; };
		CE2D928324AD46670059923A /* qapi-events-audio.c in Sources */ = {isa = PBXBuildFile; fileRef = CE23C13E23FCEC08001177D6 /* qapi-events-audio.c */; };
		CE2D928524AD46670059923A /* qapi-events-ui.c in Sources */ = {isa = PBXBuildFile; fileRef = CE23C12623FCEC07001177D6 /* qapi-events-ui.c */; };
		CE2D928624AD46670059923A /* qapi-visit-misc.c in Sources */ = {isa = PBXBuildFile; fileRef = CE23C10423FCEC05001177D6 /* qapi-visit-misc.c */; };
		CE2D928824AD46670059923A /* qapi-commands-block.c in Sources */ = {isa = PBXBuildFile; fileRef = CE23C0E723FCEC04001177D6 /* qapi-commands-block.c */; };
		CE2D928924AD46670059923A /* qapi-visit-machine-target.c in Sources */ = {isa = PBXBuildFile; fileRef = CE23C11123FCEC06001177D6 /* qapi-visit-machine-target.c */; };
		CE2D928A24AD46670059923A /* qapi-visit-qdev.c in Sources */ = {isa = PBXBuildFile; fileRef = CE23C10923FCEC06001177D6 /* qapi-visit-qdev.c */; };
		CE2D928B24AD46670059923A /* qapi-visit-core.c in Sources */ = {isa = PBXBuildFile; fileRef = CECC764F2273A7D50059B955 /* qapi-visit-core.c */; };
		CE2D928C24AD46670059923A /* qapi-visit-rdma.c in Sources */ = {isa = PBXBuildFile; fileRef = CE23C13623FCEC08001177D6 /* qapi-visit-rdma.c */; };
		CE2D928D24AD46670059923A /* qapi-types-trace.c in Sources */ = {isa = PBXBuildFile; fileRef = CE23C11523FCEC06001177D6 /* qapi-types-trace.c */; };
		CE2D928E24AD46670059923A /* UTMConfiguration+Miscellaneous.m in Sources */ = {isa = PBXBuildFile; fileRef = CEE0421124418F2E0001680F /* UTMConfiguration+Miscellaneous.m */; };
		CE2D928F24AD46670059923A /* qapi-types-migration.c in Sources */ = {isa = PBXBuildFile; fileRef = CE23C0CB23FCEC02001177D6 /* qapi-types-migration.c */; };
		CE2D929024AD46670059923A /* qapi-types-net.c in Sources */ = {isa = PBXBuildFile; fileRef = CE23C0B523FCEC02001177D6 /* qapi-types-net.c */; };
		CE2D929124AD46670059923A /* qapi-types-rdma.c in Sources */ = {isa = PBXBuildFile; fileRef = CE23C13023FCEC08001177D6 /* qapi-types-rdma.c */; };
		CE2D929224AD46670059923A /* qapi-commands-rocker.c in Sources */ = {isa = PBXBuildFile; fileRef = CE23C08123FCEBFF001177D6 /* qapi-commands-rocker.c */; };
		CE2D929324AD46670059923A /* gst_ios_init.m in Sources */ = {isa = PBXBuildFile; fileRef = CEFE75D9228933DE0050ABCC /* gst_ios_init.m */; };
		CE2D929424AD46670059923A /* cf-input-visitor.c in Sources */ = {isa = PBXBuildFile; fileRef = CECC764C2273A7D50059B955 /* cf-input-visitor.c */; };
		CE2D929524AD46670059923A /* qapi-commands-char.c in Sources */ = {isa = PBXBuildFile; fileRef = CE23C08623FCEBFF001177D6 /* qapi-commands-char.c */; };
		CE2D929624AD46670059923A /* qapi-visit-migration.c in Sources */ = {isa = PBXBuildFile; fileRef = CE23C0CE23FCEC03001177D6 /* qapi-visit-migration.c */; };
		CE2D929724AD46670059923A /* qapi-commands-error.c in Sources */ = {isa = PBXBuildFile; fileRef = CE23C0FC23FCEC05001177D6 /* qapi-commands-error.c */; };
		CE2D929924AD46670059923A /* UTMJSONStream.m in Sources */ = {isa = PBXBuildFile; fileRef = CE36B26922763F28004A1435 /* UTMJSONStream.m */; };
		CE2D929A24AD46670059923A /* qapi-commands-sockets.c in Sources */ = {isa = PBXBuildFile; fileRef = CE23C0BD23FCEC02001177D6 /* qapi-commands-sockets.c */; };
		CE2D929C24AD46670059923A /* UTMViewState.m in Sources */ = {isa = PBXBuildFile; fileRef = CE6EDCDE241C4A6800A719DC /* UTMViewState.m */; };
		CE2D929E24AD46670059923A /* CSMain.m in Sources */ = {isa = PBXBuildFile; fileRef = CE26FC24226EBC5A0090BE9B /* CSMain.m */; };
		CE2D929F24AD46670059923A /* UTMConfiguration+Constants.m in Sources */ = {isa = PBXBuildFile; fileRef = CE5425362437DDE900E520F7 /* UTMConfiguration+Constants.m */; };
		CE2D92A024AD46670059923A /* VMDisplayMetalViewController+Touch.m in Sources */ = {isa = PBXBuildFile; fileRef = CE056CA5242454100004B68A /* VMDisplayMetalViewController+Touch.m */; };
		CE2D92A124AD46670059923A /* UTMConfiguration+Display.m in Sources */ = {isa = PBXBuildFile; fileRef = CEE0420B244117040001680F /* UTMConfiguration+Display.m */; };
		CE2D92A224AD46670059923A /* qapi-visit-block-core.c in Sources */ = {isa = PBXBuildFile; fileRef = CE23C0E023FCEC04001177D6 /* qapi-visit-block-core.c */; };
		CE2D92A324AD46670059923A /* qapi-util.c in Sources */ = {isa = PBXBuildFile; fileRef = CECC764E2273A7D50059B955 /* qapi-util.c */; };
		CE2D92A424AD46670059923A /* qapi-commands-job.c in Sources */ = {isa = PBXBuildFile; fileRef = CE23C15723FCEC0A001177D6 /* qapi-commands-job.c */; };
		CE2D92A524AD46670059923A /* VMKeyboardView.m in Sources */ = {isa = PBXBuildFile; fileRef = CE4507D1226A5BE200A28D22 /* VMKeyboardView.m */; };
		CE2D92A624AD46670059923A /* qapi-commands-net.c in Sources */ = {isa = PBXBuildFile; fileRef = CE23C08F23FCEC00001177D6 /* qapi-commands-net.c */; };
		CE2D92A724AD46670059923A /* qapi-types-common.c in Sources */ = {isa = PBXBuildFile; fileRef = CE23C0C623FCEC02001177D6 /* qapi-types-common.c */; };
		CE2D92A924AD46670059923A /* qapi-types-transaction.c in Sources */ = {isa = PBXBuildFile; fileRef = CE23C13423FCEC08001177D6 /* qapi-types-transaction.c */; };
		CE2D92AA24AD46670059923A /* UTMSpiceIO.m in Sources */ = {isa = PBXBuildFile; fileRef = E2D64BC8241DB24B0034E0C6 /* UTMSpiceIO.m */; };
		CE2D92AB24AD46670059923A /* qapi-events-machine-target.c in Sources */ = {isa = PBXBuildFile; fileRef = CE23C13D23FCEC08001177D6 /* qapi-events-machine-target.c */; };
		CE2D92AC24AD46670059923A /* qapi-types-misc.c in Sources */ = {isa = PBXBuildFile; fileRef = CE23C12823FCEC07001177D6 /* qapi-types-misc.c */; };
		CE2D92AE24AD46670059923A /* qapi-commands-qom.c in Sources */ = {isa = PBXBuildFile; fileRef = CE23C15523FCEC0A001177D6 /* qapi-commands-qom.c */; };
		CE2D92AF24AD46670059923A /* qapi-visit-rocker.c in Sources */ = {isa = PBXBuildFile; fileRef = CE23C0F723FCEC05001177D6 /* qapi-visit-rocker.c */; };
		CE2D92B224AD46670059923A /* qapi-visit-net.c in Sources */ = {isa = PBXBuildFile; fileRef = CE23C08A23FCEC00001177D6 /* qapi-visit-net.c */; };
		CE2D92B324AD46670059923A /* qapi-events-net.c in Sources */ = {isa = PBXBuildFile; fileRef = CE23C10123FCEC05001177D6 /* qapi-events-net.c */; };
		CE2D92B424AD46670059923A /* qapi-visit-run-state.c in Sources */ = {isa = PBXBuildFile; fileRef = CE23C0F523FCEC05001177D6 /* qapi-visit-run-state.c */; };
		CE2D92B524AD46670059923A /* qapi-commands-tpm.c in Sources */ = {isa = PBXBuildFile; fileRef = CE23C0BF23FCEC02001177D6 /* qapi-commands-tpm.c */; };
		CE2D92B724AD46670059923A /* qapi-visit-common.c in Sources */ = {isa = PBXBuildFile; fileRef = CE23C10223FCEC05001177D6 /* qapi-visit-common.c */; };
		CE2D92B824AD46670059923A /* qapi-events-trace.c in Sources */ = {isa = PBXBuildFile; fileRef = CE23C08923FCEBFF001177D6 /* qapi-events-trace.c */; };
		CE2D92B924AD46670059923A /* qapi-events-qdev.c in Sources */ = {isa = PBXBuildFile; fileRef = CE23C09E23FCEC00001177D6 /* qapi-events-qdev.c */; };
		CE2D92BA24AD46670059923A /* qapi-events-dump.c in Sources */ = {isa = PBXBuildFile; fileRef = CE23C0D323FCEC03001177D6 /* qapi-events-dump.c */; };
		CE2D92BB24AD46670059923A /* qapi-types-tpm.c in Sources */ = {isa = PBXBuildFile; fileRef = CE23C0DC23FCEC03001177D6 /* qapi-types-tpm.c */; };
		CE2D92BC24AD46670059923A /* UTMConfiguration+Drives.m in Sources */ = {isa = PBXBuildFile; fileRef = CE5425302437C09C00E520F7 /* UTMConfiguration+Drives.m */; };
		CE2D92BD24AD46670059923A /* qapi-visit-char.c in Sources */ = {isa = PBXBuildFile; fileRef = CE23C0E923FCEC04001177D6 /* qapi-visit-char.c */; };
		CE2D92BE24AD46670059923A /* qapi-types-error.c in Sources */ = {isa = PBXBuildFile; fileRef = CE23C11223FCEC06001177D6 /* qapi-types-error.c */; };
		CE2D92BF24AD46670059923A /* qapi-commands-authz.c in Sources */ = {isa = PBXBuildFile; fileRef = CE23C0A423FCEC01001177D6 /* qapi-commands-authz.c */; };
		CE2D92C024AD46670059923A /* VMDisplayTerminalViewController+Keyboard.m in Sources */ = {isa = PBXBuildFile; fileRef = CEC05DF82464B93900DA82B2 /* VMDisplayTerminalViewController+Keyboard.m */; };
		CE2D92C124AD46670059923A /* UIViewController+Extensions.m in Sources */ = {isa = PBXBuildFile; fileRef = E2151A58241451120008E6AC /* UIViewController+Extensions.m */; };
		CE2D92C224AD46670059923A /* qapi-types.c in Sources */ = {isa = PBXBuildFile; fileRef = CE23C0B623FCEC02001177D6 /* qapi-types.c */; };
		CE2D92C324AD46670059923A /* qapi-events-sockets.c in Sources */ = {isa = PBXBuildFile; fileRef = CE23C0AF23FCEC01001177D6 /* qapi-events-sockets.c */; };
		CE2D92C424AD46670059923A /* qapi-visit-sockets.c in Sources */ = {isa = PBXBuildFile; fileRef = CE23C10623FCEC05001177D6 /* qapi-visit-sockets.c */; };
		CE2D92C524AD46670059923A /* qapi-events-misc-target.c in Sources */ = {isa = PBXBuildFile; fileRef = CE23C0C723FCEC02001177D6 /* qapi-events-misc-target.c */; };
		CE2D92C624AD46670059923A /* qapi-commands-common.c in Sources */ = {isa = PBXBuildFile; fileRef = CE23C10823FCEC06001177D6 /* qapi-commands-common.c */; };
		CE2D92C724AD46670059923A /* qapi-types-run-state.c in Sources */ = {isa = PBXBuildFile; fileRef = CE23C08523FCEBFF001177D6 /* qapi-types-run-state.c */; };
		CE2D92C824AD46670059923A /* qapi-commands-machine.c in Sources */ = {isa = PBXBuildFile; fileRef = CE23C13223FCEC08001177D6 /* qapi-commands-machine.c */; };
		CE2D92C924AD46670059923A /* qapi-commands-misc-target.c in Sources */ = {isa = PBXBuildFile; fileRef = CE23C13C23FCEC08001177D6 /* qapi-commands-misc-target.c */; };
		CE2D92CB24AD46670059923A /* VMDisplayMetalViewController+Gamepad.m in Sources */ = {isa = PBXBuildFile; fileRef = 5286EC8F2437488E007E6CBC /* VMDisplayMetalViewController+Gamepad.m */; };
		CE2D92CC24AD46670059923A /* qapi-visit-introspect.c in Sources */ = {isa = PBXBuildFile; fileRef = CE23C0E223FCEC04001177D6 /* qapi-visit-introspect.c */; };
		CE2D92CD24AD46670059923A /* qapi-commands-qdev.c in Sources */ = {isa = PBXBuildFile; fileRef = CE23C11F23FCEC07001177D6 /* qapi-commands-qdev.c */; };
		CE2D92CF24AD46670059923A /* qapi-types-introspect.c in Sources */ = {isa = PBXBuildFile; fileRef = CE23C0F923FCEC05001177D6 /* qapi-types-introspect.c */; };
		CE2D92D024AD46670059923A /* qapi-types-machine.c in Sources */ = {isa = PBXBuildFile; fileRef = CE23C15823FCEC0A001177D6 /* qapi-types-machine.c */; };
		CE2D92D124AD46670059923A /* qapi-commands-transaction.c in Sources */ = {isa = PBXBuildFile; fileRef = CE23C10B23FCEC06001177D6 /* qapi-commands-transaction.c */; };
		CE2D92D224AD46670059923A /* UTMVirtualMachine.m in Sources */ = {isa = PBXBuildFile; fileRef = CE5F165B2261395000F3D56B /* UTMVirtualMachine.m */; };
		CE2D92D324AD46670059923A /* qapi-events-qom.c in Sources */ = {isa = PBXBuildFile; fileRef = CE23C0A823FCEC01001177D6 /* qapi-events-qom.c */; };
		CE2D92D424AD46670059923A /* qapi-commands-migration.c in Sources */ = {isa = PBXBuildFile; fileRef = CE23C09B23FCEC00001177D6 /* qapi-commands-migration.c */; };
		CE2D92D524AD46670059923A /* qapi-visit-misc-target.c in Sources */ = {isa = PBXBuildFile; fileRef = CE23C14223FCEC09001177D6 /* qapi-visit-misc-target.c */; };
		CE2D92D624AD46670059923A /* qapi-visit-ui.c in Sources */ = {isa = PBXBuildFile; fileRef = CE23C0B723FCEC02001177D6 /* qapi-visit-ui.c */; };
		CE2D92D724AD46670059923A /* UTMLogging.m in Sources */ = {isa = PBXBuildFile; fileRef = CE6EDCE1241DA0E900A719DC /* UTMLogging.m */; };
		CE2D92D824AD46670059923A /* qapi-commands-trace.c in Sources */ = {isa = PBXBuildFile; fileRef = CE23C11023FCEC06001177D6 /* qapi-commands-trace.c */; };
		CE2D92D924AD46670059923A /* qapi-visit.c in Sources */ = {isa = PBXBuildFile; fileRef = CE23C13523FCEC08001177D6 /* qapi-visit.c */; };
		CE2D92DA24AD46670059923A /* VMCursor.m in Sources */ = {isa = PBXBuildFile; fileRef = CE3ADD692411C661002D6A5F /* VMCursor.m */; };
		CE2D92DB24AD46670059923A /* CSDisplayMetal.m in Sources */ = {isa = PBXBuildFile; fileRef = CE4AA1482263B24F002E4A54 /* CSDisplayMetal.m */; };
		CE2D92DD24AD46670059923A /* qapi-events-tpm.c in Sources */ = {isa = PBXBuildFile; fileRef = CE23C13923FCEC08001177D6 /* qapi-events-tpm.c */; };
		CE2D92DE24AD46670059923A /* qapi-events-job.c in Sources */ = {isa = PBXBuildFile; fileRef = CE23C14523FCEC09001177D6 /* qapi-events-job.c */; };
		CE2D92DF24AD46670059923A /* qapi-dealloc-visitor.c in Sources */ = {isa = PBXBuildFile; fileRef = CECC764D2273A7D50059B955 /* qapi-dealloc-visitor.c */; };
		CE2D92E024AD46670059923A /* qapi-visit-job.c in Sources */ = {isa = PBXBuildFile; fileRef = CE23C09523FCEC00001177D6 /* qapi-visit-job.c */; };
		CE2D92E124AD46670059923A /* AppDelegate.m in Sources */ = {isa = PBXBuildFile; fileRef = CE550BCD225947990063E575 /* AppDelegate.m */; };
		CE2D92E224AD46670059923A /* CSInput.m in Sources */ = {isa = PBXBuildFile; fileRef = CE664510226935F000B0849A /* CSInput.m */; };
		CE2D92E424AD46670059923A /* qapi-types-block.c in Sources */ = {isa = PBXBuildFile; fileRef = CE23C08723FCEBFF001177D6 /* qapi-types-block.c */; };
		CE2D92E524AD46670059923A /* qapi-events-machine.c in Sources */ = {isa = PBXBuildFile; fileRef = CE23C0B923FCEC02001177D6 /* qapi-events-machine.c */; };
		CE2D92E624AD46670059923A /* UTMConfiguration+Networking.m in Sources */ = {isa = PBXBuildFile; fileRef = CEA02A982436C7A30087E45F /* UTMConfiguration+Networking.m */; };
		CE2D92E724AD46670059923A /* qapi-types-ui.c in Sources */ = {isa = PBXBuildFile; fileRef = CE23C10023FCEC05001177D6 /* qapi-types-ui.c */; };
		CE2D92E824AD46670059923A /* qapi-types-dump.c in Sources */ = {isa = PBXBuildFile; fileRef = CE23C12123FCEC07001177D6 /* qapi-types-dump.c */; };
		CE2D92E924AD46670059923A /* VMDisplayView.m in Sources */ = {isa = PBXBuildFile; fileRef = CEC05DF52463E3D300DA82B2 /* VMDisplayView.m */; };
		CE2D92EA24AD46670059923A /* qapi-types-machine-target.c in Sources */ = {isa = PBXBuildFile; fileRef = CE23C15223FCEC09001177D6 /* qapi-types-machine-target.c */; };
		CE2D92EB24AD46670059923A /* UTMLocationManager.m in Sources */ = {isa = PBXBuildFile; fileRef = CE059DC7243E9E3400338317 /* UTMLocationManager.m */; };
		CE2D92EC24AD46670059923A /* qapi-events-block.c in Sources */ = {isa = PBXBuildFile; fileRef = CE23C11623FCEC06001177D6 /* qapi-events-block.c */; };
		CE2D92EE24AD46670059923A /* qapi-types-block-core.c in Sources */ = {isa = PBXBuildFile; fileRef = CE23C09923FCEC00001177D6 /* qapi-types-block-core.c */; };
		CE2D92F024AD46670059923A /* qapi-events-transaction.c in Sources */ = {isa = PBXBuildFile; fileRef = CE23C0AC23FCEC01001177D6 /* qapi-events-transaction.c */; };
		CE2D92F124AD46670059923A /* qapi-commands-dump.c in Sources */ = {isa = PBXBuildFile; fileRef = CE23C0DD23FCEC03001177D6 /* qapi-commands-dump.c */; };
		CE2D92F224AD46670059923A /* VMKeyboardButton.m in Sources */ = {isa = PBXBuildFile; fileRef = CEEB66452284B942002737B2 /* VMKeyboardButton.m */; };
		CE2D92F324AD46670059923A /* qapi-commands-introspect.c in Sources */ = {isa = PBXBuildFile; fileRef = CE23C10523FCEC05001177D6 /* qapi-commands-introspect.c */; };
		CE2D92F424AD46670059923A /* qapi-types-sockets.c in Sources */ = {isa = PBXBuildFile; fileRef = CE23C10E23FCEC06001177D6 /* qapi-types-sockets.c */; };
		CE2D92F524AD46670059923A /* VMDisplayTerminalViewController.m in Sources */ = {isa = PBXBuildFile; fileRef = E28394C0240C268A006742E2 /* VMDisplayTerminalViewController.m */; };
		CE2D92F624AD46670059923A /* qapi-events-block-core.c in Sources */ = {isa = PBXBuildFile; fileRef = CE23C0EF23FCEC04001177D6 /* qapi-events-block-core.c */; };
		CE2D92F724AD46670059923A /* UTMQemuManager.m in Sources */ = {isa = PBXBuildFile; fileRef = CE36B280227668D1004A1435 /* UTMQemuManager.m */; };
		CE2D92F824AD46670059923A /* qapi-types-crypto.c in Sources */ = {isa = PBXBuildFile; fileRef = CE23C0E323FCEC04001177D6 /* qapi-types-crypto.c */; };
		CE2D92F924AD46670059923A /* qapi-types-qom.c in Sources */ = {isa = PBXBuildFile; fileRef = CE23C13823FCEC08001177D6 /* qapi-types-qom.c */; };
		CE2D92FA24AD46670059923A /* qapi-commands-rdma.c in Sources */ = {isa = PBXBuildFile; fileRef = CE23C0FB23FCEC05001177D6 /* qapi-commands-rdma.c */; };
		CE2D92FC24AD46670059923A /* VMDisplayMetalViewController+Keyboard.m in Sources */ = {isa = PBXBuildFile; fileRef = CE3ADD66240EFBCA002D6A5F /* VMDisplayMetalViewController+Keyboard.m */; };
		CE2D92FD24AD46670059923A /* qapi-builtin-types.c in Sources */ = {isa = PBXBuildFile; fileRef = CE23C0D523FCEC03001177D6 /* qapi-builtin-types.c */; };
		CE2D92FE24AD46670059923A /* qapi-events-migration.c in Sources */ = {isa = PBXBuildFile; fileRef = CE23C0EE23FCEC04001177D6 /* qapi-events-migration.c */; };
		CE2D92FF24AD46670059923A /* qapi-commands.c in Sources */ = {isa = PBXBuildFile; fileRef = CE23C0D223FCEC03001177D6 /* qapi-commands.c */; };
		CE2D930024AD46670059923A /* qapi-commands-audio.c in Sources */ = {isa = PBXBuildFile; fileRef = CE23C09D23FCEC00001177D6 /* qapi-commands-audio.c */; };
		CE2D930124AD46670059923A /* qapi-events-common.c in Sources */ = {isa = PBXBuildFile; fileRef = CE23C0D723FCEC03001177D6 /* qapi-events-common.c */; };
		CE2D930224AD46670059923A /* UTMTerminalIO.m in Sources */ = {isa = PBXBuildFile; fileRef = E2D64BCB241DB62A0034E0C6 /* UTMTerminalIO.m */; };
		CE2D930324AD46670059923A /* qapi-events-crypto.c in Sources */ = {isa = PBXBuildFile; fileRef = CE23C11D23FCEC07001177D6 /* qapi-events-crypto.c */; };
		CE2D930424AD46670059923A /* UTMConfiguration.m in Sources */ = {isa = PBXBuildFile; fileRef = CE31C244225E555600A965DD /* UTMConfiguration.m */; };
		CE2D930524AD46670059923A /* VMDisplayMetalViewController.m in Sources */ = {isa = PBXBuildFile; fileRef = 5286EC94243748C3007E6CBC /* VMDisplayMetalViewController.m */; };
		CE2D930624AD46670059923A /* qapi-commands-misc.c in Sources */ = {isa = PBXBuildFile; fileRef = CE23C15123FCEC09001177D6 /* qapi-commands-misc.c */; };
		CE2D930824AD46670059923A /* qapi-events-run-state.c in Sources */ = {isa = PBXBuildFile; fileRef = CE23C0FD23FCEC05001177D6 /* qapi-events-run-state.c */; };
		CE2D930924AD46670059923A /* VMDisplayViewController.m in Sources */ = {isa = PBXBuildFile; fileRef = CE72B4AC2463579D00716A11 /* VMDisplayViewController.m */; };
		CE2D930A24AD46670059923A /* qapi-visit-transaction.c in Sources */ = {isa = PBXBuildFile; fileRef = CE23C0A623FCEC01001177D6 /* qapi-visit-transaction.c */; };
		CE2D930B24AD46670059923A /* UTMConfiguration+Sharing.m in Sources */ = {isa = PBXBuildFile; fileRef = CE059DC4243BFA3200338317 /* UTMConfiguration+Sharing.m */; };
		CE2D930C24AD46670059923A /* qapi-commands-ui.c in Sources */ = {isa = PBXBuildFile; fileRef = CE23C08223FCEBFF001177D6 /* qapi-commands-ui.c */; };
		CE2D930D24AD46670059923A /* qapi-events-authz.c in Sources */ = {isa = PBXBuildFile; fileRef = CE23C0CC23FCEC03001177D6 /* qapi-events-authz.c */; };
		CE2D930E24AD46670059923A /* qapi-commands-block-core.c in Sources */ = {isa = PBXBuildFile; fileRef = CE23C0DF23FCEC04001177D6 /* qapi-commands-block-core.c */; };
		CE2D930F24AD46670059923A /* qapi-types-authz.c in Sources */ = {isa = PBXBuildFile; fileRef = CE23C0DA23FCEC03001177D6 /* qapi-types-authz.c */; };
		CE2D931024AD46670059923A /* qapi-types-qdev.c in Sources */ = {isa = PBXBuildFile; fileRef = CE23C15B23FCEC0A001177D6 /* qapi-types-qdev.c */; };
		CE2D931224AD46670059923A /* qapi-emit-events.c in Sources */ = {isa = PBXBuildFile; fileRef = CE23C09223FCEC00001177D6 /* qapi-emit-events.c */; };
		CE2D931324AD46670059923A /* qapi-visit-authz.c in Sources */ = {isa = PBXBuildFile; fileRef = CE23C0B823FCEC02001177D6 /* qapi-visit-authz.c */; };
		CE2D931524AD46670059923A /* VMDisplayMetalViewController+Pointer.m in Sources */ = {isa = PBXBuildFile; fileRef = 83FBDD55242FA7BC00D2C5D7 /* VMDisplayMetalViewController+Pointer.m */; };
		CE2D931624AD46670059923A /* qapi-commands-run-state.c in Sources */ = {isa = PBXBuildFile; fileRef = CE23C07E23FCEBFF001177D6 /* qapi-commands-run-state.c */; };
		CE2D931924AD46670059923A /* qapi-types-misc-target.c in Sources */ = {isa = PBXBuildFile; fileRef = CE23C16023FCEC0A001177D6 /* qapi-types-misc-target.c */; };
		CE2D931A24AD46670059923A /* qapi-events-rdma.c in Sources */ = {isa = PBXBuildFile; fileRef = CE23C12923FCEC07001177D6 /* qapi-events-rdma.c */; };
		CE2D931B24AD46670059923A /* UTMShaders.metal in Sources */ = {isa = PBXBuildFile; fileRef = CE2D63D02265154700FC7E63 /* UTMShaders.metal */; };
		CE2D931D24AD46670059923A /* qapi-visit-dump.c in Sources */ = {isa = PBXBuildFile; fileRef = CE23C0B323FCEC01001177D6 /* qapi-visit-dump.c */; };
		CE2D931E24AD46670059923A /* qapi-visit-error.c in Sources */ = {isa = PBXBuildFile; fileRef = CE23C15D23FCEC0A001177D6 /* qapi-visit-error.c */; };
		CE2D931F24AD46670059923A /* error.c in Sources */ = {isa = PBXBuildFile; fileRef = CE36B1542275061B004A1435 /* error.c */; };
		CE2D932024AD46670059923A /* cf-output-visitor.c in Sources */ = {isa = PBXBuildFile; fileRef = CECC76502273A7D50059B955 /* cf-output-visitor.c */; };
		CE2D932124AD46670059923A /* qapi-types-audio.c in Sources */ = {isa = PBXBuildFile; fileRef = CE23C11423FCEC06001177D6 /* qapi-types-audio.c */; };
		CE2D932224AD46670059923A /* VMScroll.m in Sources */ = {isa = PBXBuildFile; fileRef = CE20FAE72448D2BE0059AE11 /* VMScroll.m */; };
		CE2D932324AD46670059923A /* UTMTerminal.m in Sources */ = {isa = PBXBuildFile; fileRef = E28394B3240C20E0006742E2 /* UTMTerminal.m */; };
		CE2D932524AD46670059923A /* qapi-types-char.c in Sources */ = {isa = PBXBuildFile; fileRef = CE23C12023FCEC07001177D6 /* qapi-types-char.c */; };
		CE2D932724AD46670059923A /* CSConnection.m in Sources */ = {isa = PBXBuildFile; fileRef = CE4AA14B2264004F002E4A54 /* CSConnection.m */; };
		CE2D932824AD46670059923A /* qapi-visit-audio.c in Sources */ = {isa = PBXBuildFile; fileRef = CE23C0BE23FCEC02001177D6 /* qapi-visit-audio.c */; };
		CE2D932924AD46670059923A /* qapi-builtin-visit.c in Sources */ = {isa = PBXBuildFile; fileRef = CE23C09623FCEC00001177D6 /* qapi-builtin-visit.c */; };
		CE2D932A24AD46670059923A /* UTMRenderer.m in Sources */ = {isa = PBXBuildFile; fileRef = CE2D63CF2265154700FC7E63 /* UTMRenderer.m */; };
		CE2D932C24AD46670059923A /* libgstautodetect.a in Frameworks */ = {isa = PBXBuildFile; fileRef = CE9D19522265425900355E14 /* libgstautodetect.a */; };
		CE2D932D24AD46670059923A /* libgstaudiotestsrc.a in Frameworks */ = {isa = PBXBuildFile; fileRef = CE9D19532265425900355E14 /* libgstaudiotestsrc.a */; };
		CE2D932E24AD46670059923A /* libgstvideoconvert.a in Frameworks */ = {isa = PBXBuildFile; fileRef = CE9D19542265425900355E14 /* libgstvideoconvert.a */; };
		CE2D932F24AD46670059923A /* libgstaudioconvert.a in Frameworks */ = {isa = PBXBuildFile; fileRef = CE9D19552265425900355E14 /* libgstaudioconvert.a */; };
		CE2D933024AD46670059923A /* libgstvideoscale.a in Frameworks */ = {isa = PBXBuildFile; fileRef = CE9D19562265425900355E14 /* libgstvideoscale.a */; };
		CE2D933124AD46670059923A /* MetalKit.framework in Frameworks */ = {isa = PBXBuildFile; fileRef = CE66450C2269313200B0849A /* MetalKit.framework */; };
		CE2D933224AD46670059923A /* libgstvolume.a in Frameworks */ = {isa = PBXBuildFile; fileRef = CE9D19572265425900355E14 /* libgstvolume.a */; };
		CE2D933324AD46670059923A /* libgstcoreelements.a in Frameworks */ = {isa = PBXBuildFile; fileRef = CE9D19582265425900355E14 /* libgstcoreelements.a */; };
		CE2D933424AD46670059923A /* libgstvideorate.a in Frameworks */ = {isa = PBXBuildFile; fileRef = CE9D19592265425900355E14 /* libgstvideorate.a */; };
		CE2D933524AD46670059923A /* libgstjpeg.a in Frameworks */ = {isa = PBXBuildFile; fileRef = CE9D195A2265425900355E14 /* libgstjpeg.a */; };
		CE2D933624AD46670059923A /* libgstaudioresample.a in Frameworks */ = {isa = PBXBuildFile; fileRef = CE9D195B2265425900355E14 /* libgstaudioresample.a */; };
		CE2D933724AD46670059923A /* libgstplayback.a in Frameworks */ = {isa = PBXBuildFile; fileRef = CE9D195C2265425900355E14 /* libgstplayback.a */; };
		CE2D933824AD46670059923A /* libgstadder.a in Frameworks */ = {isa = PBXBuildFile; fileRef = CE9D195D2265425900355E14 /* libgstadder.a */; };
		CE2D933A24AD46670059923A /* libgstaudiorate.a in Frameworks */ = {isa = PBXBuildFile; fileRef = CE9D195F2265425900355E14 /* libgstaudiorate.a */; };
		CE2D933B24AD46670059923A /* libgstvideofilter.a in Frameworks */ = {isa = PBXBuildFile; fileRef = CE9D19602265425900355E14 /* libgstvideofilter.a */; };
		CE2D933C24AD46670059923A /* libgstapp.a in Frameworks */ = {isa = PBXBuildFile; fileRef = CE9D19612265425900355E14 /* libgstapp.a */; };
		CE2D933D24AD46670059923A /* libgstgio.a in Frameworks */ = {isa = PBXBuildFile; fileRef = CE9D19622265425A00355E14 /* libgstgio.a */; };
		CE2D933E24AD46670059923A /* libgsttypefindfunctions.a in Frameworks */ = {isa = PBXBuildFile; fileRef = CE9D19632265425A00355E14 /* libgsttypefindfunctions.a */; };
		CE2D933F24AD46670059923A /* libgstvideotestsrc.a in Frameworks */ = {isa = PBXBuildFile; fileRef = CE9D19642265425A00355E14 /* libgstvideotestsrc.a */; };
		CE2D934024AD46670059923A /* libgstosxaudio.a in Frameworks */ = {isa = PBXBuildFile; fileRef = CE9D19652265425A00355E14 /* libgstosxaudio.a */; };
		CE2D934124AD46670059923A /* gmodule-2.0.0.framework in Frameworks */ = {isa = PBXBuildFile; fileRef = CE2D63D822653C7300FC7E63 /* gmodule-2.0.0.framework */; };
		CE2D934224AD46670059923A /* jpeg.62.framework in Frameworks */ = {isa = PBXBuildFile; fileRef = CE2D63D922653C7300FC7E63 /* jpeg.62.framework */; };
		CE2D934324AD46670059923A /* intl.8.framework in Frameworks */ = {isa = PBXBuildFile; fileRef = CE2D63DA22653C7300FC7E63 /* intl.8.framework */; };
		CE2D934424AD46670059923A /* gstapp-1.0.0.framework in Frameworks */ = {isa = PBXBuildFile; fileRef = CE2D63DB22653C7300FC7E63 /* gstapp-1.0.0.framework */; };
		CE2D934524AD46670059923A /* gthread-2.0.0.framework in Frameworks */ = {isa = PBXBuildFile; fileRef = CE2D63DC22653C7300FC7E63 /* gthread-2.0.0.framework */; };
		CE2D934624AD46670059923A /* gstrtp-1.0.0.framework in Frameworks */ = {isa = PBXBuildFile; fileRef = CE2D63DD22653C7400FC7E63 /* gstrtp-1.0.0.framework */; };
		CE2D934724AD46670059923A /* gstriff-1.0.0.framework in Frameworks */ = {isa = PBXBuildFile; fileRef = CE2D63DE22653C7400FC7E63 /* gstriff-1.0.0.framework */; };
		CE2D934924AD46670059923A /* gstreamer-1.0.0.framework in Frameworks */ = {isa = PBXBuildFile; fileRef = CE2D63E022653C7400FC7E63 /* gstreamer-1.0.0.framework */; };
		CE2D934B24AD46670059923A /* json-glib-1.0.0.framework in Frameworks */ = {isa = PBXBuildFile; fileRef = CE2D63E222653C7400FC7E63 /* json-glib-1.0.0.framework */; };
		CE2D934C24AD46670059923A /* ffi.7.framework in Frameworks */ = {isa = PBXBuildFile; fileRef = CE2D63E322653C7400FC7E63 /* ffi.7.framework */; };
		CE2D934D24AD46670059923A /* gstnet-1.0.0.framework in Frameworks */ = {isa = PBXBuildFile; fileRef = CE2D63E522653C7400FC7E63 /* gstnet-1.0.0.framework */; };
		CE2D934E24AD46670059923A /* gstbase-1.0.0.framework in Frameworks */ = {isa = PBXBuildFile; fileRef = CE2D63E822653C7400FC7E63 /* gstbase-1.0.0.framework */; };
		CE2D934F24AD46670059923A /* phodav-2.0.0.framework in Frameworks */ = {isa = PBXBuildFile; fileRef = CE059DC0243BD67100338317 /* phodav-2.0.0.framework */; };
		CE2D935024AD46670059923A /* gstcontroller-1.0.0.framework in Frameworks */ = {isa = PBXBuildFile; fileRef = CE2D63EE22653C7400FC7E63 /* gstcontroller-1.0.0.framework */; };
		CE2D935124AD46670059923A /* gstaudio-1.0.0.framework in Frameworks */ = {isa = PBXBuildFile; fileRef = CE2D63EF22653C7400FC7E63 /* gstaudio-1.0.0.framework */; };
		CE2D935224AD46670059923A /* gpg-error.0.framework in Frameworks */ = {isa = PBXBuildFile; fileRef = CE2D63F122653C7400FC7E63 /* gpg-error.0.framework */; };
		CE2D935324AD46670059923A /* gcrypt.20.framework in Frameworks */ = {isa = PBXBuildFile; fileRef = CE2D63F322653C7400FC7E63 /* gcrypt.20.framework */; };
		CE2D935424AD46670059923A /* gobject-2.0.0.framework in Frameworks */ = {isa = PBXBuildFile; fileRef = CE2D63F522653C7400FC7E63 /* gobject-2.0.0.framework */; };
		CE2D935524AD46670059923A /* gsttag-1.0.0.framework in Frameworks */ = {isa = PBXBuildFile; fileRef = CE2D63F622653C7400FC7E63 /* gsttag-1.0.0.framework */; };
		CE2D935624AD46670059923A /* gio-2.0.0.framework in Frameworks */ = {isa = PBXBuildFile; fileRef = CE2D63F822653C7400FC7E63 /* gio-2.0.0.framework */; };
		CE2D935724AD46670059923A /* gstvideo-1.0.0.framework in Frameworks */ = {isa = PBXBuildFile; fileRef = CE2D63F922653C7400FC7E63 /* gstvideo-1.0.0.framework */; };
		CE2D935824AD46670059923A /* spice-client-glib-2.0.8.framework in Frameworks */ = {isa = PBXBuildFile; fileRef = CE2D63FE22653C7500FC7E63 /* spice-client-glib-2.0.8.framework */; };
		CE2D935924AD46670059923A /* gstrtsp-1.0.0.framework in Frameworks */ = {isa = PBXBuildFile; fileRef = CE2D640122653C7500FC7E63 /* gstrtsp-1.0.0.framework */; };
		CE2D935A24AD46670059923A /* opus.0.framework in Frameworks */ = {isa = PBXBuildFile; fileRef = CE2D640322653C7500FC7E63 /* opus.0.framework */; };
		CE2D935B24AD46670059923A /* glib-2.0.0.framework in Frameworks */ = {isa = PBXBuildFile; fileRef = CE2D640422653C7500FC7E63 /* glib-2.0.0.framework */; };
		CE2D935C24AD46670059923A /* png16.16.framework in Frameworks */ = {isa = PBXBuildFile; fileRef = CE2D640522653C7500FC7E63 /* png16.16.framework */; };
		CE2D935D24AD46670059923A /* gstfft-1.0.0.framework in Frameworks */ = {isa = PBXBuildFile; fileRef = CE2D640922653C7500FC7E63 /* gstfft-1.0.0.framework */; };
		CE2D935E24AD46670059923A /* crypto.1.1.framework in Frameworks */ = {isa = PBXBuildFile; fileRef = CE2D640A22653C7500FC7E63 /* crypto.1.1.framework */; };
		CE2D935F24AD46670059923A /* gstpbutils-1.0.0.framework in Frameworks */ = {isa = PBXBuildFile; fileRef = CE2D640E22653C7500FC7E63 /* gstpbutils-1.0.0.framework */; };
		CE2D936124AD46670059923A /* gstallocators-1.0.0.framework in Frameworks */ = {isa = PBXBuildFile; fileRef = CE2D641122653C7500FC7E63 /* gstallocators-1.0.0.framework */; };
		CE2D936224AD46670059923A /* gstcheck-1.0.0.framework in Frameworks */ = {isa = PBXBuildFile; fileRef = CE2D641422653C7500FC7E63 /* gstcheck-1.0.0.framework */; };
		CE2D936324AD46670059923A /* iconv.2.framework in Frameworks */ = {isa = PBXBuildFile; fileRef = CE2D641522653C7500FC7E63 /* iconv.2.framework */; };
		CE2D936424AD46670059923A /* gstsdp-1.0.0.framework in Frameworks */ = {isa = PBXBuildFile; fileRef = CE2D641622653C7500FC7E63 /* gstsdp-1.0.0.framework */; };
		CE2D936524AD46670059923A /* ssl.1.1.framework in Frameworks */ = {isa = PBXBuildFile; fileRef = CE2D641722653C7500FC7E63 /* ssl.1.1.framework */; };
		CE2D936624AD46670059923A /* spice-server.1.framework in Frameworks */ = {isa = PBXBuildFile; fileRef = CE2D641822653C7500FC7E63 /* spice-server.1.framework */; };
		CE2D936724AD46670059923A /* pixman-1.0.framework in Frameworks */ = {isa = PBXBuildFile; fileRef = CE2D641922653C7600FC7E63 /* pixman-1.0.framework */; };
		CE2D936A24AD46670059923A /* terminal.js in Resources */ = {isa = PBXBuildFile; fileRef = E28394B9240C219F006742E2 /* terminal.js */; };
		CE2D936B24AD46670059923A /* Localizable.strings in Resources */ = {isa = PBXBuildFile; fileRef = 521F3EFB2414F73800130500 /* Localizable.strings */; };
		CE2D936C24AD46670059923A /* qemu in Resources */ = {isa = PBXBuildFile; fileRef = CE9D18F72265410E00355E14 /* qemu */; };
		CE2D936D24AD46670059923A /* VMDisplayView.xib in Resources */ = {isa = PBXBuildFile; fileRef = CE72B4A92463532B00716A11 /* VMDisplayView.xib */; };
		CE2D937024AD46670059923A /* terminal.html in Resources */ = {isa = PBXBuildFile; fileRef = E28394B8240C219F006742E2 /* terminal.html */; };
		CE2D937224AD46670059923A /* Settings.bundle in Resources */ = {isa = PBXBuildFile; fileRef = 5286EC91243748AC007E6CBC /* Settings.bundle */; };
		CE2D937324AD46670059923A /* hterm_all.js in Resources */ = {isa = PBXBuildFile; fileRef = E28394BD240C22F1006742E2 /* hterm_all.js */; };
		CE2D937624AD46670059923A /* gpg-error.0.framework in Embed Libraries */ = {isa = PBXBuildFile; fileRef = CE2D63F122653C7400FC7E63 /* gpg-error.0.framework */; settings = {ATTRIBUTES = (CodeSignOnCopy, ); }; };
		CE2D937724AD46670059923A /* qemu-mips64el-softmmu.framework in Embed Libraries */ = {isa = PBXBuildFile; fileRef = CE2D640822653C7500FC7E63 /* qemu-mips64el-softmmu.framework */; settings = {ATTRIBUTES = (CodeSignOnCopy, ); }; };
		CE2D937824AD46670059923A /* gstcontroller-1.0.0.framework in Embed Libraries */ = {isa = PBXBuildFile; fileRef = CE2D63EE22653C7400FC7E63 /* gstcontroller-1.0.0.framework */; settings = {ATTRIBUTES = (CodeSignOnCopy, ); }; };
		CE2D937924AD46670059923A /* gstallocators-1.0.0.framework in Embed Libraries */ = {isa = PBXBuildFile; fileRef = CE2D641122653C7500FC7E63 /* gstallocators-1.0.0.framework */; settings = {ATTRIBUTES = (CodeSignOnCopy, ); }; };
		CE2D937A24AD46670059923A /* gstbase-1.0.0.framework in Embed Libraries */ = {isa = PBXBuildFile; fileRef = CE2D63E822653C7400FC7E63 /* gstbase-1.0.0.framework */; settings = {ATTRIBUTES = (CodeSignOnCopy, ); }; };
		CE2D937B24AD46670059923A /* ffi.7.framework in Embed Libraries */ = {isa = PBXBuildFile; fileRef = CE2D63E322653C7400FC7E63 /* ffi.7.framework */; settings = {ATTRIBUTES = (CodeSignOnCopy, ); }; };
		CE2D937C24AD46670059923A /* ssl.1.1.framework in Embed Libraries */ = {isa = PBXBuildFile; fileRef = CE2D641722653C7500FC7E63 /* ssl.1.1.framework */; settings = {ATTRIBUTES = (CodeSignOnCopy, ); }; };
		CE2D937D24AD46670059923A /* gio-2.0.0.framework in Embed Libraries */ = {isa = PBXBuildFile; fileRef = CE2D63F822653C7400FC7E63 /* gio-2.0.0.framework */; settings = {ATTRIBUTES = (CodeSignOnCopy, ); }; };
		CE2D937E24AD46670059923A /* png16.16.framework in Embed Libraries */ = {isa = PBXBuildFile; fileRef = CE2D640522653C7500FC7E63 /* png16.16.framework */; settings = {ATTRIBUTES = (CodeSignOnCopy, ); }; };
		CE2D937F24AD46670059923A /* gstnet-1.0.0.framework in Embed Libraries */ = {isa = PBXBuildFile; fileRef = CE2D63E522653C7400FC7E63 /* gstnet-1.0.0.framework */; settings = {ATTRIBUTES = (CodeSignOnCopy, ); }; };
		CE2D938024AD46670059923A /* qemu-cris-softmmu.framework in Embed Libraries */ = {isa = PBXBuildFile; fileRef = CE2D63E622653C7400FC7E63 /* qemu-cris-softmmu.framework */; settings = {ATTRIBUTES = (CodeSignOnCopy, ); }; };
		CE2D938124AD46670059923A /* crypto.1.1.framework in Embed Libraries */ = {isa = PBXBuildFile; fileRef = CE2D640A22653C7500FC7E63 /* crypto.1.1.framework */; settings = {ATTRIBUTES = (CodeSignOnCopy, ); }; };
		CE2D938224AD46670059923A /* qemu-riscv64-softmmu.framework in Embed Libraries */ = {isa = PBXBuildFile; fileRef = CE2D63FB22653C7500FC7E63 /* qemu-riscv64-softmmu.framework */; settings = {ATTRIBUTES = (CodeSignOnCopy, ); }; };
		CE2D938324AD46670059923A /* gstapp-1.0.0.framework in Embed Libraries */ = {isa = PBXBuildFile; fileRef = CE2D63DB22653C7300FC7E63 /* gstapp-1.0.0.framework */; settings = {ATTRIBUTES = (CodeSignOnCopy, ); }; };
		CE2D938524AD46670059923A /* qemu-microblaze-softmmu.framework in Embed Libraries */ = {isa = PBXBuildFile; fileRef = CE2D63E422653C7400FC7E63 /* qemu-microblaze-softmmu.framework */; settings = {ATTRIBUTES = (CodeSignOnCopy, ); }; };
		CE2D938624AD46670059923A /* qemu-sh4-softmmu.framework in Embed Libraries */ = {isa = PBXBuildFile; fileRef = CE2D640222653C7500FC7E63 /* qemu-sh4-softmmu.framework */; settings = {ATTRIBUTES = (CodeSignOnCopy, ); }; };
		CE2D938824AD46670059923A /* gsttag-1.0.0.framework in Embed Libraries */ = {isa = PBXBuildFile; fileRef = CE2D63F622653C7400FC7E63 /* gsttag-1.0.0.framework */; settings = {ATTRIBUTES = (CodeSignOnCopy, ); }; };
		CE2D938924AD46670059923A /* qemu-or1k-softmmu.framework in Embed Libraries */ = {isa = PBXBuildFile; fileRef = CE2D640B22653C7500FC7E63 /* qemu-or1k-softmmu.framework */; settings = {ATTRIBUTES = (CodeSignOnCopy, ); }; };
		CE2D938A24AD46670059923A /* gstrtp-1.0.0.framework in Embed Libraries */ = {isa = PBXBuildFile; fileRef = CE2D63DD22653C7400FC7E63 /* gstrtp-1.0.0.framework */; settings = {ATTRIBUTES = (CodeSignOnCopy, ); }; };
		CE2D938B24AD46670059923A /* gstriff-1.0.0.framework in Embed Libraries */ = {isa = PBXBuildFile; fileRef = CE2D63DE22653C7400FC7E63 /* gstriff-1.0.0.framework */; settings = {ATTRIBUTES = (CodeSignOnCopy, ); }; };
		CE2D938C24AD46670059923A /* qemu-ppc-softmmu.framework in Embed Libraries */ = {isa = PBXBuildFile; fileRef = CE2D63E722653C7400FC7E63 /* qemu-ppc-softmmu.framework */; settings = {ATTRIBUTES = (CodeSignOnCopy, ); }; };
		CE2D938D24AD46670059923A /* phodav-2.0.0.framework in Embed Libraries */ = {isa = PBXBuildFile; fileRef = CE059DC0243BD67100338317 /* phodav-2.0.0.framework */; settings = {ATTRIBUTES = (CodeSignOnCopy, ); }; };
		CE2D938E24AD46670059923A /* gthread-2.0.0.framework in Embed Libraries */ = {isa = PBXBuildFile; fileRef = CE2D63DC22653C7300FC7E63 /* gthread-2.0.0.framework */; settings = {ATTRIBUTES = (CodeSignOnCopy, ); }; };
		CE2D938F24AD46670059923A /* qemu-aarch64-softmmu.framework in Embed Libraries */ = {isa = PBXBuildFile; fileRef = CE2D63FD22653C7500FC7E63 /* qemu-aarch64-softmmu.framework */; settings = {ATTRIBUTES = (CodeSignOnCopy, ); }; };
		CE2D939024AD46670059923A /* qemu-mips-softmmu.framework in Embed Libraries */ = {isa = PBXBuildFile; fileRef = CE2D63FF22653C7500FC7E63 /* qemu-mips-softmmu.framework */; settings = {ATTRIBUTES = (CodeSignOnCopy, ); }; };
		CE2D939124AD46670059923A /* qemu-s390x-softmmu.framework in Embed Libraries */ = {isa = PBXBuildFile; fileRef = CE2D63FC22653C7500FC7E63 /* qemu-s390x-softmmu.framework */; settings = {ATTRIBUTES = (CodeSignOnCopy, ); }; };
		CE2D939224AD46670059923A /* gobject-2.0.0.framework in Embed Libraries */ = {isa = PBXBuildFile; fileRef = CE2D63F522653C7400FC7E63 /* gobject-2.0.0.framework */; settings = {ATTRIBUTES = (CodeSignOnCopy, ); }; };
		CE2D939324AD46670059923A /* gmodule-2.0.0.framework in Embed Libraries */ = {isa = PBXBuildFile; fileRef = CE2D63D822653C7300FC7E63 /* gmodule-2.0.0.framework */; settings = {ATTRIBUTES = (CodeSignOnCopy, ); }; };
		CE2D939424AD46670059923A /* qemu-tricore-softmmu.framework in Embed Libraries */ = {isa = PBXBuildFile; fileRef = CE2D63EC22653C7400FC7E63 /* qemu-tricore-softmmu.framework */; settings = {ATTRIBUTES = (CodeSignOnCopy, ); }; };
		CE2D939524AD46670059923A /* qemu-sparc64-softmmu.framework in Embed Libraries */ = {isa = PBXBuildFile; fileRef = CE2D640F22653C7500FC7E63 /* qemu-sparc64-softmmu.framework */; settings = {ATTRIBUTES = (CodeSignOnCopy, ); }; };
		CE2D939624AD46670059923A /* qemu-riscv32-softmmu.framework in Embed Libraries */ = {isa = PBXBuildFile; fileRef = CE2D63FA22653C7400FC7E63 /* qemu-riscv32-softmmu.framework */; settings = {ATTRIBUTES = (CodeSignOnCopy, ); }; };
		CE2D939724AD46670059923A /* qemu-mips64-softmmu.framework in Embed Libraries */ = {isa = PBXBuildFile; fileRef = CE2D63F422653C7400FC7E63 /* qemu-mips64-softmmu.framework */; settings = {ATTRIBUTES = (CodeSignOnCopy, ); }; };
		CE2D939824AD46670059923A /* qemu-m68k-softmmu.framework in Embed Libraries */ = {isa = PBXBuildFile; fileRef = CE2D63EB22653C7400FC7E63 /* qemu-m68k-softmmu.framework */; settings = {ATTRIBUTES = (CodeSignOnCopy, ); }; };
		CE2D939924AD46670059923A /* qemu-sparc-softmmu.framework in Embed Libraries */ = {isa = PBXBuildFile; fileRef = CE2D640D22653C7500FC7E63 /* qemu-sparc-softmmu.framework */; settings = {ATTRIBUTES = (CodeSignOnCopy, ); }; };
		CE2D939A24AD46670059923A /* qemu-ppc64-softmmu.framework in Embed Libraries */ = {isa = PBXBuildFile; fileRef = CE2D640C22653C7500FC7E63 /* qemu-ppc64-softmmu.framework */; settings = {ATTRIBUTES = (CodeSignOnCopy, ); }; };
		CE2D939B24AD46670059923A /* qemu-alpha-softmmu.framework in Embed Libraries */ = {isa = PBXBuildFile; fileRef = CE2D641322653C7500FC7E63 /* qemu-alpha-softmmu.framework */; settings = {ATTRIBUTES = (CodeSignOnCopy, ); }; };
		CE2D939C24AD46670059923A /* qemu-sh4eb-softmmu.framework in Embed Libraries */ = {isa = PBXBuildFile; fileRef = CE2D63E122653C7400FC7E63 /* qemu-sh4eb-softmmu.framework */; settings = {ATTRIBUTES = (CodeSignOnCopy, ); }; };
		CE2D939D24AD46670059923A /* glib-2.0.0.framework in Embed Libraries */ = {isa = PBXBuildFile; fileRef = CE2D640422653C7500FC7E63 /* glib-2.0.0.framework */; settings = {ATTRIBUTES = (CodeSignOnCopy, ); }; };
		CE2D939E24AD46670059923A /* qemu-x86_64-softmmu.framework in Embed Libraries */ = {isa = PBXBuildFile; fileRef = CE2D640022653C7500FC7E63 /* qemu-x86_64-softmmu.framework */; settings = {ATTRIBUTES = (CodeSignOnCopy, ); }; };
		CE2D939F24AD46670059923A /* qemu-xtensaeb-softmmu.framework in Embed Libraries */ = {isa = PBXBuildFile; fileRef = CE2D641222653C7500FC7E63 /* qemu-xtensaeb-softmmu.framework */; settings = {ATTRIBUTES = (CodeSignOnCopy, ); }; };
		CE2D93A024AD46670059923A /* qemu-arm-softmmu.framework in Embed Libraries */ = {isa = PBXBuildFile; fileRef = CE2D640722653C7500FC7E63 /* qemu-arm-softmmu.framework */; settings = {ATTRIBUTES = (CodeSignOnCopy, ); }; };
		CE2D93A124AD46670059923A /* intl.8.framework in Embed Libraries */ = {isa = PBXBuildFile; fileRef = CE2D63DA22653C7300FC7E63 /* intl.8.framework */; settings = {ATTRIBUTES = (CodeSignOnCopy, ); }; };
		CE2D93A224AD46670059923A /* gstreamer-1.0.0.framework in Embed Libraries */ = {isa = PBXBuildFile; fileRef = CE2D63E022653C7400FC7E63 /* gstreamer-1.0.0.framework */; settings = {ATTRIBUTES = (CodeSignOnCopy, ); }; };
		CE2D93A324AD46670059923A /* gstvideo-1.0.0.framework in Embed Libraries */ = {isa = PBXBuildFile; fileRef = CE2D63F922653C7400FC7E63 /* gstvideo-1.0.0.framework */; settings = {ATTRIBUTES = (CodeSignOnCopy, ); }; };
		CE2D93A424AD46670059923A /* json-glib-1.0.0.framework in Embed Libraries */ = {isa = PBXBuildFile; fileRef = CE2D63E222653C7400FC7E63 /* json-glib-1.0.0.framework */; settings = {ATTRIBUTES = (CodeSignOnCopy, ); }; };
		CE2D93A524AD46670059923A /* pixman-1.0.framework in Embed Libraries */ = {isa = PBXBuildFile; fileRef = CE2D641922653C7600FC7E63 /* pixman-1.0.framework */; settings = {ATTRIBUTES = (CodeSignOnCopy, ); }; };
		CE2D93A624AD46670059923A /* jpeg.62.framework in Embed Libraries */ = {isa = PBXBuildFile; fileRef = CE2D63D922653C7300FC7E63 /* jpeg.62.framework */; settings = {ATTRIBUTES = (CodeSignOnCopy, ); }; };
		CE2D93A724AD46670059923A /* qemu-microblazeel-softmmu.framework in Embed Libraries */ = {isa = PBXBuildFile; fileRef = CE2D63F022653C7400FC7E63 /* qemu-microblazeel-softmmu.framework */; settings = {ATTRIBUTES = (CodeSignOnCopy, ); }; };
		CE2D93A824AD46670059923A /* qemu-hppa-softmmu.framework in Embed Libraries */ = {isa = PBXBuildFile; fileRef = CE2D63F222653C7400FC7E63 /* qemu-hppa-softmmu.framework */; settings = {ATTRIBUTES = (CodeSignOnCopy, ); }; };
		CE2D93A924AD46670059923A /* qemu-i386-softmmu.framework in Embed Libraries */ = {isa = PBXBuildFile; fileRef = CE2D63D722653C7300FC7E63 /* qemu-i386-softmmu.framework */; settings = {ATTRIBUTES = (CodeSignOnCopy, ); }; };
		CE2D93AA24AD46670059923A /* spice-client-glib-2.0.8.framework in Embed Libraries */ = {isa = PBXBuildFile; fileRef = CE2D63FE22653C7500FC7E63 /* spice-client-glib-2.0.8.framework */; settings = {ATTRIBUTES = (CodeSignOnCopy, ); }; };
		CE2D93AB24AD46670059923A /* opus.0.framework in Embed Libraries */ = {isa = PBXBuildFile; fileRef = CE2D640322653C7500FC7E63 /* opus.0.framework */; settings = {ATTRIBUTES = (CodeSignOnCopy, ); }; };
		CE2D93AD24AD46670059923A /* gstsdp-1.0.0.framework in Embed Libraries */ = {isa = PBXBuildFile; fileRef = CE2D641622653C7500FC7E63 /* gstsdp-1.0.0.framework */; settings = {ATTRIBUTES = (CodeSignOnCopy, ); }; };
		CE2D93AE24AD46670059923A /* qemu-nios2-softmmu.framework in Embed Libraries */ = {isa = PBXBuildFile; fileRef = CE2D63DF22653C7400FC7E63 /* qemu-nios2-softmmu.framework */; settings = {ATTRIBUTES = (CodeSignOnCopy, ); }; };
		CE2D93B024AD46670059923A /* gstaudio-1.0.0.framework in Embed Libraries */ = {isa = PBXBuildFile; fileRef = CE2D63EF22653C7400FC7E63 /* gstaudio-1.0.0.framework */; settings = {ATTRIBUTES = (CodeSignOnCopy, ); }; };
		CE2D93B124AD46670059923A /* gstcheck-1.0.0.framework in Embed Libraries */ = {isa = PBXBuildFile; fileRef = CE2D641422653C7500FC7E63 /* gstcheck-1.0.0.framework */; settings = {ATTRIBUTES = (CodeSignOnCopy, ); }; };
		CE2D93B224AD46670059923A /* qemu-xtensa-softmmu.framework in Embed Libraries */ = {isa = PBXBuildFile; fileRef = CE2D63ED22653C7400FC7E63 /* qemu-xtensa-softmmu.framework */; settings = {ATTRIBUTES = (CodeSignOnCopy, ); }; };
		CE2D93B324AD46670059923A /* iconv.2.framework in Embed Libraries */ = {isa = PBXBuildFile; fileRef = CE2D641522653C7500FC7E63 /* iconv.2.framework */; settings = {ATTRIBUTES = (CodeSignOnCopy, ); }; };
		CE2D93B424AD46670059923A /* qemu-mipsel-softmmu.framework in Embed Libraries */ = {isa = PBXBuildFile; fileRef = CE2D640622653C7500FC7E63 /* qemu-mipsel-softmmu.framework */; settings = {ATTRIBUTES = (CodeSignOnCopy, ); }; };
		CE2D93B524AD46670059923A /* gstrtsp-1.0.0.framework in Embed Libraries */ = {isa = PBXBuildFile; fileRef = CE2D640122653C7500FC7E63 /* gstrtsp-1.0.0.framework */; settings = {ATTRIBUTES = (CodeSignOnCopy, ); }; };
		CE2D93B624AD46670059923A /* spice-server.1.framework in Embed Libraries */ = {isa = PBXBuildFile; fileRef = CE2D641822653C7500FC7E63 /* spice-server.1.framework */; settings = {ATTRIBUTES = (CodeSignOnCopy, ); }; };
		CE2D93B824AD46670059923A /* gcrypt.20.framework in Embed Libraries */ = {isa = PBXBuildFile; fileRef = CE2D63F322653C7400FC7E63 /* gcrypt.20.framework */; settings = {ATTRIBUTES = (CodeSignOnCopy, ); }; };
		CE2D93B924AD46670059923A /* gstfft-1.0.0.framework in Embed Libraries */ = {isa = PBXBuildFile; fileRef = CE2D640922653C7500FC7E63 /* gstfft-1.0.0.framework */; settings = {ATTRIBUTES = (CodeSignOnCopy, ); }; };
		CE2D93BA24AD46670059923A /* gstpbutils-1.0.0.framework in Embed Libraries */ = {isa = PBXBuildFile; fileRef = CE2D640E22653C7500FC7E63 /* gstpbutils-1.0.0.framework */; settings = {ATTRIBUTES = (CodeSignOnCopy, ); }; };
		CE2D953224AD4F040059923A /* UTMConfigurationExtension.swift in Sources */ = {isa = PBXBuildFile; fileRef = CE2D953124AD4F040059923A /* UTMConfigurationExtension.swift */; };
		CE2D953324AD4F040059923A /* UTMConfigurationExtension.swift in Sources */ = {isa = PBXBuildFile; fileRef = CE2D953124AD4F040059923A /* UTMConfigurationExtension.swift */; };
		CE2D955724AD4F980059923A /* VMConfigDisplayView.swift in Sources */ = {isa = PBXBuildFile; fileRef = CE2D953724AD4F980059923A /* VMConfigDisplayView.swift */; };
		CE2D955824AD4F980059923A /* VMConfigDisplayView.swift in Sources */ = {isa = PBXBuildFile; fileRef = CE2D953724AD4F980059923A /* VMConfigDisplayView.swift */; };
		CE2D955924AD4F980059923A /* VMToolbarModifier.swift in Sources */ = {isa = PBXBuildFile; fileRef = CE2D953824AD4F980059923A /* VMToolbarModifier.swift */; };
		CE2D955A24AD4F980059923A /* VMToolbarModifier.swift in Sources */ = {isa = PBXBuildFile; fileRef = CE2D953824AD4F980059923A /* VMToolbarModifier.swift */; };
		CE2D955B24AD4F980059923A /* VMConfigQEMUView.swift in Sources */ = {isa = PBXBuildFile; fileRef = CE2D953924AD4F980059923A /* VMConfigQEMUView.swift */; };
		CE2D955C24AD4F980059923A /* VMConfigQEMUView.swift in Sources */ = {isa = PBXBuildFile; fileRef = CE2D953924AD4F980059923A /* VMConfigQEMUView.swift */; };
		CE2D955D24AD4F990059923A /* VMConfigSoundView.swift in Sources */ = {isa = PBXBuildFile; fileRef = CE2D953A24AD4F980059923A /* VMConfigSoundView.swift */; };
		CE2D955E24AD4F990059923A /* VMConfigSoundView.swift in Sources */ = {isa = PBXBuildFile; fileRef = CE2D953A24AD4F980059923A /* VMConfigSoundView.swift */; };
		CE2D956224AD4F990059923A /* VMSettingsView.swift in Sources */ = {isa = PBXBuildFile; fileRef = CE2D953D24AD4F980059923A /* VMSettingsView.swift */; };
		CE2D956424AD4F990059923A /* VMConfigNetworkPortForwardView.swift in Sources */ = {isa = PBXBuildFile; fileRef = CE2D953E24AD4F980059923A /* VMConfigNetworkPortForwardView.swift */; };
		CE2D956924AD4F990059923A /* VMPlaceholderView.swift in Sources */ = {isa = PBXBuildFile; fileRef = CE2D954224AD4F980059923A /* VMPlaceholderView.swift */; };
		CE2D956A24AD4F990059923A /* VMPlaceholderView.swift in Sources */ = {isa = PBXBuildFile; fileRef = CE2D954224AD4F980059923A /* VMPlaceholderView.swift */; };
		CE2D956C24AD4F990059923A /* VMCardView.swift in Sources */ = {isa = PBXBuildFile; fileRef = CE2D954324AD4F980059923A /* VMCardView.swift */; };
		CE2D956F24AD4F990059923A /* VMRemovableDrivesView.swift in Sources */ = {isa = PBXBuildFile; fileRef = CE2D954524AD4F980059923A /* VMRemovableDrivesView.swift */; };
		CE2D957024AD4F990059923A /* VMRemovableDrivesView.swift in Sources */ = {isa = PBXBuildFile; fileRef = CE2D954524AD4F980059923A /* VMRemovableDrivesView.swift */; };
		CE2D957124AD4F990059923A /* UTMExtensions.swift in Sources */ = {isa = PBXBuildFile; fileRef = CE2D954624AD4F980059923A /* UTMExtensions.swift */; };
		CE2D957224AD4F990059923A /* UTMExtensions.swift in Sources */ = {isa = PBXBuildFile; fileRef = CE2D954624AD4F980059923A /* UTMExtensions.swift */; };
		CE2D957324AD4F990059923A /* VMConfigSharingView.swift in Sources */ = {isa = PBXBuildFile; fileRef = CE2D954724AD4F980059923A /* VMConfigSharingView.swift */; };
		CE2D957424AD4F990059923A /* VMConfigSharingView.swift in Sources */ = {isa = PBXBuildFile; fileRef = CE2D954724AD4F980059923A /* VMConfigSharingView.swift */; };
		CE2D957524AD4F990059923A /* VMConfigInputView.swift in Sources */ = {isa = PBXBuildFile; fileRef = CE2D954824AD4F980059923A /* VMConfigInputView.swift */; };
		CE2D957624AD4F990059923A /* VMConfigInputView.swift in Sources */ = {isa = PBXBuildFile; fileRef = CE2D954824AD4F980059923A /* VMConfigInputView.swift */; };
		CE2D957724AD4F990059923A /* VMConfigStringPicker.swift in Sources */ = {isa = PBXBuildFile; fileRef = CE2D954924AD4F980059923A /* VMConfigStringPicker.swift */; };
		CE2D957824AD4F990059923A /* VMConfigStringPicker.swift in Sources */ = {isa = PBXBuildFile; fileRef = CE2D954924AD4F980059923A /* VMConfigStringPicker.swift */; };
		CE2D957924AD4F990059923A /* VMDetailsView.swift in Sources */ = {isa = PBXBuildFile; fileRef = CE2D954B24AD4F980059923A /* VMDetailsView.swift */; };
		CE2D957B24AD4F990059923A /* VMSettingsView.swift in Sources */ = {isa = PBXBuildFile; fileRef = CE2D954C24AD4F980059923A /* VMSettingsView.swift */; };
		CE2D957D24AD4F990059923A /* VMConfigNetworkPortForwardView.swift in Sources */ = {isa = PBXBuildFile; fileRef = CE2D954D24AD4F980059923A /* VMConfigNetworkPortForwardView.swift */; };
		CE2D958324AD4F990059923A /* VMConfigNetworkView.swift in Sources */ = {isa = PBXBuildFile; fileRef = CE2D955024AD4F980059923A /* VMConfigNetworkView.swift */; };
		CE2D958424AD4F990059923A /* VMConfigNetworkView.swift in Sources */ = {isa = PBXBuildFile; fileRef = CE2D955024AD4F980059923A /* VMConfigNetworkView.swift */; };
		CE2D958524AD4F990059923A /* VMConfigDrivesView.swift in Sources */ = {isa = PBXBuildFile; fileRef = CE2D955124AD4F980059923A /* VMConfigDrivesView.swift */; };
		CE2D958724AD4F990059923A /* VMConfigPortForwardForm.swift in Sources */ = {isa = PBXBuildFile; fileRef = CE2D955224AD4F980059923A /* VMConfigPortForwardForm.swift */; };
		CE2D958824AD4F990059923A /* VMConfigPortForwardForm.swift in Sources */ = {isa = PBXBuildFile; fileRef = CE2D955224AD4F980059923A /* VMConfigPortForwardForm.swift */; };
		CE2D958924AD4F990059923A /* VMConfigSystemView.swift in Sources */ = {isa = PBXBuildFile; fileRef = CE2D955324AD4F980059923A /* VMConfigSystemView.swift */; };
		CE2D958A24AD4F990059923A /* VMConfigSystemView.swift in Sources */ = {isa = PBXBuildFile; fileRef = CE2D955324AD4F980059923A /* VMConfigSystemView.swift */; };
		CE2D958D24AD4F990059923A /* UTMApp.swift in Sources */ = {isa = PBXBuildFile; fileRef = CE2D955524AD4F980059923A /* UTMApp.swift */; };
		CE2D958E24AD4F990059923A /* UTMApp.swift in Sources */ = {isa = PBXBuildFile; fileRef = CE2D955524AD4F980059923A /* UTMApp.swift */; };
		CE2D958F24AD4FF00059923A /* VMCardView.swift in Sources */ = {isa = PBXBuildFile; fileRef = CE2D954324AD4F980059923A /* VMCardView.swift */; };
		CE2D959024AD50D50059923A /* Localizable.strings in Resources */ = {isa = PBXBuildFile; fileRef = 521F3EFB2414F73800130500 /* Localizable.strings */; };
		CE4698F924C8FBD9008C1BD6 /* Icons in Resources */ = {isa = PBXBuildFile; fileRef = CE4698F824C8FBD9008C1BD6 /* Icons */; };
		CE4698FA24C8FBD9008C1BD6 /* Icons in Resources */ = {isa = PBXBuildFile; fileRef = CE4698F824C8FBD9008C1BD6 /* Icons */; };
		CE4EF2702506DBFD00E9D33B /* VMRemovableDrivesViewController.swift in Sources */ = {isa = PBXBuildFile; fileRef = CE4EF26F2506DBFD00E9D33B /* VMRemovableDrivesViewController.swift */; };
		CE4EF2722506DD7900E9D33B /* VMRemovableDrivesView.xib in Resources */ = {isa = PBXBuildFile; fileRef = CE4EF2712506DD7900E9D33B /* VMRemovableDrivesView.xib */; };
		CE5076DB250AB55D00C26C19 /* VMDisplayMetalViewController+Pencil.m in Sources */ = {isa = PBXBuildFile; fileRef = CE5076DA250AB55D00C26C19 /* VMDisplayMetalViewController+Pencil.m */; };
		CE5451A626AF5F0F008594E5 /* virglrenderer.1.framework in Embed Libraries */ = {isa = PBXBuildFile; fileRef = CE5451A126AF5F0F008594E5 /* virglrenderer.1.framework */; settings = {ATTRIBUTES = (CodeSignOnCopy, RemoveHeadersOnCopy, ); }; };
		CE5451A826AF5F10008594E5 /* epoxy.0.framework in Embed Libraries */ = {isa = PBXBuildFile; fileRef = CE5451A226AF5F0F008594E5 /* epoxy.0.framework */; settings = {ATTRIBUTES = (CodeSignOnCopy, RemoveHeadersOnCopy, ); }; };
		CE5451AA26AF5F10008594E5 /* GLESv2.framework in Embed Libraries */ = {isa = PBXBuildFile; fileRef = CE5451A326AF5F0F008594E5 /* GLESv2.framework */; settings = {ATTRIBUTES = (CodeSignOnCopy, RemoveHeadersOnCopy, ); }; };
		CE5451AC26AF5F10008594E5 /* EGL.framework in Embed Libraries */ = {isa = PBXBuildFile; fileRef = CE5451A426AF5F0F008594E5 /* EGL.framework */; settings = {ATTRIBUTES = (CodeSignOnCopy, RemoveHeadersOnCopy, ); }; };
		CE612AC624D3B50700FA6300 /* VMDisplayWindowController.swift in Sources */ = {isa = PBXBuildFile; fileRef = CE612AC524D3B50700FA6300 /* VMDisplayWindowController.swift */; };
		CE6D21DC2553A6ED001D29C5 /* VMConfirmActionModifier.swift in Sources */ = {isa = PBXBuildFile; fileRef = CE6D21DB2553A6ED001D29C5 /* VMConfirmActionModifier.swift */; };
		CE6D21DD2553A6ED001D29C5 /* VMConfirmActionModifier.swift in Sources */ = {isa = PBXBuildFile; fileRef = CE6D21DB2553A6ED001D29C5 /* VMConfirmActionModifier.swift */; };
		CE772AAC25C8B0F600E4E379 /* ContentView.swift in Sources */ = {isa = PBXBuildFile; fileRef = CE772AAB25C8B0F600E4E379 /* ContentView.swift */; };
		CE772AAD25C8B0F600E4E379 /* ContentView.swift in Sources */ = {isa = PBXBuildFile; fileRef = CE772AAB25C8B0F600E4E379 /* ContentView.swift */; };
		CE772AB325C8B7B500E4E379 /* VMCommands.swift in Sources */ = {isa = PBXBuildFile; fileRef = CE772AB225C8B7B500E4E379 /* VMCommands.swift */; };
		CE772AB425C8B7B500E4E379 /* VMCommands.swift in Sources */ = {isa = PBXBuildFile; fileRef = CE772AB225C8B7B500E4E379 /* VMCommands.swift */; };
		CE7D972C24B2B17D0080CB69 /* BusyOverlay.swift in Sources */ = {isa = PBXBuildFile; fileRef = CE7D972B24B2B17D0080CB69 /* BusyOverlay.swift */; };
		CE8813D324CD230300532628 /* ActivityView.swift in Sources */ = {isa = PBXBuildFile; fileRef = CE8813D224CD230300532628 /* ActivityView.swift */; };
		CE8813D524CD265700532628 /* VMShareFileModifier.swift in Sources */ = {isa = PBXBuildFile; fileRef = CE8813D424CD265700532628 /* VMShareFileModifier.swift */; };
		CE8813D624CD265700532628 /* VMShareFileModifier.swift in Sources */ = {isa = PBXBuildFile; fileRef = CE8813D424CD265700532628 /* VMShareFileModifier.swift */; };
		CE8813DB24D1290600532628 /* UTMConfiguration+ConstantsGenerated.m in Sources */ = {isa = PBXBuildFile; fileRef = CE8813D924D1290600532628 /* UTMConfiguration+ConstantsGenerated.m */; };
		CE8813DC24D1290600532628 /* UTMConfiguration+ConstantsGenerated.m in Sources */ = {isa = PBXBuildFile; fileRef = CE8813D924D1290600532628 /* UTMConfiguration+ConstantsGenerated.m */; };
		CE900B9E25FC2869007533FD /* CSUSBManager.m in Sources */ = {isa = PBXBuildFile; fileRef = CE900B9D25FC2869007533FD /* CSUSBManager.m */; };
		CE900B9F25FC2869007533FD /* CSUSBManager.m in Sources */ = {isa = PBXBuildFile; fileRef = CE900B9D25FC2869007533FD /* CSUSBManager.m */; };
		CE900BAF25FC3E65007533FD /* CSUSBDevice.m in Sources */ = {isa = PBXBuildFile; fileRef = CE900BAE25FC3E65007533FD /* CSUSBDevice.m */; };
		CE900BB025FC3E65007533FD /* CSUSBDevice.m in Sources */ = {isa = PBXBuildFile; fileRef = CE900BAE25FC3E65007533FD /* CSUSBDevice.m */; };
		CE93758924B930270074066F /* BusyOverlay.swift in Sources */ = {isa = PBXBuildFile; fileRef = CE7D972B24B2B17D0080CB69 /* BusyOverlay.swift */; };
		CE93759024BA74510074066F /* ToolbarTabViewController.swift in Sources */ = {isa = PBXBuildFile; fileRef = CE93758F24BA74510074066F /* ToolbarTabViewController.swift */; };
		CE93759224BA775C0074066F /* ToolbarTabView.swift in Sources */ = {isa = PBXBuildFile; fileRef = CE93759124BA775C0074066F /* ToolbarTabView.swift */; };
		CE93759624BB7EA00074066F /* UTMTabViewController.swift in Sources */ = {isa = PBXBuildFile; fileRef = CE93759524BB7E9F0074066F /* UTMTabViewController.swift */; };
		CE93759924BB821F0074066F /* IQKeyboardManagerSwift in Frameworks */ = {isa = PBXBuildFile; productRef = CE93759824BB821F0074066F /* IQKeyboardManagerSwift */; };
		CE9375A124BBDDD10074066F /* VMConfigDriveDetailsView.swift in Sources */ = {isa = PBXBuildFile; fileRef = CE9375A024BBDDD10074066F /* VMConfigDriveDetailsView.swift */; };
		CE9375A224BBDDD10074066F /* VMConfigDriveDetailsView.swift in Sources */ = {isa = PBXBuildFile; fileRef = CE9375A024BBDDD10074066F /* VMConfigDriveDetailsView.swift */; };
		CE9375A324BBDE770074066F /* VMConfigDrivesView.swift in Sources */ = {isa = PBXBuildFile; fileRef = CE93759E24BBDD6A0074066F /* VMConfigDrivesView.swift */; };
		CE9A353426533A52005077CF /* JailbreakInterposer.framework in Frameworks */ = {isa = PBXBuildFile; fileRef = CE9A352D26533A51005077CF /* JailbreakInterposer.framework */; };
		CE9A353526533A52005077CF /* JailbreakInterposer.framework in Embed Libraries */ = {isa = PBXBuildFile; fileRef = CE9A352D26533A51005077CF /* JailbreakInterposer.framework */; settings = {ATTRIBUTES = (CodeSignOnCopy, RemoveHeadersOnCopy, ); }; };
		CE9A354026533AE6005077CF /* JailbreakInterposer.c in Sources */ = {isa = PBXBuildFile; fileRef = CE9A353F26533AE6005077CF /* JailbreakInterposer.c */; };
		CEA45E25263519B5002FA97D /* VMDisplayMetalViewController+Pointer.h in Sources */ = {isa = PBXBuildFile; fileRef = 83FBDD53242FA71900D2C5D7 /* VMDisplayMetalViewController+Pointer.h */; };
		CEA45E26263519B5002FA97D /* qapi-types-rocker.c in Sources */ = {isa = PBXBuildFile; fileRef = CE23C14D23FCEC09001177D6 /* qapi-types-rocker.c */; };
		CEA45E27263519B5002FA97D /* VMRemovableDrivesView.swift in Sources */ = {isa = PBXBuildFile; fileRef = CE2D954524AD4F980059923A /* VMRemovableDrivesView.swift */; };
		CEA45E28263519B5002FA97D /* qapi-commands-crypto.c in Sources */ = {isa = PBXBuildFile; fileRef = CE23C0AE23FCEC01001177D6 /* qapi-commands-crypto.c */; };
		CEA45E29263519B5002FA97D /* qapi-visit-block-export.c in Sources */ = {isa = PBXBuildFile; fileRef = 2CE8EB082572E173000E2EBB /* qapi-visit-block-export.c */; };
		CEA45E2A263519B5002FA97D /* qapi-events-char.c in Sources */ = {isa = PBXBuildFile; fileRef = CE23C12723FCEC07001177D6 /* qapi-events-char.c */; };
		CEA45E2B263519B5002FA97D /* qapi-events-error.c in Sources */ = {isa = PBXBuildFile; fileRef = CE23C0F023FCEC04001177D6 /* qapi-events-error.c */; };
		CEA45E2C263519B5002FA97D /* qapi-visit-block.c in Sources */ = {isa = PBXBuildFile; fileRef = CE23C0A723FCEC01001177D6 /* qapi-visit-block.c */; };
		CEA45E2D263519B5002FA97D /* StaticDataTableViewController.m in Sources */ = {isa = PBXBuildFile; fileRef = CEDC1DF12260EE4B008D9A6D /* StaticDataTableViewController.m */; };
		CEA45E2E263519B5002FA97D /* qapi-events-misc.c in Sources */ = {isa = PBXBuildFile; fileRef = CE23C11B23FCEC07001177D6 /* qapi-events-misc.c */; };
		CEA45E2F263519B5002FA97D /* VMConfigSystemArgumentsViewController.m in Sources */ = {isa = PBXBuildFile; fileRef = 423BCE65240F6A80001989AC /* VMConfigSystemArgumentsViewController.m */; };
		CEA45E30263519B5002FA97D /* WKWebView+Workarounds.m in Sources */ = {isa = PBXBuildFile; fileRef = E2B0F9D12426E5510065DFBE /* WKWebView+Workarounds.m */; };
		CEA45E31263519B5002FA97D /* qapi-visit-crypto.c in Sources */ = {isa = PBXBuildFile; fileRef = CE23C0C223FCEC02001177D6 /* qapi-visit-crypto.c */; };
		CEA45E32263519B5002FA97D /* qapi-visit-tpm.c in Sources */ = {isa = PBXBuildFile; fileRef = CE23C07F23FCEBFF001177D6 /* qapi-visit-tpm.c */; };
		CEA45E34263519B5002FA97D /* UTMConfiguration+Defaults.m in Sources */ = {isa = PBXBuildFile; fileRef = 2CE8EB40257811E8000E2EBB /* UTMConfiguration+Defaults.m */; };
		CEA45E35263519B5002FA97D /* qapi-visit-trace.c in Sources */ = {isa = PBXBuildFile; fileRef = CE23C0E523FCEC04001177D6 /* qapi-visit-trace.c */; };
		CEA45E36263519B5002FA97D /* qapi-events-rocker.c in Sources */ = {isa = PBXBuildFile; fileRef = CE23C15923FCEC0A001177D6 /* qapi-events-rocker.c */; };
		CEA45E37263519B5002FA97D /* ContentView.swift in Sources */ = {isa = PBXBuildFile; fileRef = CE772AAB25C8B0F600E4E379 /* ContentView.swift */; };
		CEA45E38263519B5002FA97D /* VMConfigSoundViewController.m in Sources */ = {isa = PBXBuildFile; fileRef = CE74C284225D88ED004E4FF1 /* VMConfigSoundViewController.m */; };
		CEA45E39263519B5002FA97D /* qapi-visit-qom.c in Sources */ = {isa = PBXBuildFile; fileRef = CE23C0E423FCEC04001177D6 /* qapi-visit-qom.c */; };
		CEA45E3A263519B5002FA97D /* UTMConfiguration+System.m in Sources */ = {isa = PBXBuildFile; fileRef = CE5425332437C22A00E520F7 /* UTMConfiguration+System.m */; };
		CEA45E3C263519B5002FA97D /* qapi-types-job.c in Sources */ = {isa = PBXBuildFile; fileRef = CE23C13123FCEC08001177D6 /* qapi-types-job.c */; };
		CEA45E3D263519B5002FA97D /* VMConfigNetworkingViewController.m in Sources */ = {isa = PBXBuildFile; fileRef = CE74C276225D88EC004E4FF1 /* VMConfigNetworkingViewController.m */; };
		CEA45E3E263519B5002FA97D /* UTMPortAllocator.m in Sources */ = {isa = PBXBuildFile; fileRef = CEF83ED224FDEA9400557D15 /* UTMPortAllocator.m */; };
		CEA45E3F263519B5002FA97D /* UTMQemu.m in Sources */ = {isa = PBXBuildFile; fileRef = CE9D197B226542FE00355E14 /* UTMQemu.m */; };
		CEA45E40263519B5002FA97D /* qapi-visit-machine.c in Sources */ = {isa = PBXBuildFile; fileRef = CE23C10D23FCEC06001177D6 /* qapi-visit-machine.c */; };
		CEA45E41263519B5002FA97D /* CSSession.m in Sources */ = {isa = PBXBuildFile; fileRef = CE5425392439334400E520F7 /* CSSession.m */; };
		CEA45E42263519B5002FA97D /* qapi-commands-machine-target.c in Sources */ = {isa = PBXBuildFile; fileRef = CE23C0DB23FCEC03001177D6 /* qapi-commands-machine-target.c */; };
		CEA45E43263519B5002FA97D /* UTMConfigurationPortForward.m in Sources */ = {isa = PBXBuildFile; fileRef = CE54252D2436E48D00E520F7 /* UTMConfigurationPortForward.m */; };
		CEA45E44263519B5002FA97D /* qapi-events.c in Sources */ = {isa = PBXBuildFile; fileRef = CE23C14023FCEC09001177D6 /* qapi-events.c */; };
		CEA45E45263519B5002FA97D /* qapi-events-introspect.c in Sources */ = {isa = PBXBuildFile; fileRef = CE23C0B423FCEC01001177D6 /* qapi-events-introspect.c */; };
		CEA45E46263519B5002FA97D /* qapi-events-audio.c in Sources */ = {isa = PBXBuildFile; fileRef = CE23C13E23FCEC08001177D6 /* qapi-events-audio.c */; };
		CEA45E47263519B5002FA97D /* qapi-events-ui.c in Sources */ = {isa = PBXBuildFile; fileRef = CE23C12623FCEC07001177D6 /* qapi-events-ui.c */; };
		CEA45E48263519B5002FA97D /* qapi-visit-misc.c in Sources */ = {isa = PBXBuildFile; fileRef = CE23C10423FCEC05001177D6 /* qapi-visit-misc.c */; };
		CEA45E49263519B5002FA97D /* VMConfigDisplayViewController.m in Sources */ = {isa = PBXBuildFile; fileRef = CE74C27D225D88EC004E4FF1 /* VMConfigDisplayViewController.m */; };
		CEA45E4A263519B5002FA97D /* qapi-commands-block.c in Sources */ = {isa = PBXBuildFile; fileRef = CE23C0E723FCEC04001177D6 /* qapi-commands-block.c */; };
		CEA45E4B263519B5002FA97D /* BusyOverlay.swift in Sources */ = {isa = PBXBuildFile; fileRef = CE7D972B24B2B17D0080CB69 /* BusyOverlay.swift */; };
		CEA45E4C263519B5002FA97D /* qapi-visit-machine-target.c in Sources */ = {isa = PBXBuildFile; fileRef = CE23C11123FCEC06001177D6 /* qapi-visit-machine-target.c */; };
		CEA45E4D263519B5002FA97D /* qapi-visit-qdev.c in Sources */ = {isa = PBXBuildFile; fileRef = CE23C10923FCEC06001177D6 /* qapi-visit-qdev.c */; };
		CEA45E4E263519B5002FA97D /* VMConfigDisplayView.swift in Sources */ = {isa = PBXBuildFile; fileRef = CE2D953724AD4F980059923A /* VMConfigDisplayView.swift */; };
		CEA45E4F263519B5002FA97D /* qapi-visit-core.c in Sources */ = {isa = PBXBuildFile; fileRef = CECC764F2273A7D50059B955 /* qapi-visit-core.c */; };
		CEA45E50263519B5002FA97D /* qapi-visit-rdma.c in Sources */ = {isa = PBXBuildFile; fileRef = CE23C13623FCEC08001177D6 /* qapi-visit-rdma.c */; };
		CEA45E51263519B5002FA97D /* qapi-types-trace.c in Sources */ = {isa = PBXBuildFile; fileRef = CE23C11523FCEC06001177D6 /* qapi-types-trace.c */; };
		CEA45E52263519B5002FA97D /* UTMConfiguration+Miscellaneous.m in Sources */ = {isa = PBXBuildFile; fileRef = CEE0421124418F2E0001680F /* UTMConfiguration+Miscellaneous.m */; };
		CEA45E53263519B5002FA97D /* UTMDataExtension.swift in Sources */ = {isa = PBXBuildFile; fileRef = CEBBF1A424B56A2900C15049 /* UTMDataExtension.swift */; };
		CEA45E54263519B5002FA97D /* qapi-types-migration.c in Sources */ = {isa = PBXBuildFile; fileRef = CE23C0CB23FCEC02001177D6 /* qapi-types-migration.c */; };
		CEA45E55263519B5002FA97D /* qapi-types-net.c in Sources */ = {isa = PBXBuildFile; fileRef = CE23C0B523FCEC02001177D6 /* qapi-types-net.c */; };
		CEA45E56263519B5002FA97D /* qapi-types-rdma.c in Sources */ = {isa = PBXBuildFile; fileRef = CE23C13023FCEC08001177D6 /* qapi-types-rdma.c */; };
		CEA45E57263519B5002FA97D /* ImagePicker.swift in Sources */ = {isa = PBXBuildFile; fileRef = CED814EE24C7EB760042F0F1 /* ImagePicker.swift */; };
		CEA45E58263519B5002FA97D /* qapi-commands-rocker.c in Sources */ = {isa = PBXBuildFile; fileRef = CE23C08123FCEBFF001177D6 /* qapi-commands-rocker.c */; };
		CEA45E59263519B5002FA97D /* gst_ios_init.m in Sources */ = {isa = PBXBuildFile; fileRef = CEFE75D9228933DE0050ABCC /* gst_ios_init.m */; };
		CEA45E5A263519B5002FA97D /* VMConfigSystemView.swift in Sources */ = {isa = PBXBuildFile; fileRef = CE2D955324AD4F980059923A /* VMConfigSystemView.swift */; };
		CEA45E5B263519B5002FA97D /* VMShareFileModifier.swift in Sources */ = {isa = PBXBuildFile; fileRef = CE8813D424CD265700532628 /* VMShareFileModifier.swift */; };
		CEA45E5C263519B5002FA97D /* cf-input-visitor.c in Sources */ = {isa = PBXBuildFile; fileRef = CECC764C2273A7D50059B955 /* cf-input-visitor.c */; };
		CEA45E5D263519B5002FA97D /* qapi-commands-char.c in Sources */ = {isa = PBXBuildFile; fileRef = CE23C08623FCEBFF001177D6 /* qapi-commands-char.c */; };
		CEA45E5E263519B5002FA97D /* qapi-visit-migration.c in Sources */ = {isa = PBXBuildFile; fileRef = CE23C0CE23FCEC03001177D6 /* qapi-visit-migration.c */; };
		CEA45E5F263519B5002FA97D /* qapi-commands-error.c in Sources */ = {isa = PBXBuildFile; fileRef = CE23C0FC23FCEC05001177D6 /* qapi-commands-error.c */; };
		CEA45E60263519B5002FA97D /* UTMJSONStream.m in Sources */ = {isa = PBXBuildFile; fileRef = CE36B26922763F28004A1435 /* UTMJSONStream.m */; };
		CEA45E61263519B5002FA97D /* VMConfigNetworkView.swift in Sources */ = {isa = PBXBuildFile; fileRef = CE2D955024AD4F980059923A /* VMConfigNetworkView.swift */; };
		CEA45E62263519B5002FA97D /* qapi-commands-sockets.c in Sources */ = {isa = PBXBuildFile; fileRef = CE23C0BD23FCEC02001177D6 /* qapi-commands-sockets.c */; };
		CEA45E63263519B5002FA97D /* UTMViewState.m in Sources */ = {isa = PBXBuildFile; fileRef = CE6EDCDE241C4A6800A719DC /* UTMViewState.m */; };
		CEA45E64263519B5002FA97D /* UTMLoggingSwift.swift in Sources */ = {isa = PBXBuildFile; fileRef = CE020BAA24AEE00000B44AB6 /* UTMLoggingSwift.swift */; };
		CEA45E65263519B5002FA97D /* UTMApp.swift in Sources */ = {isa = PBXBuildFile; fileRef = CE2D955524AD4F980059923A /* UTMApp.swift */; };
		CEA45E66263519B5002FA97D /* qapi-visit-acpi.c in Sources */ = {isa = PBXBuildFile; fileRef = 2CE8EB032572E166000E2EBB /* qapi-visit-acpi.c */; };
		CEA45E67263519B5002FA97D /* CSMain.m in Sources */ = {isa = PBXBuildFile; fileRef = CE26FC24226EBC5A0090BE9B /* CSMain.m */; };
		CEA45E68263519B5002FA97D /* UTMConfiguration+Constants.m in Sources */ = {isa = PBXBuildFile; fileRef = CE5425362437DDE900E520F7 /* UTMConfiguration+Constants.m */; };
		CEA45E69263519B5002FA97D /* VMConfigQEMUView.swift in Sources */ = {isa = PBXBuildFile; fileRef = CE2D953924AD4F980059923A /* VMConfigQEMUView.swift */; };
		CEA45E6A263519B5002FA97D /* VMDisplayMetalViewController+Touch.m in Sources */ = {isa = PBXBuildFile; fileRef = CE056CA5242454100004B68A /* VMDisplayMetalViewController+Touch.m */; };
		CEA45E6B263519B5002FA97D /* UTMConfiguration+Display.m in Sources */ = {isa = PBXBuildFile; fileRef = CEE0420B244117040001680F /* UTMConfiguration+Display.m */; };
		CEA45E6C263519B5002FA97D /* UTMVirtualMachineExtension.swift in Sources */ = {isa = PBXBuildFile; fileRef = CE020BB524B14F8400B44AB6 /* UTMVirtualMachineExtension.swift */; };
		CEA45E6D263519B5002FA97D /* qapi-visit-block-core.c in Sources */ = {isa = PBXBuildFile; fileRef = CE23C0E023FCEC04001177D6 /* qapi-visit-block-core.c */; };
		CEA45E6E263519B5002FA97D /* VMConfigTogglePickerCell.m in Sources */ = {isa = PBXBuildFile; fileRef = CEBCAF592435468600C2B423 /* VMConfigTogglePickerCell.m */; };
		CEA45E6F263519B5002FA97D /* VMConfigInfoView.swift in Sources */ = {isa = PBXBuildFile; fileRef = CED814EB24C7C2850042F0F1 /* VMConfigInfoView.swift */; };
		CEA45E70263519B5002FA97D /* qapi-util.c in Sources */ = {isa = PBXBuildFile; fileRef = CECC764E2273A7D50059B955 /* qapi-util.c */; };
		CEA45E71263519B5002FA97D /* qapi-commands-job.c in Sources */ = {isa = PBXBuildFile; fileRef = CE23C15723FCEC0A001177D6 /* qapi-commands-job.c */; };
		CEA45E72263519B5002FA97D /* VMKeyboardView.m in Sources */ = {isa = PBXBuildFile; fileRef = CE4507D1226A5BE200A28D22 /* VMKeyboardView.m */; };
		CEA45E73263519B5002FA97D /* qapi-commands-net.c in Sources */ = {isa = PBXBuildFile; fileRef = CE23C08F23FCEC00001177D6 /* qapi-commands-net.c */; };
		CEA45E74263519B5002FA97D /* qapi-types-common.c in Sources */ = {isa = PBXBuildFile; fileRef = CE23C0C623FCEC02001177D6 /* qapi-types-common.c */; };
		CEA45E75263519B5002FA97D /* qapi-types-transaction.c in Sources */ = {isa = PBXBuildFile; fileRef = CE23C13423FCEC08001177D6 /* qapi-types-transaction.c */; };
		CEA45E76263519B5002FA97D /* VMConfigViewController.m in Sources */ = {isa = PBXBuildFile; fileRef = CE31C24A225EA37400A965DD /* VMConfigViewController.m */; };
		CEA45E77263519B5002FA97D /* UTMVirtualMachine+Terminal.m in Sources */ = {isa = PBXBuildFile; fileRef = CEF83ECB24FB382B00557D15 /* UTMVirtualMachine+Terminal.m */; };
		CEA45E78263519B5002FA97D /* VMConfigInputViewController.m in Sources */ = {isa = PBXBuildFile; fileRef = CE74C27F225D88EC004E4FF1 /* VMConfigInputViewController.m */; };
		CEA45E79263519B5002FA97D /* VMRemovableDrivesViewController.swift in Sources */ = {isa = PBXBuildFile; fileRef = CE4EF26F2506DBFD00E9D33B /* VMRemovableDrivesViewController.swift */; };
		CEA45E7A263519B5002FA97D /* UTMSpiceIO.m in Sources */ = {isa = PBXBuildFile; fileRef = E2D64BC8241DB24B0034E0C6 /* UTMSpiceIO.m */; };
		CEA45E7B263519B5002FA97D /* qapi-events-machine-target.c in Sources */ = {isa = PBXBuildFile; fileRef = CE23C13D23FCEC08001177D6 /* qapi-events-machine-target.c */; };
		CEA45E7C263519B5002FA97D /* qapi-types-misc.c in Sources */ = {isa = PBXBuildFile; fileRef = CE23C12823FCEC07001177D6 /* qapi-types-misc.c */; };
		CEA45E7D263519B5002FA97D /* qapi-commands-qom.c in Sources */ = {isa = PBXBuildFile; fileRef = CE23C15523FCEC0A001177D6 /* qapi-commands-qom.c */; };
		CEA45E7E263519B5002FA97D /* VMConfigDrivesView.swift in Sources */ = {isa = PBXBuildFile; fileRef = CE2D955124AD4F980059923A /* VMConfigDrivesView.swift */; };
		CEA45E7F263519B5002FA97D /* qapi-visit-rocker.c in Sources */ = {isa = PBXBuildFile; fileRef = CE23C0F723FCEC05001177D6 /* qapi-visit-rocker.c */; };
		CEA45E80263519B5002FA97D /* qapi-visit-net.c in Sources */ = {isa = PBXBuildFile; fileRef = CE23C08A23FCEC00001177D6 /* qapi-visit-net.c */; };
		CEA45E81263519B5002FA97D /* VMDriveImage.swift in Sources */ = {isa = PBXBuildFile; fileRef = CEFC6CDC24C25697003F6962 /* VMDriveImage.swift */; };
		CEA45E82263519B5002FA97D /* VMConfigDirectoryPickerViewController.m in Sources */ = {isa = PBXBuildFile; fileRef = CE20FAE42444FC6E0059AE11 /* VMConfigDirectoryPickerViewController.m */; };
		CEA45E83263519B5002FA97D /* UTMConfiguration+ConstantsGenerated.m in Sources */ = {isa = PBXBuildFile; fileRef = CE8813D924D1290600532628 /* UTMConfiguration+ConstantsGenerated.m */; };
		CEA45E84263519B5002FA97D /* qapi-events-net.c in Sources */ = {isa = PBXBuildFile; fileRef = CE23C10123FCEC05001177D6 /* qapi-events-net.c */; };
		CEA45E85263519B5002FA97D /* qapi-visit-run-state.c in Sources */ = {isa = PBXBuildFile; fileRef = CE23C0F523FCEC05001177D6 /* qapi-visit-run-state.c */; };
		CEA45E86263519B5002FA97D /* VMConfigDriveCreateView.swift in Sources */ = {isa = PBXBuildFile; fileRef = CED814E824C79F070042F0F1 /* VMConfigDriveCreateView.swift */; };
		CEA45E87263519B5002FA97D /* qapi-commands-tpm.c in Sources */ = {isa = PBXBuildFile; fileRef = CE23C0BF23FCEC02001177D6 /* qapi-commands-tpm.c */; };
		CEA45E88263519B5002FA97D /* qapi-visit-common.c in Sources */ = {isa = PBXBuildFile; fileRef = CE23C10223FCEC05001177D6 /* qapi-visit-common.c */; };
		CEA45E89263519B5002FA97D /* UTMVirtualMachine+Drives.m in Sources */ = {isa = PBXBuildFile; fileRef = CEF83EBD24F9C3BF00557D15 /* UTMVirtualMachine+Drives.m */; };
		CEA45E8A263519B5002FA97D /* qapi-events-trace.c in Sources */ = {isa = PBXBuildFile; fileRef = CE23C08923FCEBFF001177D6 /* qapi-events-trace.c */; };
		CEA45E8B263519B5002FA97D /* UTMQcow2.c in Sources */ = {isa = PBXBuildFile; fileRef = 2C6D9E132571AFE5003298E6 /* UTMQcow2.c */; };
		CEA45E8C263519B5002FA97D /* qapi-types-block-export.c in Sources */ = {isa = PBXBuildFile; fileRef = 2CE8EAFC2572E14C000E2EBB /* qapi-types-block-export.c */; };
		CEA45E8D263519B5002FA97D /* qapi-events-qdev.c in Sources */ = {isa = PBXBuildFile; fileRef = CE23C09E23FCEC00001177D6 /* qapi-events-qdev.c */; };
		CEA45E8E263519B5002FA97D /* CSSession+Sharing.m in Sources */ = {isa = PBXBuildFile; fileRef = CEBE02632588494100B9BCA8 /* CSSession+Sharing.m */; };
		CEA45E8F263519B5002FA97D /* VMContextMenuModifier.swift in Sources */ = {isa = PBXBuildFile; fileRef = 2C33B3A82566C9B100A954A6 /* VMContextMenuModifier.swift */; };
		CEA45E90263519B5002FA97D /* VMListViewController.m in Sources */ = {isa = PBXBuildFile; fileRef = CE550BD0225947990063E575 /* VMListViewController.m */; };
		CEA45E91263519B5002FA97D /* VMDisplayMetalViewController+Pencil.m in Sources */ = {isa = PBXBuildFile; fileRef = CE5076DA250AB55D00C26C19 /* VMDisplayMetalViewController+Pencil.m */; };
		CEA45E92263519B5002FA97D /* qapi-events-dump.c in Sources */ = {isa = PBXBuildFile; fileRef = CE23C0D323FCEC03001177D6 /* qapi-events-dump.c */; };
		CEA45E93263519B5002FA97D /* qapi-types-tpm.c in Sources */ = {isa = PBXBuildFile; fileRef = CE23C0DC23FCEC03001177D6 /* qapi-types-tpm.c */; };
		CEA45E94263519B5002FA97D /* UTMConfiguration+Drives.m in Sources */ = {isa = PBXBuildFile; fileRef = CE5425302437C09C00E520F7 /* UTMConfiguration+Drives.m */; };
		CEA45E95263519B5002FA97D /* qapi-visit-char.c in Sources */ = {isa = PBXBuildFile; fileRef = CE23C0E923FCEC04001177D6 /* qapi-visit-char.c */; };
		CEA45E96263519B5002FA97D /* qapi-types-error.c in Sources */ = {isa = PBXBuildFile; fileRef = CE23C11223FCEC06001177D6 /* qapi-types-error.c */; };
		CEA45E97263519B5002FA97D /* qapi-commands-authz.c in Sources */ = {isa = PBXBuildFile; fileRef = CE23C0A423FCEC01001177D6 /* qapi-commands-authz.c */; };
		CEA45E98263519B5002FA97D /* VMDisplayTerminalViewController+Keyboard.m in Sources */ = {isa = PBXBuildFile; fileRef = CEC05DF82464B93900DA82B2 /* VMDisplayTerminalViewController+Keyboard.m */; };
		CEA45E99263519B5002FA97D /* UIViewController+Extensions.m in Sources */ = {isa = PBXBuildFile; fileRef = E2151A58241451120008E6AC /* UIViewController+Extensions.m */; };
		CEA45E9A263519B5002FA97D /* VMConfigDriveDetailViewController.m in Sources */ = {isa = PBXBuildFile; fileRef = CE74C27E225D88EC004E4FF1 /* VMConfigDriveDetailViewController.m */; };
		CEA45E9B263519B5002FA97D /* qapi-types.c in Sources */ = {isa = PBXBuildFile; fileRef = CE23C0B623FCEC02001177D6 /* qapi-types.c */; };
		CEA45E9C263519B5002FA97D /* VMConfigExistingViewController.m in Sources */ = {isa = PBXBuildFile; fileRef = CE5E4957225C5A4400148CEF /* VMConfigExistingViewController.m */; };
		CEA45E9D263519B5002FA97D /* qapi-events-sockets.c in Sources */ = {isa = PBXBuildFile; fileRef = CE23C0AF23FCEC01001177D6 /* qapi-events-sockets.c */; };
		CEA45E9E263519B5002FA97D /* qapi-visit-sockets.c in Sources */ = {isa = PBXBuildFile; fileRef = CE23C10623FCEC05001177D6 /* qapi-visit-sockets.c */; };
		CEA45E9F263519B5002FA97D /* qapi-events-misc-target.c in Sources */ = {isa = PBXBuildFile; fileRef = CE23C0C723FCEC02001177D6 /* qapi-events-misc-target.c */; };
		CEA45EA0263519B5002FA97D /* qapi-commands-common.c in Sources */ = {isa = PBXBuildFile; fileRef = CE23C10823FCEC06001177D6 /* qapi-commands-common.c */; };
		CEA45EA1263519B5002FA97D /* qapi-types-run-state.c in Sources */ = {isa = PBXBuildFile; fileRef = CE23C08523FCEBFF001177D6 /* qapi-types-run-state.c */; };
		CEA45EA2263519B5002FA97D /* qapi-commands-machine.c in Sources */ = {isa = PBXBuildFile; fileRef = CE23C13223FCEC08001177D6 /* qapi-commands-machine.c */; };
		CEA45EA3263519B5002FA97D /* VMConfigSharingView.swift in Sources */ = {isa = PBXBuildFile; fileRef = CE2D954724AD4F980059923A /* VMConfigSharingView.swift */; };
		CEA45EA4263519B5002FA97D /* qapi-commands-misc-target.c in Sources */ = {isa = PBXBuildFile; fileRef = CE23C13C23FCEC08001177D6 /* qapi-commands-misc-target.c */; };
		CEA45EA5263519B5002FA97D /* VMConfigInputView.swift in Sources */ = {isa = PBXBuildFile; fileRef = CE2D954824AD4F980059923A /* VMConfigInputView.swift */; };
		CEA45EA6263519B5002FA97D /* UTMDrive.m in Sources */ = {isa = PBXBuildFile; fileRef = CEF83EC124F9C9E100557D15 /* UTMDrive.m */; };
		CEA45EA7263519B5002FA97D /* qapi-events-block-export.c in Sources */ = {isa = PBXBuildFile; fileRef = 2CE8EAEC2572E0C2000E2EBB /* qapi-events-block-export.c */; };
		CEA45EA8263519B5002FA97D /* VMDisplayMetalViewController+Gamepad.m in Sources */ = {isa = PBXBuildFile; fileRef = 5286EC8F2437488E007E6CBC /* VMDisplayMetalViewController+Gamepad.m */; };
		CEA45EA9263519B5002FA97D /* qapi-visit-introspect.c in Sources */ = {isa = PBXBuildFile; fileRef = CE23C0E223FCEC04001177D6 /* qapi-visit-introspect.c */; };
		CEA45EAA263519B5002FA97D /* qapi-commands-qdev.c in Sources */ = {isa = PBXBuildFile; fileRef = CE23C11F23FCEC07001177D6 /* qapi-commands-qdev.c */; };
		CEA45EAB263519B5002FA97D /* qapi-types-introspect.c in Sources */ = {isa = PBXBuildFile; fileRef = CE23C0F923FCEC05001177D6 /* qapi-types-introspect.c */; };
		CEA45EAC263519B5002FA97D /* qapi-types-machine.c in Sources */ = {isa = PBXBuildFile; fileRef = CE23C15823FCEC0A001177D6 /* qapi-types-machine.c */; };
		CEA45EAD263519B5002FA97D /* qapi-commands-transaction.c in Sources */ = {isa = PBXBuildFile; fileRef = CE23C10B23FCEC06001177D6 /* qapi-commands-transaction.c */; };
		CEA45EAE263519B5002FA97D /* UTMVirtualMachine.m in Sources */ = {isa = PBXBuildFile; fileRef = CE5F165B2261395000F3D56B /* UTMVirtualMachine.m */; };
		CEA45EAF263519B5002FA97D /* qapi-events-qom.c in Sources */ = {isa = PBXBuildFile; fileRef = CE23C0A823FCEC01001177D6 /* qapi-events-qom.c */; };
		CEA45EB0263519B5002FA97D /* qapi-commands-migration.c in Sources */ = {isa = PBXBuildFile; fileRef = CE23C09B23FCEC00001177D6 /* qapi-commands-migration.c */; };
		CEA45EB1263519B5002FA97D /* qapi-visit-misc-target.c in Sources */ = {isa = PBXBuildFile; fileRef = CE23C14223FCEC09001177D6 /* qapi-visit-misc-target.c */; };
		CEA45EB2263519B5002FA97D /* qapi-visit-ui.c in Sources */ = {isa = PBXBuildFile; fileRef = CE23C0B723FCEC02001177D6 /* qapi-visit-ui.c */; };
		CEA45EB3263519B5002FA97D /* UTMLogging.m in Sources */ = {isa = PBXBuildFile; fileRef = CE6EDCE1241DA0E900A719DC /* UTMLogging.m */; };
		CEA45EB4263519B5002FA97D /* qapi-commands-trace.c in Sources */ = {isa = PBXBuildFile; fileRef = CE23C11023FCEC06001177D6 /* qapi-commands-trace.c */; };
		CEA45EB5263519B5002FA97D /* qapi-types-acpi.c in Sources */ = {isa = PBXBuildFile; fileRef = 2CE8EAF72572E130000E2EBB /* qapi-types-acpi.c */; };
		CEA45EB6263519B5002FA97D /* VMConfigDrivePickerViewController.m in Sources */ = {isa = PBXBuildFile; fileRef = CE2C67D7227F6F1200AEF1D0 /* VMConfigDrivePickerViewController.m */; };
		CEA45EB7263519B5002FA97D /* VMToolbarModifier.swift in Sources */ = {isa = PBXBuildFile; fileRef = CE2D953824AD4F980059923A /* VMToolbarModifier.swift */; };
		CEA45EB8263519B5002FA97D /* qapi-visit.c in Sources */ = {isa = PBXBuildFile; fileRef = CE23C13523FCEC08001177D6 /* qapi-visit.c */; };
		CEA45EB9263519B5002FA97D /* VMCursor.m in Sources */ = {isa = PBXBuildFile; fileRef = CE3ADD692411C661002D6A5F /* VMCursor.m */; };
		CEA45EBA263519B5002FA97D /* VMConfigDriveDetailsView.swift in Sources */ = {isa = PBXBuildFile; fileRef = CE9375A024BBDDD10074066F /* VMConfigDriveDetailsView.swift */; };
		CEA45EBB263519B5002FA97D /* CSDisplayMetal.m in Sources */ = {isa = PBXBuildFile; fileRef = CE4AA1482263B24F002E4A54 /* CSDisplayMetal.m */; };
		CEA45EBC263519B5002FA97D /* qapi-events-tpm.c in Sources */ = {isa = PBXBuildFile; fileRef = CE23C13923FCEC08001177D6 /* qapi-events-tpm.c */; };
		CEA45EBD263519B5002FA97D /* UTMQemuSystem.m in Sources */ = {isa = PBXBuildFile; fileRef = CE03D05024D90B4E00F76B84 /* UTMQemuSystem.m */; };
		CEA45EBE263519B5002FA97D /* NumberTextField.swift in Sources */ = {isa = PBXBuildFile; fileRef = CED234EC254796E500ED0A57 /* NumberTextField.swift */; };
		CEA45EBF263519B5002FA97D /* VMConfigPortForwardingViewController.m in Sources */ = {isa = PBXBuildFile; fileRef = CEA02A952436C6480087E45F /* VMConfigPortForwardingViewController.m */; };
		CEA45EC0263519B5002FA97D /* qapi-events-job.c in Sources */ = {isa = PBXBuildFile; fileRef = CE23C14523FCEC09001177D6 /* qapi-events-job.c */; };
		CEA45EC1263519B5002FA97D /* UTMConfigurationExtension.swift in Sources */ = {isa = PBXBuildFile; fileRef = CE2D953124AD4F040059923A /* UTMConfigurationExtension.swift */; };
		CEA45EC2263519B5002FA97D /* qapi-dealloc-visitor.c in Sources */ = {isa = PBXBuildFile; fileRef = CECC764D2273A7D50059B955 /* qapi-dealloc-visitor.c */; };
		CEA45EC3263519B5002FA97D /* VMCommands.swift in Sources */ = {isa = PBXBuildFile; fileRef = CE772AB225C8B7B500E4E379 /* VMCommands.swift */; };
		CEA45EC4263519B5002FA97D /* qapi-visit-job.c in Sources */ = {isa = PBXBuildFile; fileRef = CE23C09523FCEC00001177D6 /* qapi-visit-job.c */; };
		CEA45EC5263519B5002FA97D /* AppDelegate.m in Sources */ = {isa = PBXBuildFile; fileRef = CE550BCD225947990063E575 /* AppDelegate.m */; };
		CEA45EC6263519B5002FA97D /* CSInput.m in Sources */ = {isa = PBXBuildFile; fileRef = CE664510226935F000B0849A /* CSInput.m */; };
		CEA45EC7263519B5002FA97D /* qapi-types-block.c in Sources */ = {isa = PBXBuildFile; fileRef = CE23C08723FCEBFF001177D6 /* qapi-types-block.c */; };
		CEA45EC8263519B5002FA97D /* qapi-events-machine.c in Sources */ = {isa = PBXBuildFile; fileRef = CE23C0B923FCEC02001177D6 /* qapi-events-machine.c */; };
		CEA45EC9263519B5002FA97D /* VMConfigDriveCreateViewController.m in Sources */ = {isa = PBXBuildFile; fileRef = CE2C67DA227F769300AEF1D0 /* VMConfigDriveCreateViewController.m */; };
		CEA45ECA263519B5002FA97D /* UTMConfiguration+Networking.m in Sources */ = {isa = PBXBuildFile; fileRef = CEA02A982436C7A30087E45F /* UTMConfiguration+Networking.m */; };
		CEA45ECB263519B5002FA97D /* qapi-types-ui.c in Sources */ = {isa = PBXBuildFile; fileRef = CE23C10023FCEC05001177D6 /* qapi-types-ui.c */; };
		CEA45ECC263519B5002FA97D /* qapi-types-dump.c in Sources */ = {isa = PBXBuildFile; fileRef = CE23C12123FCEC07001177D6 /* qapi-types-dump.c */; };
		CEA45ECD263519B5002FA97D /* VMConfirmActionModifier.swift in Sources */ = {isa = PBXBuildFile; fileRef = CE6D21DB2553A6ED001D29C5 /* VMConfirmActionModifier.swift */; };
		CEA45ECE263519B5002FA97D /* VMDisplayView.m in Sources */ = {isa = PBXBuildFile; fileRef = CEC05DF52463E3D300DA82B2 /* VMDisplayView.m */; };
		CEA45ECF263519B5002FA97D /* VMConfigPortForwardForm.swift in Sources */ = {isa = PBXBuildFile; fileRef = CE2D955224AD4F980059923A /* VMConfigPortForwardForm.swift */; };
		CEA45ED0263519B5002FA97D /* qapi-types-machine-target.c in Sources */ = {isa = PBXBuildFile; fileRef = CE23C15223FCEC09001177D6 /* qapi-types-machine-target.c */; };
		CEA45ED1263519B5002FA97D /* UTMLocationManager.m in Sources */ = {isa = PBXBuildFile; fileRef = CE059DC7243E9E3400338317 /* UTMLocationManager.m */; };
		CEA45ED2263519B5002FA97D /* qapi-events-block.c in Sources */ = {isa = PBXBuildFile; fileRef = CE23C11623FCEC06001177D6 /* qapi-events-block.c */; };
		CEA45ED3263519B5002FA97D /* VMSettingsView.swift in Sources */ = {isa = PBXBuildFile; fileRef = CE2D954C24AD4F980059923A /* VMSettingsView.swift */; };
		CEA45ED4263519B5002FA97D /* qapi-types-block-core.c in Sources */ = {isa = PBXBuildFile; fileRef = CE23C09923FCEC00001177D6 /* qapi-types-block-core.c */; };
		CEA45ED5263519B5002FA97D /* qapi-events-transaction.c in Sources */ = {isa = PBXBuildFile; fileRef = CE23C0AC23FCEC01001177D6 /* qapi-events-transaction.c */; };
		CEA45ED6263519B5002FA97D /* VMConfigStringPicker.swift in Sources */ = {isa = PBXBuildFile; fileRef = CE2D954924AD4F980059923A /* VMConfigStringPicker.swift */; };
		CEA45ED7263519B5002FA97D /* qapi-commands-dump.c in Sources */ = {isa = PBXBuildFile; fileRef = CE23C0DD23FCEC03001177D6 /* qapi-commands-dump.c */; };
		CEA45ED8263519B5002FA97D /* VMKeyboardButton.m in Sources */ = {isa = PBXBuildFile; fileRef = CEEB66452284B942002737B2 /* VMKeyboardButton.m */; };
		CEA45ED9263519B5002FA97D /* qapi-commands-introspect.c in Sources */ = {isa = PBXBuildFile; fileRef = CE23C10523FCEC05001177D6 /* qapi-commands-introspect.c */; };
		CEA45EDA263519B5002FA97D /* qapi-types-sockets.c in Sources */ = {isa = PBXBuildFile; fileRef = CE23C10E23FCEC06001177D6 /* qapi-types-sockets.c */; };
		CEA45EDB263519B5002FA97D /* VMDisplayTerminalViewController.m in Sources */ = {isa = PBXBuildFile; fileRef = E28394C0240C268A006742E2 /* VMDisplayTerminalViewController.m */; };
		CEA45EDC263519B5002FA97D /* UTMScreenshot.m in Sources */ = {isa = PBXBuildFile; fileRef = CE0B6D8424AD5ADE00FE012D /* UTMScreenshot.m */; };
		CEA45EDD263519B5002FA97D /* qapi-events-block-core.c in Sources */ = {isa = PBXBuildFile; fileRef = CE23C0EF23FCEC04001177D6 /* qapi-events-block-core.c */; };
		CEA45EDF263519B5002FA97D /* UTMJailbreak.m in Sources */ = {isa = PBXBuildFile; fileRef = CEB63A7924F469E300CAF323 /* UTMJailbreak.m */; };
		CEA45EE0263519B5002FA97D /* UTMQemuManager.m in Sources */ = {isa = PBXBuildFile; fileRef = CE36B280227668D1004A1435 /* UTMQemuManager.m */; };
		CEA45EE1263519B5002FA97D /* VMConfigPickerView.m in Sources */ = {isa = PBXBuildFile; fileRef = CEBCAF5624353B9F00C2B423 /* VMConfigPickerView.m */; };
		CEA45EE2263519B5002FA97D /* VMConfigStepper.m in Sources */ = {isa = PBXBuildFile; fileRef = CEE0420E24412C520001680F /* VMConfigStepper.m */; };
		CEA45EE3263519B5002FA97D /* qapi-types-crypto.c in Sources */ = {isa = PBXBuildFile; fileRef = CE23C0E323FCEC04001177D6 /* qapi-types-crypto.c */; };
		CEA45EE4263519B5002FA97D /* qapi-types-qom.c in Sources */ = {isa = PBXBuildFile; fileRef = CE23C13823FCEC08001177D6 /* qapi-types-qom.c */; };
		CEA45EE5263519B5002FA97D /* VMConfigCell.m in Sources */ = {isa = PBXBuildFile; fileRef = CE059DCA243FBA3C00338317 /* VMConfigCell.m */; };
		CEA45EE6263519B5002FA97D /* VMConfigSharingViewController.m in Sources */ = {isa = PBXBuildFile; fileRef = CE74C280225D88EC004E4FF1 /* VMConfigSharingViewController.m */; };
		CEA45EE7263519B5002FA97D /* qapi-commands-rdma.c in Sources */ = {isa = PBXBuildFile; fileRef = CE23C0FB23FCEC05001177D6 /* qapi-commands-rdma.c */; };
		CEA45EE8263519B5002FA97D /* VMDisplayMetalViewController+Keyboard.m in Sources */ = {isa = PBXBuildFile; fileRef = CE3ADD66240EFBCA002D6A5F /* VMDisplayMetalViewController+Keyboard.m */; };
		CEA45EE9263519B5002FA97D /* qapi-builtin-types.c in Sources */ = {isa = PBXBuildFile; fileRef = CE23C0D523FCEC03001177D6 /* qapi-builtin-types.c */; };
		CEA45EEA263519B5002FA97D /* UTMExtensions.swift in Sources */ = {isa = PBXBuildFile; fileRef = CE2D954624AD4F980059923A /* UTMExtensions.swift */; };
		CEA45EEB263519B5002FA97D /* VMConfigDrivesViewController.m in Sources */ = {isa = PBXBuildFile; fileRef = CE7BED4B225FBB8600A1E1B6 /* VMConfigDrivesViewController.m */; };
		CEA45EEC263519B5002FA97D /* UTMData.swift in Sources */ = {isa = PBXBuildFile; fileRef = CE020BA224AEDC7C00B44AB6 /* UTMData.swift */; };
		CEA45EED263519B5002FA97D /* qapi-events-migration.c in Sources */ = {isa = PBXBuildFile; fileRef = CE23C0EE23FCEC04001177D6 /* qapi-events-migration.c */; };
		CEA45EEE263519B5002FA97D /* qapi-commands.c in Sources */ = {isa = PBXBuildFile; fileRef = CE23C0D223FCEC03001177D6 /* qapi-commands.c */; };
		CEA45EEF263519B5002FA97D /* qapi-commands-audio.c in Sources */ = {isa = PBXBuildFile; fileRef = CE23C09D23FCEC00001177D6 /* qapi-commands-audio.c */; };
		CEA45EF0263519B5002FA97D /* VMConfigTextField.m in Sources */ = {isa = PBXBuildFile; fileRef = CEBCAF4D243525DB00C2B423 /* VMConfigTextField.m */; };
		CEA45EF1263519B5002FA97D /* VMListViewCell.m in Sources */ = {isa = PBXBuildFile; fileRef = CE550BE322596E790063E575 /* VMListViewCell.m */; };
		CEA45EF2263519B5002FA97D /* qapi-events-common.c in Sources */ = {isa = PBXBuildFile; fileRef = CE23C0D723FCEC03001177D6 /* qapi-events-common.c */; };
		CEA45EF3263519B5002FA97D /* UTMTerminalIO.m in Sources */ = {isa = PBXBuildFile; fileRef = E2D64BCB241DB62A0034E0C6 /* UTMTerminalIO.m */; };
		CEA45EF4263519B5002FA97D /* VMConfigSoundView.swift in Sources */ = {isa = PBXBuildFile; fileRef = CE2D953A24AD4F980059923A /* VMConfigSoundView.swift */; };
		CEA45EF5263519B5002FA97D /* qapi-events-crypto.c in Sources */ = {isa = PBXBuildFile; fileRef = CE23C11D23FCEC07001177D6 /* qapi-events-crypto.c */; };
		CEA45EF6263519B5002FA97D /* UTMConfiguration.m in Sources */ = {isa = PBXBuildFile; fileRef = CE31C244225E555600A965DD /* UTMConfiguration.m */; };
		CEA45EF7263519B5002FA97D /* UTMVirtualMachine+SPICE.m in Sources */ = {isa = PBXBuildFile; fileRef = CEF83EC624FB1B9300557D15 /* UTMVirtualMachine+SPICE.m */; };
		CEA45EF8263519B5002FA97D /* VMDetailsView.swift in Sources */ = {isa = PBXBuildFile; fileRef = CE2D954B24AD4F980059923A /* VMDetailsView.swift */; };
		CEA45EF9263519B5002FA97D /* VMDisplayMetalViewController.m in Sources */ = {isa = PBXBuildFile; fileRef = 5286EC94243748C3007E6CBC /* VMDisplayMetalViewController.m */; };
		CEA45EFA263519B5002FA97D /* qapi-commands-misc.c in Sources */ = {isa = PBXBuildFile; fileRef = CE23C15123FCEC09001177D6 /* qapi-commands-misc.c */; };
		CEA45EFB263519B5002FA97D /* qapi-events-acpi.c in Sources */ = {isa = PBXBuildFile; fileRef = 2CE8EAF22572E0D0000E2EBB /* qapi-events-acpi.c */; };
		CEA45EFC263519B5002FA97D /* Main.swift in Sources */ = {isa = PBXBuildFile; fileRef = CEB63A7524F4654400CAF323 /* Main.swift */; };
		CEA45EFD263519B5002FA97D /* qapi-events-run-state.c in Sources */ = {isa = PBXBuildFile; fileRef = CE23C0FD23FCEC05001177D6 /* qapi-events-run-state.c */; };
		CEA45EFE263519B5002FA97D /* VMDisplayViewController.m in Sources */ = {isa = PBXBuildFile; fileRef = CE72B4AC2463579D00716A11 /* VMDisplayViewController.m */; };
		CEA45EFF263519B5002FA97D /* qapi-visit-transaction.c in Sources */ = {isa = PBXBuildFile; fileRef = CE23C0A623FCEC01001177D6 /* qapi-visit-transaction.c */; };
		CEA45F00263519B5002FA97D /* VMCardView.swift in Sources */ = {isa = PBXBuildFile; fileRef = CE2D954324AD4F980059923A /* VMCardView.swift */; };
		CEA45F01263519B5002FA97D /* UTMConfiguration+Sharing.m in Sources */ = {isa = PBXBuildFile; fileRef = CE059DC4243BFA3200338317 /* UTMConfiguration+Sharing.m */; };
		CEA45F02263519B5002FA97D /* qapi-commands-ui.c in Sources */ = {isa = PBXBuildFile; fileRef = CE23C08223FCEBFF001177D6 /* qapi-commands-ui.c */; };
		CEA45F03263519B5002FA97D /* qapi-events-authz.c in Sources */ = {isa = PBXBuildFile; fileRef = CE23C0CC23FCEC03001177D6 /* qapi-events-authz.c */; };
		CEA45F04263519B5002FA97D /* qapi-commands-block-core.c in Sources */ = {isa = PBXBuildFile; fileRef = CE23C0DF23FCEC04001177D6 /* qapi-commands-block-core.c */; };
		CEA45F05263519B5002FA97D /* qapi-types-authz.c in Sources */ = {isa = PBXBuildFile; fileRef = CE23C0DA23FCEC03001177D6 /* qapi-types-authz.c */; };
		CEA45F06263519B5002FA97D /* qapi-types-qdev.c in Sources */ = {isa = PBXBuildFile; fileRef = CE23C15B23FCEC0A001177D6 /* qapi-types-qdev.c */; };
		CEA45F07263519B5002FA97D /* VMConfigSystemViewController.m in Sources */ = {isa = PBXBuildFile; fileRef = CE74C285225D88ED004E4FF1 /* VMConfigSystemViewController.m */; };
		CEA45F08263519B5002FA97D /* ActivityView.swift in Sources */ = {isa = PBXBuildFile; fileRef = CE8813D224CD230300532628 /* ActivityView.swift */; };
		CEA45F09263519B5002FA97D /* qapi-emit-events.c in Sources */ = {isa = PBXBuildFile; fileRef = CE23C09223FCEC00001177D6 /* qapi-emit-events.c */; };
		CEA45F0A263519B5002FA97D /* UTMPasteboard.swift in Sources */ = {isa = PBXBuildFile; fileRef = CEDF83F8258AE24E0030E4AC /* UTMPasteboard.swift */; };
		CEA45F0B263519B5002FA97D /* qapi-visit-authz.c in Sources */ = {isa = PBXBuildFile; fileRef = CE23C0B823FCEC02001177D6 /* qapi-visit-authz.c */; };
		CEA45F0C263519B5002FA97D /* VMPlaceholderView.swift in Sources */ = {isa = PBXBuildFile; fileRef = CE2D954224AD4F980059923A /* VMPlaceholderView.swift */; };
		CEA45F0D263519B5002FA97D /* VMDisplayMetalViewController+Pointer.m in Sources */ = {isa = PBXBuildFile; fileRef = 83FBDD55242FA7BC00D2C5D7 /* VMDisplayMetalViewController+Pointer.m */; };
		CEA45F0E263519B5002FA97D /* qapi-commands-run-state.c in Sources */ = {isa = PBXBuildFile; fileRef = CE23C07E23FCEBFF001177D6 /* qapi-commands-run-state.c */; };
		CEA45F0F263519B5002FA97D /* qapi-types-misc-target.c in Sources */ = {isa = PBXBuildFile; fileRef = CE23C16023FCEC0A001177D6 /* qapi-types-misc-target.c */; };
		CEA45F10263519B5002FA97D /* qapi-events-rdma.c in Sources */ = {isa = PBXBuildFile; fileRef = CE23C12923FCEC07001177D6 /* qapi-events-rdma.c */; };
		CEA45F11263519B5002FA97D /* UTMShaders.metal in Sources */ = {isa = PBXBuildFile; fileRef = CE2D63D02265154700FC7E63 /* UTMShaders.metal */; };
		CEA45F12263519B5002FA97D /* qapi-visit-dump.c in Sources */ = {isa = PBXBuildFile; fileRef = CE23C0B323FCEC01001177D6 /* qapi-visit-dump.c */; };
		CEA45F13263519B5002FA97D /* qapi-visit-error.c in Sources */ = {isa = PBXBuildFile; fileRef = CE23C15D23FCEC0A001177D6 /* qapi-visit-error.c */; };
		CEA45F14263519B5002FA97D /* error.c in Sources */ = {isa = PBXBuildFile; fileRef = CE36B1542275061B004A1435 /* error.c */; };
		CEA45F15263519B5002FA97D /* UTMQemuManager+BlockDevices.m in Sources */ = {isa = PBXBuildFile; fileRef = CEF83EB924F9ABEA00557D15 /* UTMQemuManager+BlockDevices.m */; };
		CEA45F16263519B5002FA97D /* cf-output-visitor.c in Sources */ = {isa = PBXBuildFile; fileRef = CECC76502273A7D50059B955 /* cf-output-visitor.c */; };
		CEA45F17263519B5002FA97D /* qapi-types-audio.c in Sources */ = {isa = PBXBuildFile; fileRef = CE23C11423FCEC06001177D6 /* qapi-types-audio.c */; };
		CEA45F18263519B5002FA97D /* VMConfigCreateViewController.m in Sources */ = {isa = PBXBuildFile; fileRef = CE31C24C225EA4A200A965DD /* VMConfigCreateViewController.m */; };
		CEA45F19263519B5002FA97D /* VMScroll.m in Sources */ = {isa = PBXBuildFile; fileRef = CE20FAE72448D2BE0059AE11 /* VMScroll.m */; };
		CEA45F1A263519B5002FA97D /* VMConfigNetworkPortForwardView.swift in Sources */ = {isa = PBXBuildFile; fileRef = CE2D954D24AD4F980059923A /* VMConfigNetworkPortForwardView.swift */; };
		CEA45F1B263519B5002FA97D /* UTMTerminal.m in Sources */ = {isa = PBXBuildFile; fileRef = E28394B3240C20E0006742E2 /* UTMTerminal.m */; };
		CEA45F1D263519B5002FA97D /* VMConfigSwitch.m in Sources */ = {isa = PBXBuildFile; fileRef = CEBCAF5324353B3700C2B423 /* VMConfigSwitch.m */; };
		CEA45F1E263519B5002FA97D /* qapi-types-char.c in Sources */ = {isa = PBXBuildFile; fileRef = CE23C12023FCEC07001177D6 /* qapi-types-char.c */; };
		CEA45F1F263519B5002FA97D /* CSConnection.m in Sources */ = {isa = PBXBuildFile; fileRef = CE4AA14B2264004F002E4A54 /* CSConnection.m */; };
		CEA45F20263519B5002FA97D /* qapi-visit-audio.c in Sources */ = {isa = PBXBuildFile; fileRef = CE23C0BE23FCEC02001177D6 /* qapi-visit-audio.c */; };
		CEA45F21263519B5002FA97D /* qapi-builtin-visit.c in Sources */ = {isa = PBXBuildFile; fileRef = CE23C09623FCEC00001177D6 /* qapi-builtin-visit.c */; };
		CEA45F22263519B5002FA97D /* UTMRenderer.m in Sources */ = {isa = PBXBuildFile; fileRef = CE2D63CF2265154700FC7E63 /* UTMRenderer.m */; };
		CEA45F24263519B5002FA97D /* libgstautodetect.a in Frameworks */ = {isa = PBXBuildFile; fileRef = CE9D19522265425900355E14 /* libgstautodetect.a */; };
		CEA45F25263519B5002FA97D /* libgstaudiotestsrc.a in Frameworks */ = {isa = PBXBuildFile; fileRef = CE9D19532265425900355E14 /* libgstaudiotestsrc.a */; };
		CEA45F26263519B5002FA97D /* libgstvideoconvert.a in Frameworks */ = {isa = PBXBuildFile; fileRef = CE9D19542265425900355E14 /* libgstvideoconvert.a */; };
		CEA45F27263519B5002FA97D /* libgstaudioconvert.a in Frameworks */ = {isa = PBXBuildFile; fileRef = CE9D19552265425900355E14 /* libgstaudioconvert.a */; };
		CEA45F28263519B5002FA97D /* libgstvideoscale.a in Frameworks */ = {isa = PBXBuildFile; fileRef = CE9D19562265425900355E14 /* libgstvideoscale.a */; };
		CEA45F29263519B5002FA97D /* IQKeyboardManagerSwift in Frameworks */ = {isa = PBXBuildFile; productRef = CEA45E22263519B5002FA97D /* IQKeyboardManagerSwift */; };
		CEA45F2A263519B5002FA97D /* MetalKit.framework in Frameworks */ = {isa = PBXBuildFile; fileRef = CE66450C2269313200B0849A /* MetalKit.framework */; };
		CEA45F2B263519B5002FA97D /* libgstvolume.a in Frameworks */ = {isa = PBXBuildFile; fileRef = CE9D19572265425900355E14 /* libgstvolume.a */; };
		CEA45F2C263519B5002FA97D /* libgstcoreelements.a in Frameworks */ = {isa = PBXBuildFile; fileRef = CE9D19582265425900355E14 /* libgstcoreelements.a */; };
		CEA45F2D263519B5002FA97D /* libgstvideorate.a in Frameworks */ = {isa = PBXBuildFile; fileRef = CE9D19592265425900355E14 /* libgstvideorate.a */; };
		CEA45F2E263519B5002FA97D /* libgstjpeg.a in Frameworks */ = {isa = PBXBuildFile; fileRef = CE9D195A2265425900355E14 /* libgstjpeg.a */; };
		CEA45F2F263519B5002FA97D /* libgstaudioresample.a in Frameworks */ = {isa = PBXBuildFile; fileRef = CE9D195B2265425900355E14 /* libgstaudioresample.a */; };
		CEA45F30263519B5002FA97D /* libgstplayback.a in Frameworks */ = {isa = PBXBuildFile; fileRef = CE9D195C2265425900355E14 /* libgstplayback.a */; };
		CEA45F31263519B5002FA97D /* libgstadder.a in Frameworks */ = {isa = PBXBuildFile; fileRef = CE9D195D2265425900355E14 /* libgstadder.a */; };
		CEA45F32263519B5002FA97D /* libgstaudiorate.a in Frameworks */ = {isa = PBXBuildFile; fileRef = CE9D195F2265425900355E14 /* libgstaudiorate.a */; };
		CEA45F33263519B5002FA97D /* libgstvideofilter.a in Frameworks */ = {isa = PBXBuildFile; fileRef = CE9D19602265425900355E14 /* libgstvideofilter.a */; };
		CEA45F34263519B5002FA97D /* libgstapp.a in Frameworks */ = {isa = PBXBuildFile; fileRef = CE9D19612265425900355E14 /* libgstapp.a */; };
		CEA45F35263519B5002FA97D /* libgstgio.a in Frameworks */ = {isa = PBXBuildFile; fileRef = CE9D19622265425A00355E14 /* libgstgio.a */; };
		CEA45F36263519B5002FA97D /* libgsttypefindfunctions.a in Frameworks */ = {isa = PBXBuildFile; fileRef = CE9D19632265425A00355E14 /* libgsttypefindfunctions.a */; };
		CEA45F37263519B5002FA97D /* libgstvideotestsrc.a in Frameworks */ = {isa = PBXBuildFile; fileRef = CE9D19642265425A00355E14 /* libgstvideotestsrc.a */; };
		CEA45F38263519B5002FA97D /* libgstosxaudio.a in Frameworks */ = {isa = PBXBuildFile; fileRef = CE9D19652265425A00355E14 /* libgstosxaudio.a */; };
		CEA45F39263519B5002FA97D /* gmodule-2.0.0.framework in Frameworks */ = {isa = PBXBuildFile; fileRef = CE2D63D822653C7300FC7E63 /* gmodule-2.0.0.framework */; };
		CEA45F3A263519B5002FA97D /* jpeg.62.framework in Frameworks */ = {isa = PBXBuildFile; fileRef = CE2D63D922653C7300FC7E63 /* jpeg.62.framework */; };
		CEA45F3B263519B5002FA97D /* intl.8.framework in Frameworks */ = {isa = PBXBuildFile; fileRef = CE2D63DA22653C7300FC7E63 /* intl.8.framework */; };
		CEA45F3C263519B5002FA97D /* gstapp-1.0.0.framework in Frameworks */ = {isa = PBXBuildFile; fileRef = CE2D63DB22653C7300FC7E63 /* gstapp-1.0.0.framework */; };
		CEA45F3D263519B5002FA97D /* gthread-2.0.0.framework in Frameworks */ = {isa = PBXBuildFile; fileRef = CE2D63DC22653C7300FC7E63 /* gthread-2.0.0.framework */; };
		CEA45F3E263519B5002FA97D /* gstrtp-1.0.0.framework in Frameworks */ = {isa = PBXBuildFile; fileRef = CE2D63DD22653C7400FC7E63 /* gstrtp-1.0.0.framework */; };
		CEA45F3F263519B5002FA97D /* gstriff-1.0.0.framework in Frameworks */ = {isa = PBXBuildFile; fileRef = CE2D63DE22653C7400FC7E63 /* gstriff-1.0.0.framework */; };
		CEA45F41263519B5002FA97D /* gstreamer-1.0.0.framework in Frameworks */ = {isa = PBXBuildFile; fileRef = CE2D63E022653C7400FC7E63 /* gstreamer-1.0.0.framework */; };
		CEA45F42263519B5002FA97D /* json-glib-1.0.0.framework in Frameworks */ = {isa = PBXBuildFile; fileRef = CE2D63E222653C7400FC7E63 /* json-glib-1.0.0.framework */; };
		CEA45F43263519B5002FA97D /* ffi.7.framework in Frameworks */ = {isa = PBXBuildFile; fileRef = CE2D63E322653C7400FC7E63 /* ffi.7.framework */; };
		CEA45F44263519B5002FA97D /* gstnet-1.0.0.framework in Frameworks */ = {isa = PBXBuildFile; fileRef = CE2D63E522653C7400FC7E63 /* gstnet-1.0.0.framework */; };
		CEA45F45263519B5002FA97D /* gstbase-1.0.0.framework in Frameworks */ = {isa = PBXBuildFile; fileRef = CE2D63E822653C7400FC7E63 /* gstbase-1.0.0.framework */; };
		CEA45F46263519B5002FA97D /* Logging in Frameworks */ = {isa = PBXBuildFile; productRef = CEA45E20263519B5002FA97D /* Logging */; };
		CEA45F47263519B5002FA97D /* phodav-2.0.0.framework in Frameworks */ = {isa = PBXBuildFile; fileRef = CE059DC0243BD67100338317 /* phodav-2.0.0.framework */; };
		CEA45F49263519B5002FA97D /* SwiftUI.framework in Frameworks */ = {isa = PBXBuildFile; fileRef = CE0E9B86252FD06B0026E02B /* SwiftUI.framework */; settings = {ATTRIBUTES = (Weak, ); }; };
		CEA45F4A263519B5002FA97D /* gstcontroller-1.0.0.framework in Frameworks */ = {isa = PBXBuildFile; fileRef = CE2D63EE22653C7400FC7E63 /* gstcontroller-1.0.0.framework */; };
		CEA45F4B263519B5002FA97D /* gstaudio-1.0.0.framework in Frameworks */ = {isa = PBXBuildFile; fileRef = CE2D63EF22653C7400FC7E63 /* gstaudio-1.0.0.framework */; };
		CEA45F4C263519B5002FA97D /* gpg-error.0.framework in Frameworks */ = {isa = PBXBuildFile; fileRef = CE2D63F122653C7400FC7E63 /* gpg-error.0.framework */; };
		CEA45F4D263519B5002FA97D /* gcrypt.20.framework in Frameworks */ = {isa = PBXBuildFile; fileRef = CE2D63F322653C7400FC7E63 /* gcrypt.20.framework */; };
		CEA45F4E263519B5002FA97D /* gobject-2.0.0.framework in Frameworks */ = {isa = PBXBuildFile; fileRef = CE2D63F522653C7400FC7E63 /* gobject-2.0.0.framework */; };
		CEA45F4F263519B5002FA97D /* gsttag-1.0.0.framework in Frameworks */ = {isa = PBXBuildFile; fileRef = CE2D63F622653C7400FC7E63 /* gsttag-1.0.0.framework */; };
		CEA45F50263519B5002FA97D /* gio-2.0.0.framework in Frameworks */ = {isa = PBXBuildFile; fileRef = CE2D63F822653C7400FC7E63 /* gio-2.0.0.framework */; };
		CEA45F51263519B5002FA97D /* gstvideo-1.0.0.framework in Frameworks */ = {isa = PBXBuildFile; fileRef = CE2D63F922653C7400FC7E63 /* gstvideo-1.0.0.framework */; };
		CEA45F52263519B5002FA97D /* spice-client-glib-2.0.8.framework in Frameworks */ = {isa = PBXBuildFile; fileRef = CE2D63FE22653C7500FC7E63 /* spice-client-glib-2.0.8.framework */; };
		CEA45F53263519B5002FA97D /* gstrtsp-1.0.0.framework in Frameworks */ = {isa = PBXBuildFile; fileRef = CE2D640122653C7500FC7E63 /* gstrtsp-1.0.0.framework */; };
		CEA45F54263519B5002FA97D /* opus.0.framework in Frameworks */ = {isa = PBXBuildFile; fileRef = CE2D640322653C7500FC7E63 /* opus.0.framework */; };
		CEA45F55263519B5002FA97D /* glib-2.0.0.framework in Frameworks */ = {isa = PBXBuildFile; fileRef = CE2D640422653C7500FC7E63 /* glib-2.0.0.framework */; };
		CEA45F56263519B5002FA97D /* png16.16.framework in Frameworks */ = {isa = PBXBuildFile; fileRef = CE2D640522653C7500FC7E63 /* png16.16.framework */; };
		CEA45F57263519B5002FA97D /* gstfft-1.0.0.framework in Frameworks */ = {isa = PBXBuildFile; fileRef = CE2D640922653C7500FC7E63 /* gstfft-1.0.0.framework */; };
		CEA45F58263519B5002FA97D /* crypto.1.1.framework in Frameworks */ = {isa = PBXBuildFile; fileRef = CE2D640A22653C7500FC7E63 /* crypto.1.1.framework */; };
		CEA45F59263519B5002FA97D /* gstpbutils-1.0.0.framework in Frameworks */ = {isa = PBXBuildFile; fileRef = CE2D640E22653C7500FC7E63 /* gstpbutils-1.0.0.framework */; };
		CEA45F5A263519B5002FA97D /* gstallocators-1.0.0.framework in Frameworks */ = {isa = PBXBuildFile; fileRef = CE2D641122653C7500FC7E63 /* gstallocators-1.0.0.framework */; };
		CEA45F5B263519B5002FA97D /* gstcheck-1.0.0.framework in Frameworks */ = {isa = PBXBuildFile; fileRef = CE2D641422653C7500FC7E63 /* gstcheck-1.0.0.framework */; };
		CEA45F5C263519B5002FA97D /* iconv.2.framework in Frameworks */ = {isa = PBXBuildFile; fileRef = CE2D641522653C7500FC7E63 /* iconv.2.framework */; };
		CEA45F5D263519B5002FA97D /* gstsdp-1.0.0.framework in Frameworks */ = {isa = PBXBuildFile; fileRef = CE2D641622653C7500FC7E63 /* gstsdp-1.0.0.framework */; };
		CEA45F5E263519B5002FA97D /* ssl.1.1.framework in Frameworks */ = {isa = PBXBuildFile; fileRef = CE2D641722653C7500FC7E63 /* ssl.1.1.framework */; };
		CEA45F5F263519B5002FA97D /* spice-server.1.framework in Frameworks */ = {isa = PBXBuildFile; fileRef = CE2D641822653C7500FC7E63 /* spice-server.1.framework */; };
		CEA45F60263519B5002FA97D /* pixman-1.0.framework in Frameworks */ = {isa = PBXBuildFile; fileRef = CE2D641922653C7600FC7E63 /* pixman-1.0.framework */; };
		CEA45F64263519B5002FA97D /* Icons in Resources */ = {isa = PBXBuildFile; fileRef = CE4698F824C8FBD9008C1BD6 /* Icons */; };
		CEA45F65263519B5002FA97D /* Main.storyboard in Resources */ = {isa = PBXBuildFile; fileRef = CE550BD2225947990063E575 /* Main.storyboard */; };
		CEA45F66263519B5002FA97D /* terminal.js in Resources */ = {isa = PBXBuildFile; fileRef = E28394B9240C219F006742E2 /* terminal.js */; };
		CEA45F67263519B5002FA97D /* Localizable.strings in Resources */ = {isa = PBXBuildFile; fileRef = 521F3EFB2414F73800130500 /* Localizable.strings */; };
		CEA45F69263519B5002FA97D /* qemu in Resources */ = {isa = PBXBuildFile; fileRef = CE9D18F72265410E00355E14 /* qemu */; };
		CEA45F6A263519B5002FA97D /* VMDisplayView.xib in Resources */ = {isa = PBXBuildFile; fileRef = CE72B4A92463532B00716A11 /* VMDisplayView.xib */; };
		CEA45F6B263519B5002FA97D /* VMRemovableDrivesView.xib in Resources */ = {isa = PBXBuildFile; fileRef = CE4EF2712506DD7900E9D33B /* VMRemovableDrivesView.xib */; };
		CEA45F6C263519B5002FA97D /* terminal.html in Resources */ = {isa = PBXBuildFile; fileRef = E28394B8240C219F006742E2 /* terminal.html */; };
		CEA45F6D263519B5002FA97D /* Settings.bundle in Resources */ = {isa = PBXBuildFile; fileRef = 5286EC91243748AC007E6CBC /* Settings.bundle */; };
		CEA45F6E263519B5002FA97D /* LaunchScreen.storyboard in Resources */ = {isa = PBXBuildFile; fileRef = CE550BD72259479D0063E575 /* LaunchScreen.storyboard */; };
		CEA45F6F263519B5002FA97D /* Assets.xcassets in Resources */ = {isa = PBXBuildFile; fileRef = CE550BD52259479D0063E575 /* Assets.xcassets */; };
		CEA45F70263519B5002FA97D /* hterm_all.js in Resources */ = {isa = PBXBuildFile; fileRef = E28394BD240C22F1006742E2 /* hterm_all.js */; };
		CEA45F72263519B5002FA97D /* gpg-error.0.framework in Embed Libraries */ = {isa = PBXBuildFile; fileRef = CE2D63F122653C7400FC7E63 /* gpg-error.0.framework */; settings = {ATTRIBUTES = (CodeSignOnCopy, ); }; };
		CEA45F74263519B5002FA97D /* gstcontroller-1.0.0.framework in Embed Libraries */ = {isa = PBXBuildFile; fileRef = CE2D63EE22653C7400FC7E63 /* gstcontroller-1.0.0.framework */; settings = {ATTRIBUTES = (CodeSignOnCopy, ); }; };
		CEA45F75263519B5002FA97D /* gstallocators-1.0.0.framework in Embed Libraries */ = {isa = PBXBuildFile; fileRef = CE2D641122653C7500FC7E63 /* gstallocators-1.0.0.framework */; settings = {ATTRIBUTES = (CodeSignOnCopy, ); }; };
		CEA45F76263519B5002FA97D /* gstbase-1.0.0.framework in Embed Libraries */ = {isa = PBXBuildFile; fileRef = CE2D63E822653C7400FC7E63 /* gstbase-1.0.0.framework */; settings = {ATTRIBUTES = (CodeSignOnCopy, ); }; };
		CEA45F77263519B5002FA97D /* ffi.7.framework in Embed Libraries */ = {isa = PBXBuildFile; fileRef = CE2D63E322653C7400FC7E63 /* ffi.7.framework */; settings = {ATTRIBUTES = (CodeSignOnCopy, ); }; };
		CEA45F78263519B5002FA97D /* ssl.1.1.framework in Embed Libraries */ = {isa = PBXBuildFile; fileRef = CE2D641722653C7500FC7E63 /* ssl.1.1.framework */; settings = {ATTRIBUTES = (CodeSignOnCopy, ); }; };
		CEA45F7A263519B5002FA97D /* gio-2.0.0.framework in Embed Libraries */ = {isa = PBXBuildFile; fileRef = CE2D63F822653C7400FC7E63 /* gio-2.0.0.framework */; settings = {ATTRIBUTES = (CodeSignOnCopy, ); }; };
		CEA45F7B263519B5002FA97D /* png16.16.framework in Embed Libraries */ = {isa = PBXBuildFile; fileRef = CE2D640522653C7500FC7E63 /* png16.16.framework */; settings = {ATTRIBUTES = (CodeSignOnCopy, ); }; };
		CEA45F7C263519B5002FA97D /* gstnet-1.0.0.framework in Embed Libraries */ = {isa = PBXBuildFile; fileRef = CE2D63E522653C7400FC7E63 /* gstnet-1.0.0.framework */; settings = {ATTRIBUTES = (CodeSignOnCopy, ); }; };
		CEA45F7E263519B5002FA97D /* crypto.1.1.framework in Embed Libraries */ = {isa = PBXBuildFile; fileRef = CE2D640A22653C7500FC7E63 /* crypto.1.1.framework */; settings = {ATTRIBUTES = (CodeSignOnCopy, ); }; };
		CEA45F7F263519B5002FA97D /* qemu-riscv64-softmmu.framework in Embed Libraries */ = {isa = PBXBuildFile; fileRef = CE2D63FB22653C7500FC7E63 /* qemu-riscv64-softmmu.framework */; settings = {ATTRIBUTES = (CodeSignOnCopy, ); }; };
		CEA45F80263519B5002FA97D /* gstapp-1.0.0.framework in Embed Libraries */ = {isa = PBXBuildFile; fileRef = CE2D63DB22653C7300FC7E63 /* gstapp-1.0.0.framework */; settings = {ATTRIBUTES = (CodeSignOnCopy, ); }; };
		CEA45F84263519B5002FA97D /* gsttag-1.0.0.framework in Embed Libraries */ = {isa = PBXBuildFile; fileRef = CE2D63F622653C7400FC7E63 /* gsttag-1.0.0.framework */; settings = {ATTRIBUTES = (CodeSignOnCopy, ); }; };
		CEA45F86263519B5002FA97D /* gstrtp-1.0.0.framework in Embed Libraries */ = {isa = PBXBuildFile; fileRef = CE2D63DD22653C7400FC7E63 /* gstrtp-1.0.0.framework */; settings = {ATTRIBUTES = (CodeSignOnCopy, ); }; };
		CEA45F87263519B5002FA97D /* gstriff-1.0.0.framework in Embed Libraries */ = {isa = PBXBuildFile; fileRef = CE2D63DE22653C7400FC7E63 /* gstriff-1.0.0.framework */; settings = {ATTRIBUTES = (CodeSignOnCopy, ); }; };
		CEA45F88263519B5002FA97D /* qemu-ppc-softmmu.framework in Embed Libraries */ = {isa = PBXBuildFile; fileRef = CE2D63E722653C7400FC7E63 /* qemu-ppc-softmmu.framework */; settings = {ATTRIBUTES = (CodeSignOnCopy, ); }; };
		CEA45F89263519B5002FA97D /* phodav-2.0.0.framework in Embed Libraries */ = {isa = PBXBuildFile; fileRef = CE059DC0243BD67100338317 /* phodav-2.0.0.framework */; settings = {ATTRIBUTES = (CodeSignOnCopy, ); }; };
		CEA45F8A263519B5002FA97D /* gthread-2.0.0.framework in Embed Libraries */ = {isa = PBXBuildFile; fileRef = CE2D63DC22653C7300FC7E63 /* gthread-2.0.0.framework */; settings = {ATTRIBUTES = (CodeSignOnCopy, ); }; };
		CEA45F8B263519B5002FA97D /* qemu-aarch64-softmmu.framework in Embed Libraries */ = {isa = PBXBuildFile; fileRef = CE2D63FD22653C7500FC7E63 /* qemu-aarch64-softmmu.framework */; settings = {ATTRIBUTES = (CodeSignOnCopy, ); }; };
		CEA45F8F263519B5002FA97D /* gobject-2.0.0.framework in Embed Libraries */ = {isa = PBXBuildFile; fileRef = CE2D63F522653C7400FC7E63 /* gobject-2.0.0.framework */; settings = {ATTRIBUTES = (CodeSignOnCopy, ); }; };
		CEA45F90263519B5002FA97D /* gmodule-2.0.0.framework in Embed Libraries */ = {isa = PBXBuildFile; fileRef = CE2D63D822653C7300FC7E63 /* gmodule-2.0.0.framework */; settings = {ATTRIBUTES = (CodeSignOnCopy, ); }; };
		CEA45F93263519B5002FA97D /* qemu-riscv32-softmmu.framework in Embed Libraries */ = {isa = PBXBuildFile; fileRef = CE2D63FA22653C7400FC7E63 /* qemu-riscv32-softmmu.framework */; settings = {ATTRIBUTES = (CodeSignOnCopy, ); }; };
		CEA45F97263519B5002FA97D /* qemu-ppc64-softmmu.framework in Embed Libraries */ = {isa = PBXBuildFile; fileRef = CE2D640C22653C7500FC7E63 /* qemu-ppc64-softmmu.framework */; settings = {ATTRIBUTES = (CodeSignOnCopy, ); }; };
		CEA45F9A263519B5002FA97D /* glib-2.0.0.framework in Embed Libraries */ = {isa = PBXBuildFile; fileRef = CE2D640422653C7500FC7E63 /* glib-2.0.0.framework */; settings = {ATTRIBUTES = (CodeSignOnCopy, ); }; };
		CEA45F9B263519B5002FA97D /* qemu-x86_64-softmmu.framework in Embed Libraries */ = {isa = PBXBuildFile; fileRef = CE2D640022653C7500FC7E63 /* qemu-x86_64-softmmu.framework */; settings = {ATTRIBUTES = (CodeSignOnCopy, ); }; };
		CEA45F9E263519B5002FA97D /* qemu-arm-softmmu.framework in Embed Libraries */ = {isa = PBXBuildFile; fileRef = CE2D640722653C7500FC7E63 /* qemu-arm-softmmu.framework */; settings = {ATTRIBUTES = (CodeSignOnCopy, ); }; };
		CEA45F9F263519B5002FA97D /* intl.8.framework in Embed Libraries */ = {isa = PBXBuildFile; fileRef = CE2D63DA22653C7300FC7E63 /* intl.8.framework */; settings = {ATTRIBUTES = (CodeSignOnCopy, ); }; };
		CEA45FA0263519B5002FA97D /* gstreamer-1.0.0.framework in Embed Libraries */ = {isa = PBXBuildFile; fileRef = CE2D63E022653C7400FC7E63 /* gstreamer-1.0.0.framework */; settings = {ATTRIBUTES = (CodeSignOnCopy, ); }; };
		CEA45FA1263519B5002FA97D /* gstvideo-1.0.0.framework in Embed Libraries */ = {isa = PBXBuildFile; fileRef = CE2D63F922653C7400FC7E63 /* gstvideo-1.0.0.framework */; settings = {ATTRIBUTES = (CodeSignOnCopy, ); }; };
		CEA45FA2263519B5002FA97D /* json-glib-1.0.0.framework in Embed Libraries */ = {isa = PBXBuildFile; fileRef = CE2D63E222653C7400FC7E63 /* json-glib-1.0.0.framework */; settings = {ATTRIBUTES = (CodeSignOnCopy, ); }; };
		CEA45FA3263519B5002FA97D /* pixman-1.0.framework in Embed Libraries */ = {isa = PBXBuildFile; fileRef = CE2D641922653C7600FC7E63 /* pixman-1.0.framework */; settings = {ATTRIBUTES = (CodeSignOnCopy, ); }; };
		CEA45FA4263519B5002FA97D /* jpeg.62.framework in Embed Libraries */ = {isa = PBXBuildFile; fileRef = CE2D63D922653C7300FC7E63 /* jpeg.62.framework */; settings = {ATTRIBUTES = (CodeSignOnCopy, ); }; };
		CEA45FA7263519B5002FA97D /* qemu-i386-softmmu.framework in Embed Libraries */ = {isa = PBXBuildFile; fileRef = CE2D63D722653C7300FC7E63 /* qemu-i386-softmmu.framework */; settings = {ATTRIBUTES = (CodeSignOnCopy, ); }; };
		CEA45FA8263519B5002FA97D /* spice-client-glib-2.0.8.framework in Embed Libraries */ = {isa = PBXBuildFile; fileRef = CE2D63FE22653C7500FC7E63 /* spice-client-glib-2.0.8.framework */; settings = {ATTRIBUTES = (CodeSignOnCopy, ); }; };
		CEA45FA9263519B5002FA97D /* opus.0.framework in Embed Libraries */ = {isa = PBXBuildFile; fileRef = CE2D640322653C7500FC7E63 /* opus.0.framework */; settings = {ATTRIBUTES = (CodeSignOnCopy, ); }; };
		CEA45FAA263519B5002FA97D /* gstsdp-1.0.0.framework in Embed Libraries */ = {isa = PBXBuildFile; fileRef = CE2D641622653C7500FC7E63 /* gstsdp-1.0.0.framework */; settings = {ATTRIBUTES = (CodeSignOnCopy, ); }; };
		CEA45FAC263519B5002FA97D /* gstaudio-1.0.0.framework in Embed Libraries */ = {isa = PBXBuildFile; fileRef = CE2D63EF22653C7400FC7E63 /* gstaudio-1.0.0.framework */; settings = {ATTRIBUTES = (CodeSignOnCopy, ); }; };
		CEA45FAD263519B5002FA97D /* gstcheck-1.0.0.framework in Embed Libraries */ = {isa = PBXBuildFile; fileRef = CE2D641422653C7500FC7E63 /* gstcheck-1.0.0.framework */; settings = {ATTRIBUTES = (CodeSignOnCopy, ); }; };
		CEA45FAF263519B5002FA97D /* iconv.2.framework in Embed Libraries */ = {isa = PBXBuildFile; fileRef = CE2D641522653C7500FC7E63 /* iconv.2.framework */; settings = {ATTRIBUTES = (CodeSignOnCopy, ); }; };
		CEA45FB1263519B5002FA97D /* gstrtsp-1.0.0.framework in Embed Libraries */ = {isa = PBXBuildFile; fileRef = CE2D640122653C7500FC7E63 /* gstrtsp-1.0.0.framework */; settings = {ATTRIBUTES = (CodeSignOnCopy, ); }; };
		CEA45FB2263519B5002FA97D /* spice-server.1.framework in Embed Libraries */ = {isa = PBXBuildFile; fileRef = CE2D641822653C7500FC7E63 /* spice-server.1.framework */; settings = {ATTRIBUTES = (CodeSignOnCopy, ); }; };
		CEA45FB3263519B5002FA97D /* gcrypt.20.framework in Embed Libraries */ = {isa = PBXBuildFile; fileRef = CE2D63F322653C7400FC7E63 /* gcrypt.20.framework */; settings = {ATTRIBUTES = (CodeSignOnCopy, ); }; };
		CEA45FB4263519B5002FA97D /* gstfft-1.0.0.framework in Embed Libraries */ = {isa = PBXBuildFile; fileRef = CE2D640922653C7500FC7E63 /* gstfft-1.0.0.framework */; settings = {ATTRIBUTES = (CodeSignOnCopy, ); }; };
		CEA45FB5263519B5002FA97D /* gstpbutils-1.0.0.framework in Embed Libraries */ = {isa = PBXBuildFile; fileRef = CE2D640E22653C7500FC7E63 /* gstpbutils-1.0.0.framework */; settings = {ATTRIBUTES = (CodeSignOnCopy, ); }; };
		CEA9053825F981E900801E7C /* usb-1.0.0.framework in Frameworks */ = {isa = PBXBuildFile; fileRef = CEA9053725F981E900801E7C /* usb-1.0.0.framework */; };
		CEA9053D25F9824700801E7C /* usb-1.0.0.framework in Frameworks */ = {isa = PBXBuildFile; fileRef = CEA9053725F981E900801E7C /* usb-1.0.0.framework */; };
		CEA9054225F982C400801E7C /* usb-1.0.0.framework in Embed Libraries */ = {isa = PBXBuildFile; fileRef = CEA9053725F981E900801E7C /* usb-1.0.0.framework */; settings = {ATTRIBUTES = (CodeSignOnCopy, ); }; };
		CEA9054525F982CA00801E7C /* usb-1.0.0.framework in Embed Libraries */ = {isa = PBXBuildFile; fileRef = CEA9053725F981E900801E7C /* usb-1.0.0.framework */; settings = {ATTRIBUTES = (CodeSignOnCopy, ); }; };
		CEA9058925FC69D100801E7C /* usbredirhost.1.framework in Frameworks */ = {isa = PBXBuildFile; fileRef = CEA9058725FC69D100801E7C /* usbredirhost.1.framework */; };
		CEA9058A25FC69D100801E7C /* usbredirparser.1.framework in Frameworks */ = {isa = PBXBuildFile; fileRef = CEA9058825FC69D100801E7C /* usbredirparser.1.framework */; };
		CEA9058F25FC6A1400801E7C /* usbredirhost.1.framework in Frameworks */ = {isa = PBXBuildFile; fileRef = CEA9058725FC69D100801E7C /* usbredirhost.1.framework */; };
		CEA9059025FC6A1700801E7C /* usbredirparser.1.framework in Frameworks */ = {isa = PBXBuildFile; fileRef = CEA9058825FC69D100801E7C /* usbredirparser.1.framework */; };
		CEA9059125FC6A3300801E7C /* usbredirhost.1.framework in Embed Libraries */ = {isa = PBXBuildFile; fileRef = CEA9058725FC69D100801E7C /* usbredirhost.1.framework */; settings = {ATTRIBUTES = (CodeSignOnCopy, ); }; };
		CEA9059225FC6A3500801E7C /* usbredirparser.1.framework in Embed Libraries */ = {isa = PBXBuildFile; fileRef = CEA9058825FC69D100801E7C /* usbredirparser.1.framework */; settings = {ATTRIBUTES = (CodeSignOnCopy, ); }; };
		CEA9059525FC6A3A00801E7C /* usbredirhost.1.framework in Embed Libraries */ = {isa = PBXBuildFile; fileRef = CEA9058725FC69D100801E7C /* usbredirhost.1.framework */; settings = {ATTRIBUTES = (CodeSignOnCopy, ); }; };
		CEA9059625FC6A3B00801E7C /* usbredirparser.1.framework in Embed Libraries */ = {isa = PBXBuildFile; fileRef = CEA9058825FC69D100801E7C /* usbredirparser.1.framework */; settings = {ATTRIBUTES = (CodeSignOnCopy, ); }; };
		CEA905C92603DA0D00801E7C /* VMDisplayMetalViewController+USB.m in Sources */ = {isa = PBXBuildFile; fileRef = CEA905C82603DA0D00801E7C /* VMDisplayMetalViewController+USB.m */; };
		CEA905CD2603DBFB00801E7C /* VMUSBDevicesView.xib in Resources */ = {isa = PBXBuildFile; fileRef = CEA905CC2603DBFB00801E7C /* VMUSBDevicesView.xib */; };
		CEA905D82603DC5300801E7C /* VMUSBDevicesViewController.swift in Sources */ = {isa = PBXBuildFile; fileRef = CEA905D72603DC5300801E7C /* VMUSBDevicesViewController.swift */; };
		CEB63A7624F4654400CAF323 /* Main.swift in Sources */ = {isa = PBXBuildFile; fileRef = CEB63A7524F4654400CAF323 /* Main.swift */; };
		CEB63A7724F4654400CAF323 /* Main.swift in Sources */ = {isa = PBXBuildFile; fileRef = CEB63A7524F4654400CAF323 /* Main.swift */; };
		CEB63A7A24F469E300CAF323 /* UTMJailbreak.m in Sources */ = {isa = PBXBuildFile; fileRef = CEB63A7924F469E300CAF323 /* UTMJailbreak.m */; };
		CEB63A7B24F469E300CAF323 /* UTMJailbreak.m in Sources */ = {isa = PBXBuildFile; fileRef = CEB63A7924F469E300CAF323 /* UTMJailbreak.m */; };
		CEB63A7C24F46E5700CAF323 /* VMConfigStepper.m in Sources */ = {isa = PBXBuildFile; fileRef = CEE0420E24412C520001680F /* VMConfigStepper.m */; };
		CEB63A7D24F46E5700CAF323 /* VMConfigSwitch.m in Sources */ = {isa = PBXBuildFile; fileRef = CEBCAF5324353B3700C2B423 /* VMConfigSwitch.m */; };
		CEB63A7E24F46E5700CAF323 /* VMConfigTogglePickerCell.m in Sources */ = {isa = PBXBuildFile; fileRef = CEBCAF592435468600C2B423 /* VMConfigTogglePickerCell.m */; };
		CEB63A7F24F46E5700CAF323 /* VMConfigCell.m in Sources */ = {isa = PBXBuildFile; fileRef = CE059DCA243FBA3C00338317 /* VMConfigCell.m */; };
		CEB63A8024F46E5700CAF323 /* VMConfigPickerView.m in Sources */ = {isa = PBXBuildFile; fileRef = CEBCAF5624353B9F00C2B423 /* VMConfigPickerView.m */; };
		CEB63A8124F46E5700CAF323 /* VMConfigTextField.m in Sources */ = {isa = PBXBuildFile; fileRef = CEBCAF4D243525DB00C2B423 /* VMConfigTextField.m */; };
		CEB63A8224F46E5D00CAF323 /* StaticDataTableViewController.m in Sources */ = {isa = PBXBuildFile; fileRef = CEDC1DF12260EE4B008D9A6D /* StaticDataTableViewController.m */; };
		CEB63A8324F46E6E00CAF323 /* VMConfigDirectoryPickerViewController.m in Sources */ = {isa = PBXBuildFile; fileRef = CE20FAE42444FC6E0059AE11 /* VMConfigDirectoryPickerViewController.m */; };
		CEB63A8424F46E6E00CAF323 /* VMConfigDisplayViewController.m in Sources */ = {isa = PBXBuildFile; fileRef = CE74C27D225D88EC004E4FF1 /* VMConfigDisplayViewController.m */; };
		CEB63A8524F46E6E00CAF323 /* VMConfigSystemArgumentsViewController.m in Sources */ = {isa = PBXBuildFile; fileRef = 423BCE65240F6A80001989AC /* VMConfigSystemArgumentsViewController.m */; };
		CEB63A8624F46E6E00CAF323 /* VMConfigSystemViewController.m in Sources */ = {isa = PBXBuildFile; fileRef = CE74C285225D88ED004E4FF1 /* VMConfigSystemViewController.m */; };
		CEB63A8724F46E6E00CAF323 /* VMConfigDrivesViewController.m in Sources */ = {isa = PBXBuildFile; fileRef = CE7BED4B225FBB8600A1E1B6 /* VMConfigDrivesViewController.m */; };
		CEB63A8824F46E6E00CAF323 /* VMConfigSharingViewController.m in Sources */ = {isa = PBXBuildFile; fileRef = CE74C280225D88EC004E4FF1 /* VMConfigSharingViewController.m */; };
		CEB63A8924F46E6E00CAF323 /* VMConfigNetworkingViewController.m in Sources */ = {isa = PBXBuildFile; fileRef = CE74C276225D88EC004E4FF1 /* VMConfigNetworkingViewController.m */; };
		CEB63A8A24F46E6E00CAF323 /* VMConfigCreateViewController.m in Sources */ = {isa = PBXBuildFile; fileRef = CE31C24C225EA4A200A965DD /* VMConfigCreateViewController.m */; };
		CEB63A8B24F46E6E00CAF323 /* VMConfigSoundViewController.m in Sources */ = {isa = PBXBuildFile; fileRef = CE74C284225D88ED004E4FF1 /* VMConfigSoundViewController.m */; };
		CEB63A8C24F46E6E00CAF323 /* VMConfigDriveCreateViewController.m in Sources */ = {isa = PBXBuildFile; fileRef = CE2C67DA227F769300AEF1D0 /* VMConfigDriveCreateViewController.m */; };
		CEB63A8D24F46E6E00CAF323 /* VMConfigDrivePickerViewController.m in Sources */ = {isa = PBXBuildFile; fileRef = CE2C67D7227F6F1200AEF1D0 /* VMConfigDrivePickerViewController.m */; };
		CEB63A8E24F46E6E00CAF323 /* VMConfigViewController.m in Sources */ = {isa = PBXBuildFile; fileRef = CE31C24A225EA37400A965DD /* VMConfigViewController.m */; };
		CEB63A8F24F46E6E00CAF323 /* VMConfigExistingViewController.m in Sources */ = {isa = PBXBuildFile; fileRef = CE5E4957225C5A4400148CEF /* VMConfigExistingViewController.m */; };
		CEB63A9024F46E6E00CAF323 /* VMConfigPortForwardingViewController.m in Sources */ = {isa = PBXBuildFile; fileRef = CEA02A952436C6480087E45F /* VMConfigPortForwardingViewController.m */; };
		CEB63A9124F46E6E00CAF323 /* VMConfigDriveDetailViewController.m in Sources */ = {isa = PBXBuildFile; fileRef = CE74C27E225D88EC004E4FF1 /* VMConfigDriveDetailViewController.m */; };
		CEB63A9224F46E6E00CAF323 /* VMConfigInputViewController.m in Sources */ = {isa = PBXBuildFile; fileRef = CE74C27F225D88EC004E4FF1 /* VMConfigInputViewController.m */; };
		CEB63A9324F4722900CAF323 /* Main.storyboard in Resources */ = {isa = PBXBuildFile; fileRef = CE550BD2225947990063E575 /* Main.storyboard */; };
		CEB63A9424F4747900CAF323 /* VMListViewController.m in Sources */ = {isa = PBXBuildFile; fileRef = CE550BD0225947990063E575 /* VMListViewController.m */; };
		CEB63A9524F4747900CAF323 /* VMListViewCell.m in Sources */ = {isa = PBXBuildFile; fileRef = CE550BE322596E790063E575 /* VMListViewCell.m */; };
		CEBBF1A524B56A2900C15049 /* UTMDataExtension.swift in Sources */ = {isa = PBXBuildFile; fileRef = CEBBF1A424B56A2900C15049 /* UTMDataExtension.swift */; };
		CEBBF1A724B5730F00C15049 /* UTMDataExtension.swift in Sources */ = {isa = PBXBuildFile; fileRef = CEBBF1A624B5730F00C15049 /* UTMDataExtension.swift */; };
		CEBBF1A824B921F000C15049 /* VMDetailsView.swift in Sources */ = {isa = PBXBuildFile; fileRef = CE2D954B24AD4F980059923A /* VMDetailsView.swift */; };
		CEBDA1D524D69DB20010B5EC /* VMDisplayMetalWindowController.swift in Sources */ = {isa = PBXBuildFile; fileRef = CEBDA1D424D69DB20010B5EC /* VMDisplayMetalWindowController.swift */; };
		CEBDA1DF24D8BDDB0010B5EC /* QEMUHelper.m in Sources */ = {isa = PBXBuildFile; fileRef = CEBDA1DE24D8BDDB0010B5EC /* QEMUHelper.m */; };
		CEBDA1E124D8BDDB0010B5EC /* main.m in Sources */ = {isa = PBXBuildFile; fileRef = CEBDA1E024D8BDDB0010B5EC /* main.m */; };
		CEBDA1E524D8BDDB0010B5EC /* QEMUHelper.xpc in Embed XPC Services */ = {isa = PBXBuildFile; fileRef = CEBDA1DA24D8BDDA0010B5EC /* QEMUHelper.xpc */; settings = {ATTRIBUTES = (RemoveHeadersOnCopy, ); }; };
		CEBE02642588494100B9BCA8 /* CSSession+Sharing.m in Sources */ = {isa = PBXBuildFile; fileRef = CEBE02632588494100B9BCA8 /* CSSession+Sharing.m */; };
		CEBE02652588494100B9BCA8 /* CSSession+Sharing.m in Sources */ = {isa = PBXBuildFile; fileRef = CEBE02632588494100B9BCA8 /* CSSession+Sharing.m */; };
		CED234ED254796E500ED0A57 /* NumberTextField.swift in Sources */ = {isa = PBXBuildFile; fileRef = CED234EC254796E500ED0A57 /* NumberTextField.swift */; };
		CED234EE254796E500ED0A57 /* NumberTextField.swift in Sources */ = {isa = PBXBuildFile; fileRef = CED234EC254796E500ED0A57 /* NumberTextField.swift */; };
		CED814E924C79F070042F0F1 /* VMConfigDriveCreateView.swift in Sources */ = {isa = PBXBuildFile; fileRef = CED814E824C79F070042F0F1 /* VMConfigDriveCreateView.swift */; };
		CED814EA24C79F070042F0F1 /* VMConfigDriveCreateView.swift in Sources */ = {isa = PBXBuildFile; fileRef = CED814E824C79F070042F0F1 /* VMConfigDriveCreateView.swift */; };
		CED814EC24C7C2850042F0F1 /* VMConfigInfoView.swift in Sources */ = {isa = PBXBuildFile; fileRef = CED814EB24C7C2850042F0F1 /* VMConfigInfoView.swift */; };
		CED814ED24C7C2850042F0F1 /* VMConfigInfoView.swift in Sources */ = {isa = PBXBuildFile; fileRef = CED814EB24C7C2850042F0F1 /* VMConfigInfoView.swift */; };
		CED814EF24C7EB760042F0F1 /* ImagePicker.swift in Sources */ = {isa = PBXBuildFile; fileRef = CED814EE24C7EB760042F0F1 /* ImagePicker.swift */; };
		CEDF83F6258ADE130030E4AC /* CSSession.m in Sources */ = {isa = PBXBuildFile; fileRef = CE5425392439334400E520F7 /* CSSession.m */; };
		CEDF83F9258AE24E0030E4AC /* UTMPasteboard.swift in Sources */ = {isa = PBXBuildFile; fileRef = CEDF83F8258AE24E0030E4AC /* UTMPasteboard.swift */; };
		CEDF83FA258AE24E0030E4AC /* UTMPasteboard.swift in Sources */ = {isa = PBXBuildFile; fileRef = CEDF83F8258AE24E0030E4AC /* UTMPasteboard.swift */; };
		CEEC811B24E48EC700ACB0B3 /* SettingsView.swift in Sources */ = {isa = PBXBuildFile; fileRef = CEEC811A24E48EC600ACB0B3 /* SettingsView.swift */; };
		CEECE13C25E47D9500A2AAB8 /* AppDelegate.swift in Sources */ = {isa = PBXBuildFile; fileRef = CEECE13B25E47D9500A2AAB8 /* AppDelegate.swift */; };
		CEF78EE626B99F350022CAF4 /* EGL.framework in Embed Libraries */ = {isa = PBXBuildFile; fileRef = CE5451A426AF5F0F008594E5 /* EGL.framework */; settings = {ATTRIBUTES = (CodeSignOnCopy, RemoveHeadersOnCopy, ); }; };
		CEF78EE726B99F350022CAF4 /* epoxy.0.framework in Embed Libraries */ = {isa = PBXBuildFile; fileRef = CE5451A226AF5F0F008594E5 /* epoxy.0.framework */; settings = {ATTRIBUTES = (CodeSignOnCopy, RemoveHeadersOnCopy, ); }; };
		CEF78EE826B99F350022CAF4 /* GLESv2.framework in Embed Libraries */ = {isa = PBXBuildFile; fileRef = CE5451A326AF5F0F008594E5 /* GLESv2.framework */; settings = {ATTRIBUTES = (CodeSignOnCopy, RemoveHeadersOnCopy, ); }; };
		CEF78EE926B99F530022CAF4 /* EGL.framework in Embed Libraries */ = {isa = PBXBuildFile; fileRef = CE5451A426AF5F0F008594E5 /* EGL.framework */; settings = {ATTRIBUTES = (CodeSignOnCopy, RemoveHeadersOnCopy, ); }; };
		CEF78EEA26B99F530022CAF4 /* epoxy.0.framework in Embed Libraries */ = {isa = PBXBuildFile; fileRef = CE5451A226AF5F0F008594E5 /* epoxy.0.framework */; settings = {ATTRIBUTES = (CodeSignOnCopy, RemoveHeadersOnCopy, ); }; };
		CEF78EEB26B99F530022CAF4 /* GLESv2.framework in Embed Libraries */ = {isa = PBXBuildFile; fileRef = CE5451A326AF5F0F008594E5 /* GLESv2.framework */; settings = {ATTRIBUTES = (CodeSignOnCopy, RemoveHeadersOnCopy, ); }; };
		CEF78EEF26B9B7870022CAF4 /* virglrenderer.1.framework in Embed Libraries */ = {isa = PBXBuildFile; fileRef = CE5451A126AF5F0F008594E5 /* virglrenderer.1.framework */; settings = {ATTRIBUTES = (CodeSignOnCopy, RemoveHeadersOnCopy, ); }; };
		CEF78EF026B9B7910022CAF4 /* virglrenderer.1.framework in Embed Libraries */ = {isa = PBXBuildFile; fileRef = CE5451A126AF5F0F008594E5 /* virglrenderer.1.framework */; settings = {ATTRIBUTES = (CodeSignOnCopy, RemoveHeadersOnCopy, ); }; };
		CEF83EBA24F9ABEA00557D15 /* UTMQemuManager+BlockDevices.m in Sources */ = {isa = PBXBuildFile; fileRef = CEF83EB924F9ABEA00557D15 /* UTMQemuManager+BlockDevices.m */; };
		CEF83EBB24F9ABEA00557D15 /* UTMQemuManager+BlockDevices.m in Sources */ = {isa = PBXBuildFile; fileRef = CEF83EB924F9ABEA00557D15 /* UTMQemuManager+BlockDevices.m */; };
		CEF83EBE24F9C3BF00557D15 /* UTMVirtualMachine+Drives.m in Sources */ = {isa = PBXBuildFile; fileRef = CEF83EBD24F9C3BF00557D15 /* UTMVirtualMachine+Drives.m */; };
		CEF83EBF24F9C3BF00557D15 /* UTMVirtualMachine+Drives.m in Sources */ = {isa = PBXBuildFile; fileRef = CEF83EBD24F9C3BF00557D15 /* UTMVirtualMachine+Drives.m */; };
		CEF83EC224F9C9E100557D15 /* UTMDrive.m in Sources */ = {isa = PBXBuildFile; fileRef = CEF83EC124F9C9E100557D15 /* UTMDrive.m */; };
		CEF83EC324F9C9E100557D15 /* UTMDrive.m in Sources */ = {isa = PBXBuildFile; fileRef = CEF83EC124F9C9E100557D15 /* UTMDrive.m */; };
		CEF83EC724FB1B9300557D15 /* UTMVirtualMachine+SPICE.m in Sources */ = {isa = PBXBuildFile; fileRef = CEF83EC624FB1B9300557D15 /* UTMVirtualMachine+SPICE.m */; };
		CEF83EC824FB1B9300557D15 /* UTMVirtualMachine+SPICE.m in Sources */ = {isa = PBXBuildFile; fileRef = CEF83EC624FB1B9300557D15 /* UTMVirtualMachine+SPICE.m */; };
		CEF83ECC24FB382B00557D15 /* UTMVirtualMachine+Terminal.m in Sources */ = {isa = PBXBuildFile; fileRef = CEF83ECB24FB382B00557D15 /* UTMVirtualMachine+Terminal.m */; };
		CEF83ECD24FB382B00557D15 /* UTMVirtualMachine+Terminal.m in Sources */ = {isa = PBXBuildFile; fileRef = CEF83ECB24FB382B00557D15 /* UTMVirtualMachine+Terminal.m */; };
		CEF83ED324FDEA9400557D15 /* UTMPortAllocator.m in Sources */ = {isa = PBXBuildFile; fileRef = CEF83ED224FDEA9400557D15 /* UTMPortAllocator.m */; };
		CEF83ED424FDEA9400557D15 /* UTMPortAllocator.m in Sources */ = {isa = PBXBuildFile; fileRef = CEF83ED224FDEA9400557D15 /* UTMPortAllocator.m */; };
		CEF83F262500901300557D15 /* qemu in Resources */ = {isa = PBXBuildFile; fileRef = CE9D18F72265410E00355E14 /* qemu */; };
		CEF83F862500947D00557D15 /* gcrypt.20.framework in Frameworks */ = {isa = PBXBuildFile; fileRef = CE2D63F322653C7400FC7E63 /* gcrypt.20.framework */; };
		CEF83F872500948800557D15 /* gpg-error.0.framework in Frameworks */ = {isa = PBXBuildFile; fileRef = CE2D63F122653C7400FC7E63 /* gpg-error.0.framework */; };
		CEF83F882500949D00557D15 /* gthread-2.0.0.framework in Frameworks */ = {isa = PBXBuildFile; fileRef = CE2D63DC22653C7300FC7E63 /* gthread-2.0.0.framework */; };
		CEF83F89250094A400557D15 /* png16.16.framework in Frameworks */ = {isa = PBXBuildFile; fileRef = CE2D640522653C7500FC7E63 /* png16.16.framework */; };
		CEF83F8A250094B200557D15 /* spice-server.1.framework in Frameworks */ = {isa = PBXBuildFile; fileRef = CE2D641822653C7500FC7E63 /* spice-server.1.framework */; };
		CEF83F8B250094D700557D15 /* spice-server.1.framework in Embed Libraries */ = {isa = PBXBuildFile; fileRef = CE2D641822653C7500FC7E63 /* spice-server.1.framework */; settings = {ATTRIBUTES = (CodeSignOnCopy, ); }; };
		CEF83F8C250094E300557D15 /* png16.16.framework in Embed Libraries */ = {isa = PBXBuildFile; fileRef = CE2D640522653C7500FC7E63 /* png16.16.framework */; settings = {ATTRIBUTES = (CodeSignOnCopy, ); }; };
		CEF83F8D250094E700557D15 /* gthread-2.0.0.framework in Embed Libraries */ = {isa = PBXBuildFile; fileRef = CE2D63DC22653C7300FC7E63 /* gthread-2.0.0.framework */; settings = {ATTRIBUTES = (CodeSignOnCopy, ); }; };
		CEF83F8E250094EC00557D15 /* gpg-error.0.framework in Embed Libraries */ = {isa = PBXBuildFile; fileRef = CE2D63F122653C7400FC7E63 /* gpg-error.0.framework */; settings = {ATTRIBUTES = (CodeSignOnCopy, ); }; };
		CEF83F8F250094EE00557D15 /* gcrypt.20.framework in Embed Libraries */ = {isa = PBXBuildFile; fileRef = CE2D63F322653C7400FC7E63 /* gcrypt.20.framework */; settings = {ATTRIBUTES = (CodeSignOnCopy, ); }; };
		CEFC6CDD24C25697003F6962 /* VMDriveImage.swift in Sources */ = {isa = PBXBuildFile; fileRef = CEFC6CDC24C25697003F6962 /* VMDriveImage.swift */; };
		CEFC6CDE24C25697003F6962 /* VMDriveImage.swift in Sources */ = {isa = PBXBuildFile; fileRef = CEFC6CDC24C25697003F6962 /* VMDriveImage.swift */; };
		FFB02A8C266CB09C006CD71A /* InfoPlist.strings in Resources */ = {isa = PBXBuildFile; fileRef = FFB02A8A266CB09C006CD71A /* InfoPlist.strings */; };
		FFB02A8D266CB09C006CD71A /* InfoPlist.strings in Resources */ = {isa = PBXBuildFile; fileRef = FFB02A8A266CB09C006CD71A /* InfoPlist.strings */; };
		FFB02A90266CB09C006CD71A /* InfoPlist.strings in Resources */ = {isa = PBXBuildFile; fileRef = FFB02A8E266CB09C006CD71A /* InfoPlist.strings */; };
		FFB02A93266CB09C006CD71A /* InfoPlist.strings in Resources */ = {isa = PBXBuildFile; fileRef = FFB02A91266CB09C006CD71A /* InfoPlist.strings */; };
		FFB02A96266CB09C006CD71A /* Localizable.strings in Resources */ = {isa = PBXBuildFile; fileRef = FFB02A94266CB09C006CD71A /* Localizable.strings */; };
/* End PBXBuildFile section */

/* Begin PBXContainerItemProxy section */
		8401FD7B269BECF200265F0D /* PBXContainerItemProxy */ = {
			isa = PBXContainerItemProxy;
			containerPortal = CE550BC1225947990063E575 /* Project object */;
			proxyType = 1;
			remoteGlobalIDString = 8401FD61269BE9C500265F0D;
			remoteInfo = QEMULauncher;
		};
		CE9A353226533A52005077CF /* PBXContainerItemProxy */ = {
			isa = PBXContainerItemProxy;
			containerPortal = CE550BC1225947990063E575 /* Project object */;
			proxyType = 1;
			remoteGlobalIDString = CE9A352C26533A51005077CF;
			remoteInfo = JailbreakInterposer;
		};
		CEBDA1E324D8BDDB0010B5EC /* PBXContainerItemProxy */ = {
			isa = PBXContainerItemProxy;
			containerPortal = CE550BC1225947990063E575 /* Project object */;
			proxyType = 1;
			remoteGlobalIDString = CEBDA1D924D8BDDA0010B5EC;
			remoteInfo = QEMUHelper;
		};
/* End PBXContainerItemProxy section */

/* Begin PBXCopyFilesBuildPhase section */
		CE0B6E6D24AD66CE00FE012D /* Embed Libraries */ = {
			isa = PBXCopyFilesBuildPhase;
			buildActionMask = 2147483647;
			dstPath = "";
			dstSubfolderSpec = 10;
			files = (
				CE0B6F1F24AD679E00FE012D /* gstcontroller-1.0.0.framework in Embed Libraries */,
				CEF83F8E250094EC00557D15 /* gpg-error.0.framework in Embed Libraries */,
				CE0B6F1A24AD679500FE012D /* gstallocators-1.0.0.framework in Embed Libraries */,
				CE03D08F24D9124200F76B84 /* gobject-2.0.0.framework in Embed Libraries */,
				CE0B6F1D24AD679B00FE012D /* gstbase-1.0.0.framework in Embed Libraries */,
				CE0B6F2224AD67A200FE012D /* gstnet-1.0.0.framework in Embed Libraries */,
				CE03D09124D9124900F76B84 /* jpeg.62.framework in Embed Libraries */,
				CEA9059525FC6A3A00801E7C /* usbredirhost.1.framework in Embed Libraries */,
				CEF83F8C250094E300557D15 /* png16.16.framework in Embed Libraries */,
				CEF83F8F250094EE00557D15 /* gcrypt.20.framework in Embed Libraries */,
				CE0B6F5424AD67FA00FE012D /* spice-client-glib-2.0.8.framework in Embed Libraries */,
				CEF83F8B250094D700557D15 /* spice-server.1.framework in Embed Libraries */,
				CE0B6F1B24AD679700FE012D /* gstapp-1.0.0.framework in Embed Libraries */,
				CE0B6F2924AD67AD00FE012D /* gsttag-1.0.0.framework in Embed Libraries */,
				CE0B6F3124AD67C100FE012D /* phodav-2.0.0.framework in Embed Libraries */,
				CE0B6F2624AD67A900FE012D /* gstrtp-1.0.0.framework in Embed Libraries */,
				CE0B6F2524AD67A700FE012D /* gstriff-1.0.0.framework in Embed Libraries */,
				CE0B6F2424AD67A600FE012D /* gstreamer-1.0.0.framework in Embed Libraries */,
				CE0B6F2A24AD67AF00FE012D /* gstvideo-1.0.0.framework in Embed Libraries */,
				CE0B6F2F24AD67BE00FE012D /* json-glib-1.0.0.framework in Embed Libraries */,
				CE03D0C724D913E600F76B84 /* opus.0.framework in Embed Libraries */,
				CE03D08C24D9123E00F76B84 /* gio-2.0.0.framework in Embed Libraries */,
				CE0B6F2824AD67AC00FE012D /* gstsdp-1.0.0.framework in Embed Libraries */,
				CE0B6F1C24AD679800FE012D /* gstaudio-1.0.0.framework in Embed Libraries */,
				CE0B6F1E24AD679C00FE012D /* gstcheck-1.0.0.framework in Embed Libraries */,
				CE03D08D24D9123F00F76B84 /* glib-2.0.0.framework in Embed Libraries */,
				CEA9059625FC6A3B00801E7C /* usbredirparser.1.framework in Embed Libraries */,
				CE0B6F2724AD67AA00FE012D /* gstrtsp-1.0.0.framework in Embed Libraries */,
				CE03D0CB24D9142500F76B84 /* ssl.1.1.framework in Embed Libraries */,
				CE03D0CF24D9A33000F76B84 /* iconv.2.framework in Embed Libraries */,
				CE03D0CD24D9144500F76B84 /* crypto.1.1.framework in Embed Libraries */,
				CE03D08E24D9124100F76B84 /* gmodule-2.0.0.framework in Embed Libraries */,
				CE03D0C524D913AF00F76B84 /* ffi.7.framework in Embed Libraries */,
				CEF83F8D250094E700557D15 /* gthread-2.0.0.framework in Embed Libraries */,
				CE03D09024D9124800F76B84 /* intl.8.framework in Embed Libraries */,
				CE03D0C924D9140A00F76B84 /* pixman-1.0.framework in Embed Libraries */,
				CE0B6F2024AD679F00FE012D /* gstfft-1.0.0.framework in Embed Libraries */,
				CE0B6F2324AD67A400FE012D /* gstpbutils-1.0.0.framework in Embed Libraries */,
				CE0DF19425A83C1700A51894 /* qemu-aarch64-softmmu.framework in Embed Libraries */,
				CE0DF19525A83C1700A51894 /* qemu-alpha-softmmu.framework in Embed Libraries */,
				CE0DF19625A83C1700A51894 /* qemu-arm-softmmu.framework in Embed Libraries */,
				CE0DF19725A83C1700A51894 /* qemu-cris-softmmu.framework in Embed Libraries */,
				CE0DF19825A83C1700A51894 /* qemu-hppa-softmmu.framework in Embed Libraries */,
				CEA9054225F982C400801E7C /* usb-1.0.0.framework in Embed Libraries */,
				CE0DF19925A83C1700A51894 /* qemu-i386-softmmu.framework in Embed Libraries */,
				CE0DF19A25A83C1700A51894 /* qemu-m68k-softmmu.framework in Embed Libraries */,
				CE0DF19B25A83C1700A51894 /* qemu-microblaze-softmmu.framework in Embed Libraries */,
				CE0DF19C25A83C1700A51894 /* qemu-microblazeel-softmmu.framework in Embed Libraries */,
				CE0DF19D25A83C1700A51894 /* qemu-mips-softmmu.framework in Embed Libraries */,
				CE0DF19E25A83C1700A51894 /* qemu-mips64-softmmu.framework in Embed Libraries */,
				CE0DF19F25A83C1700A51894 /* qemu-mips64el-softmmu.framework in Embed Libraries */,
				CE0DF1A025A83C1700A51894 /* qemu-mipsel-softmmu.framework in Embed Libraries */,
				CE0DF1A225A83C1700A51894 /* qemu-nios2-softmmu.framework in Embed Libraries */,
				CE0DF1A325A83C1700A51894 /* qemu-or1k-softmmu.framework in Embed Libraries */,
				CE0DF1A425A83C1700A51894 /* qemu-ppc-softmmu.framework in Embed Libraries */,
				CE0DF1A525A83C1700A51894 /* qemu-ppc64-softmmu.framework in Embed Libraries */,
				CE0DF1A625A83C1700A51894 /* qemu-riscv32-softmmu.framework in Embed Libraries */,
				CE0DF1A725A83C1700A51894 /* qemu-riscv64-softmmu.framework in Embed Libraries */,
				CE0DF1A825A83C1700A51894 /* qemu-s390x-softmmu.framework in Embed Libraries */,
				CE0DF1A925A83C1700A51894 /* qemu-sh4-softmmu.framework in Embed Libraries */,
				CE0DF1AA25A83C1700A51894 /* qemu-sh4eb-softmmu.framework in Embed Libraries */,
				CE0DF1AB25A83C1700A51894 /* qemu-sparc-softmmu.framework in Embed Libraries */,
				CE0DF1AC25A83C1700A51894 /* qemu-sparc64-softmmu.framework in Embed Libraries */,
				CE0DF1AD25A83C1700A51894 /* qemu-tricore-softmmu.framework in Embed Libraries */,
				CE0DF1AE25A83C1700A51894 /* qemu-x86_64-softmmu.framework in Embed Libraries */,
				CE0DF1AF25A83C1700A51894 /* qemu-xtensa-softmmu.framework in Embed Libraries */,
				CE0DF1B025A83C1700A51894 /* qemu-xtensaeb-softmmu.framework in Embed Libraries */,
				CEF78EF026B9B7910022CAF4 /* virglrenderer.1.framework in Embed Libraries */,
				CEF78EE926B99F530022CAF4 /* EGL.framework in Embed Libraries */,
				CEF78EEA26B99F530022CAF4 /* epoxy.0.framework in Embed Libraries */,
				CEF78EEB26B99F530022CAF4 /* GLESv2.framework in Embed Libraries */,
			);
			name = "Embed Libraries";
			runOnlyForDeploymentPostprocessing = 0;
		};
		CE2D937524AD46670059923A /* Embed Libraries */ = {
			isa = PBXCopyFilesBuildPhase;
			buildActionMask = 2147483647;
			dstPath = "";
			dstSubfolderSpec = 10;
			files = (
				CE2D937624AD46670059923A /* gpg-error.0.framework in Embed Libraries */,
				CE2D937724AD46670059923A /* qemu-mips64el-softmmu.framework in Embed Libraries */,
				CE2D937824AD46670059923A /* gstcontroller-1.0.0.framework in Embed Libraries */,
				CE2D937924AD46670059923A /* gstallocators-1.0.0.framework in Embed Libraries */,
				CE2D937A24AD46670059923A /* gstbase-1.0.0.framework in Embed Libraries */,
				CE2D937B24AD46670059923A /* ffi.7.framework in Embed Libraries */,
				CE2D937C24AD46670059923A /* ssl.1.1.framework in Embed Libraries */,
				CEA9059125FC6A3300801E7C /* usbredirhost.1.framework in Embed Libraries */,
				CE2D937D24AD46670059923A /* gio-2.0.0.framework in Embed Libraries */,
				CE2D937E24AD46670059923A /* png16.16.framework in Embed Libraries */,
				CE2D937F24AD46670059923A /* gstnet-1.0.0.framework in Embed Libraries */,
				CE2D938024AD46670059923A /* qemu-cris-softmmu.framework in Embed Libraries */,
				CE2D938124AD46670059923A /* crypto.1.1.framework in Embed Libraries */,
				CE2D938224AD46670059923A /* qemu-riscv64-softmmu.framework in Embed Libraries */,
				CE2D938324AD46670059923A /* gstapp-1.0.0.framework in Embed Libraries */,
				CE9A353526533A52005077CF /* JailbreakInterposer.framework in Embed Libraries */,
				CE2D938524AD46670059923A /* qemu-microblaze-softmmu.framework in Embed Libraries */,
				CE2D938624AD46670059923A /* qemu-sh4-softmmu.framework in Embed Libraries */,
				CE2D938824AD46670059923A /* gsttag-1.0.0.framework in Embed Libraries */,
				CE2D938924AD46670059923A /* qemu-or1k-softmmu.framework in Embed Libraries */,
				CE2D938A24AD46670059923A /* gstrtp-1.0.0.framework in Embed Libraries */,
				CE2D938B24AD46670059923A /* gstriff-1.0.0.framework in Embed Libraries */,
				CE2D938C24AD46670059923A /* qemu-ppc-softmmu.framework in Embed Libraries */,
				CE2D938D24AD46670059923A /* phodav-2.0.0.framework in Embed Libraries */,
				CE2D938E24AD46670059923A /* gthread-2.0.0.framework in Embed Libraries */,
				CE2D938F24AD46670059923A /* qemu-aarch64-softmmu.framework in Embed Libraries */,
				CEA9059225FC6A3500801E7C /* usbredirparser.1.framework in Embed Libraries */,
				CE2D939024AD46670059923A /* qemu-mips-softmmu.framework in Embed Libraries */,
				CE2D939124AD46670059923A /* qemu-s390x-softmmu.framework in Embed Libraries */,
				CE2D939224AD46670059923A /* gobject-2.0.0.framework in Embed Libraries */,
				CE2D939324AD46670059923A /* gmodule-2.0.0.framework in Embed Libraries */,
				CE2D939424AD46670059923A /* qemu-tricore-softmmu.framework in Embed Libraries */,
				CE2D939524AD46670059923A /* qemu-sparc64-softmmu.framework in Embed Libraries */,
				CE2D939624AD46670059923A /* qemu-riscv32-softmmu.framework in Embed Libraries */,
				CE2D939724AD46670059923A /* qemu-mips64-softmmu.framework in Embed Libraries */,
				CE2D939824AD46670059923A /* qemu-m68k-softmmu.framework in Embed Libraries */,
				CE2D939924AD46670059923A /* qemu-sparc-softmmu.framework in Embed Libraries */,
				CE2D939A24AD46670059923A /* qemu-ppc64-softmmu.framework in Embed Libraries */,
				CE2D939B24AD46670059923A /* qemu-alpha-softmmu.framework in Embed Libraries */,
				CE2D939C24AD46670059923A /* qemu-sh4eb-softmmu.framework in Embed Libraries */,
				CE2D939D24AD46670059923A /* glib-2.0.0.framework in Embed Libraries */,
				CE5451AC26AF5F10008594E5 /* EGL.framework in Embed Libraries */,
				CE2D939E24AD46670059923A /* qemu-x86_64-softmmu.framework in Embed Libraries */,
				CE2D939F24AD46670059923A /* qemu-xtensaeb-softmmu.framework in Embed Libraries */,
				CEA9054525F982CA00801E7C /* usb-1.0.0.framework in Embed Libraries */,
				CE2D93A024AD46670059923A /* qemu-arm-softmmu.framework in Embed Libraries */,
				CE2D93A124AD46670059923A /* intl.8.framework in Embed Libraries */,
				CE2D93A224AD46670059923A /* gstreamer-1.0.0.framework in Embed Libraries */,
				CE5451AA26AF5F10008594E5 /* GLESv2.framework in Embed Libraries */,
				CE2D93A324AD46670059923A /* gstvideo-1.0.0.framework in Embed Libraries */,
				CE2D93A424AD46670059923A /* json-glib-1.0.0.framework in Embed Libraries */,
				CE2D93A524AD46670059923A /* pixman-1.0.framework in Embed Libraries */,
				CE2D93A624AD46670059923A /* jpeg.62.framework in Embed Libraries */,
				CE2D93A724AD46670059923A /* qemu-microblazeel-softmmu.framework in Embed Libraries */,
				CE2D93A824AD46670059923A /* qemu-hppa-softmmu.framework in Embed Libraries */,
				CE2D93A924AD46670059923A /* qemu-i386-softmmu.framework in Embed Libraries */,
				CE2D93AA24AD46670059923A /* spice-client-glib-2.0.8.framework in Embed Libraries */,
				CE2D93AB24AD46670059923A /* opus.0.framework in Embed Libraries */,
				CE2D93AD24AD46670059923A /* gstsdp-1.0.0.framework in Embed Libraries */,
				CE2D93AE24AD46670059923A /* qemu-nios2-softmmu.framework in Embed Libraries */,
				CE2D93B024AD46670059923A /* gstaudio-1.0.0.framework in Embed Libraries */,
				CE2D93B124AD46670059923A /* gstcheck-1.0.0.framework in Embed Libraries */,
				CE2D93B224AD46670059923A /* qemu-xtensa-softmmu.framework in Embed Libraries */,
				CE2D93B324AD46670059923A /* iconv.2.framework in Embed Libraries */,
				CE2D93B424AD46670059923A /* qemu-mipsel-softmmu.framework in Embed Libraries */,
				CE2D93B524AD46670059923A /* gstrtsp-1.0.0.framework in Embed Libraries */,
				CE2D93B624AD46670059923A /* spice-server.1.framework in Embed Libraries */,
				CE2D93B824AD46670059923A /* gcrypt.20.framework in Embed Libraries */,
				CE2D93B924AD46670059923A /* gstfft-1.0.0.framework in Embed Libraries */,
				CE5451A826AF5F10008594E5 /* epoxy.0.framework in Embed Libraries */,
				CE2D93BA24AD46670059923A /* gstpbutils-1.0.0.framework in Embed Libraries */,
				CE5451A626AF5F0F008594E5 /* virglrenderer.1.framework in Embed Libraries */,
			);
			name = "Embed Libraries";
			runOnlyForDeploymentPostprocessing = 0;
		};
		CE6B241425F1F5630020D43E /* Embed Launcher */ = {
			isa = PBXCopyFilesBuildPhase;
			buildActionMask = 2147483647;
			dstPath = "";
			dstSubfolderSpec = 6;
			files = (
				8401FD7A269BECE200265F0D /* QEMULauncher.app in Embed Launcher */,
			);
			name = "Embed Launcher";
			runOnlyForDeploymentPostprocessing = 0;
		};
		CEA45F71263519B5002FA97D /* Embed Libraries */ = {
			isa = PBXCopyFilesBuildPhase;
			buildActionMask = 2147483647;
			dstPath = "";
			dstSubfolderSpec = 10;
			files = (
				CEA45F72263519B5002FA97D /* gpg-error.0.framework in Embed Libraries */,
				CEA45F74263519B5002FA97D /* gstcontroller-1.0.0.framework in Embed Libraries */,
				CEA45F75263519B5002FA97D /* gstallocators-1.0.0.framework in Embed Libraries */,
				CEA45F76263519B5002FA97D /* gstbase-1.0.0.framework in Embed Libraries */,
				CEA45F77263519B5002FA97D /* ffi.7.framework in Embed Libraries */,
				CEA45F78263519B5002FA97D /* ssl.1.1.framework in Embed Libraries */,
				CEA45F7A263519B5002FA97D /* gio-2.0.0.framework in Embed Libraries */,
				CEA45F7B263519B5002FA97D /* png16.16.framework in Embed Libraries */,
				CEA45F7C263519B5002FA97D /* gstnet-1.0.0.framework in Embed Libraries */,
				CEA45F7E263519B5002FA97D /* crypto.1.1.framework in Embed Libraries */,
				CEA45F7F263519B5002FA97D /* qemu-riscv64-softmmu.framework in Embed Libraries */,
				CEA45F80263519B5002FA97D /* gstapp-1.0.0.framework in Embed Libraries */,
				CEA45F84263519B5002FA97D /* gsttag-1.0.0.framework in Embed Libraries */,
				CEA45F86263519B5002FA97D /* gstrtp-1.0.0.framework in Embed Libraries */,
				CEA45F87263519B5002FA97D /* gstriff-1.0.0.framework in Embed Libraries */,
				CEA45F88263519B5002FA97D /* qemu-ppc-softmmu.framework in Embed Libraries */,
				CEA45F89263519B5002FA97D /* phodav-2.0.0.framework in Embed Libraries */,
				CEA45F8A263519B5002FA97D /* gthread-2.0.0.framework in Embed Libraries */,
				CEA45F8B263519B5002FA97D /* qemu-aarch64-softmmu.framework in Embed Libraries */,
				CEA45F8F263519B5002FA97D /* gobject-2.0.0.framework in Embed Libraries */,
				CEA45F90263519B5002FA97D /* gmodule-2.0.0.framework in Embed Libraries */,
				CEA45F93263519B5002FA97D /* qemu-riscv32-softmmu.framework in Embed Libraries */,
				CEA45F97263519B5002FA97D /* qemu-ppc64-softmmu.framework in Embed Libraries */,
				CEA45F9A263519B5002FA97D /* glib-2.0.0.framework in Embed Libraries */,
				CEA45F9B263519B5002FA97D /* qemu-x86_64-softmmu.framework in Embed Libraries */,
				CEA45F9E263519B5002FA97D /* qemu-arm-softmmu.framework in Embed Libraries */,
				CEA45F9F263519B5002FA97D /* intl.8.framework in Embed Libraries */,
				CEA45FA0263519B5002FA97D /* gstreamer-1.0.0.framework in Embed Libraries */,
				CEA45FA1263519B5002FA97D /* gstvideo-1.0.0.framework in Embed Libraries */,
				CEA45FA2263519B5002FA97D /* json-glib-1.0.0.framework in Embed Libraries */,
				CEA45FA3263519B5002FA97D /* pixman-1.0.framework in Embed Libraries */,
				CEA45FA4263519B5002FA97D /* jpeg.62.framework in Embed Libraries */,
				CEA45FA7263519B5002FA97D /* qemu-i386-softmmu.framework in Embed Libraries */,
				CEA45FA8263519B5002FA97D /* spice-client-glib-2.0.8.framework in Embed Libraries */,
				CEA45FA9263519B5002FA97D /* opus.0.framework in Embed Libraries */,
				CEA45FAA263519B5002FA97D /* gstsdp-1.0.0.framework in Embed Libraries */,
				CEA45FAC263519B5002FA97D /* gstaudio-1.0.0.framework in Embed Libraries */,
				CEA45FAD263519B5002FA97D /* gstcheck-1.0.0.framework in Embed Libraries */,
				CEA45FAF263519B5002FA97D /* iconv.2.framework in Embed Libraries */,
				CEA45FB1263519B5002FA97D /* gstrtsp-1.0.0.framework in Embed Libraries */,
				CEA45FB2263519B5002FA97D /* spice-server.1.framework in Embed Libraries */,
				CEA45FB3263519B5002FA97D /* gcrypt.20.framework in Embed Libraries */,
				CEA45FB4263519B5002FA97D /* gstfft-1.0.0.framework in Embed Libraries */,
				CEA45FB5263519B5002FA97D /* gstpbutils-1.0.0.framework in Embed Libraries */,
				CEF78EEF26B9B7870022CAF4 /* virglrenderer.1.framework in Embed Libraries */,
				CEF78EE626B99F350022CAF4 /* EGL.framework in Embed Libraries */,
				CEF78EE726B99F350022CAF4 /* epoxy.0.framework in Embed Libraries */,
				CEF78EE826B99F350022CAF4 /* GLESv2.framework in Embed Libraries */,
			);
			name = "Embed Libraries";
			runOnlyForDeploymentPostprocessing = 0;
		};
		CEBDA1E924D8BDDB0010B5EC /* Embed XPC Services */ = {
			isa = PBXCopyFilesBuildPhase;
			buildActionMask = 2147483647;
			dstPath = "$(CONTENTS_FOLDER_PATH)/XPCServices";
			dstSubfolderSpec = 16;
			files = (
				CEBDA1E524D8BDDB0010B5EC /* QEMUHelper.xpc in Embed XPC Services */,
			);
			name = "Embed XPC Services";
			runOnlyForDeploymentPostprocessing = 0;
		};
/* End PBXCopyFilesBuildPhase section */

/* Begin PBXFileReference section */
		2C33B3A82566C9B100A954A6 /* VMContextMenuModifier.swift */ = {isa = PBXFileReference; lastKnownFileType = sourcecode.swift; path = VMContextMenuModifier.swift; sourceTree = "<group>"; };
		2C6D9E02256EE454003298E6 /* VMDisplayTerminalWindowController.swift */ = {isa = PBXFileReference; lastKnownFileType = sourcecode.swift; path = VMDisplayTerminalWindowController.swift; sourceTree = "<group>"; };
		2C6D9E122571AFE5003298E6 /* UTMQcow2.h */ = {isa = PBXFileReference; lastKnownFileType = sourcecode.c.h; path = UTMQcow2.h; sourceTree = "<group>"; };
		2C6D9E132571AFE5003298E6 /* UTMQcow2.c */ = {isa = PBXFileReference; lastKnownFileType = sourcecode.c.c; path = UTMQcow2.c; sourceTree = "<group>"; };
		2CE8EAEC2572E0C2000E2EBB /* qapi-events-block-export.c */ = {isa = PBXFileReference; fileEncoding = 4; lastKnownFileType = sourcecode.c.c; name = "qapi-events-block-export.c"; path = "$(SYSROOT_DIR)/qapi/qapi-events-block-export.c"; sourceTree = SOURCE_ROOT; };
		2CE8EAED2572E0C2000E2EBB /* qapi-events-block-export.h */ = {isa = PBXFileReference; fileEncoding = 4; lastKnownFileType = sourcecode.c.h; name = "qapi-events-block-export.h"; path = "$(SYSROOT_DIR)/qapi/qapi-events-block-export.h"; sourceTree = SOURCE_ROOT; };
		2CE8EAF12572E0D0000E2EBB /* qapi-events-acpi.h */ = {isa = PBXFileReference; fileEncoding = 4; lastKnownFileType = sourcecode.c.h; name = "qapi-events-acpi.h"; path = "$(SYSROOT_DIR)/qapi/qapi-events-acpi.h"; sourceTree = SOURCE_ROOT; };
		2CE8EAF22572E0D0000E2EBB /* qapi-events-acpi.c */ = {isa = PBXFileReference; fileEncoding = 4; lastKnownFileType = sourcecode.c.c; name = "qapi-events-acpi.c"; path = "$(SYSROOT_DIR)/qapi/qapi-events-acpi.c"; sourceTree = SOURCE_ROOT; };
		2CE8EAF72572E130000E2EBB /* qapi-types-acpi.c */ = {isa = PBXFileReference; fileEncoding = 4; lastKnownFileType = sourcecode.c.c; name = "qapi-types-acpi.c"; path = "$(SYSROOT_DIR)/qapi/qapi-types-acpi.c"; sourceTree = SOURCE_ROOT; };
		2CE8EAF82572E130000E2EBB /* qapi-types-acpi.h */ = {isa = PBXFileReference; fileEncoding = 4; lastKnownFileType = sourcecode.c.h; name = "qapi-types-acpi.h"; path = "$(SYSROOT_DIR)/qapi/qapi-types-acpi.h"; sourceTree = SOURCE_ROOT; };
		2CE8EAFC2572E14C000E2EBB /* qapi-types-block-export.c */ = {isa = PBXFileReference; fileEncoding = 4; lastKnownFileType = sourcecode.c.c; name = "qapi-types-block-export.c"; path = "$(SYSROOT_DIR)/qapi/qapi-types-block-export.c"; sourceTree = SOURCE_ROOT; };
		2CE8EAFD2572E14C000E2EBB /* qapi-types-block-export.h */ = {isa = PBXFileReference; fileEncoding = 4; lastKnownFileType = sourcecode.c.h; name = "qapi-types-block-export.h"; path = "$(SYSROOT_DIR)/qapi/qapi-types-block-export.h"; sourceTree = SOURCE_ROOT; };
		2CE8EB022572E166000E2EBB /* qapi-visit-acpi.h */ = {isa = PBXFileReference; fileEncoding = 4; lastKnownFileType = sourcecode.c.h; name = "qapi-visit-acpi.h"; path = "$(SYSROOT_DIR)/qapi/qapi-visit-acpi.h"; sourceTree = SOURCE_ROOT; };
		2CE8EB032572E166000E2EBB /* qapi-visit-acpi.c */ = {isa = PBXFileReference; fileEncoding = 4; lastKnownFileType = sourcecode.c.c; name = "qapi-visit-acpi.c"; path = "$(SYSROOT_DIR)/qapi/qapi-visit-acpi.c"; sourceTree = SOURCE_ROOT; };
		2CE8EB072572E173000E2EBB /* qapi-visit-block-export.h */ = {isa = PBXFileReference; fileEncoding = 4; lastKnownFileType = sourcecode.c.h; name = "qapi-visit-block-export.h"; path = "$(SYSROOT_DIR)/qapi/qapi-visit-block-export.h"; sourceTree = SOURCE_ROOT; };
		2CE8EB082572E173000E2EBB /* qapi-visit-block-export.c */ = {isa = PBXFileReference; fileEncoding = 4; lastKnownFileType = sourcecode.c.c; name = "qapi-visit-block-export.c"; path = "$(SYSROOT_DIR)/qapi/qapi-visit-block-export.c"; sourceTree = SOURCE_ROOT; };
		2CE8EB3F257811E8000E2EBB /* UTMConfiguration+Defaults.h */ = {isa = PBXFileReference; lastKnownFileType = sourcecode.c.h; path = "UTMConfiguration+Defaults.h"; sourceTree = "<group>"; };
		2CE8EB40257811E8000E2EBB /* UTMConfiguration+Defaults.m */ = {isa = PBXFileReference; lastKnownFileType = sourcecode.c.objc; path = "UTMConfiguration+Defaults.m"; sourceTree = "<group>"; };
		423BCE65240F6A80001989AC /* VMConfigSystemArgumentsViewController.m */ = {isa = PBXFileReference; lastKnownFileType = sourcecode.c.objc; path = VMConfigSystemArgumentsViewController.m; sourceTree = "<group>"; };
		423BCE67240F6A8A001989AC /* VMConfigSystemArgumentsViewController.h */ = {isa = PBXFileReference; lastKnownFileType = sourcecode.c.h; path = VMConfigSystemArgumentsViewController.h; sourceTree = "<group>"; };
		521F3EFA2414F73800130500 /* zh-Hans */ = {isa = PBXFileReference; lastKnownFileType = text.plist.strings; name = "zh-Hans"; path = "zh-Hans.lproj/Localizable.strings"; sourceTree = "<group>"; };
		52459A322440C84E006A58D0 /* zh-Hans */ = {isa = PBXFileReference; lastKnownFileType = text.plist.strings; name = "zh-Hans"; path = "zh-Hans.lproj/InfoPlist.strings"; sourceTree = "<group>"; };
		525535A1241B8A52003C80FC /* zh-Hans */ = {isa = PBXFileReference; lastKnownFileType = text.plist.strings; name = "zh-Hans"; path = "zh-Hans.lproj/Main.strings"; sourceTree = "<group>"; };
		5286EC8E2437488E007E6CBC /* VMDisplayMetalViewController+Gamepad.h */ = {isa = PBXFileReference; fileEncoding = 4; lastKnownFileType = sourcecode.c.h; path = "VMDisplayMetalViewController+Gamepad.h"; sourceTree = "<group>"; };
		5286EC8F2437488E007E6CBC /* VMDisplayMetalViewController+Gamepad.m */ = {isa = PBXFileReference; fileEncoding = 4; lastKnownFileType = sourcecode.c.objc; path = "VMDisplayMetalViewController+Gamepad.m"; sourceTree = "<group>"; };
		5286EC91243748AC007E6CBC /* Settings.bundle */ = {isa = PBXFileReference; lastKnownFileType = "wrapper.plug-in"; path = Settings.bundle; sourceTree = "<group>"; };
		5286EC93243748C3007E6CBC /* VMDisplayMetalViewController.h */ = {isa = PBXFileReference; fileEncoding = 4; lastKnownFileType = sourcecode.c.h; path = VMDisplayMetalViewController.h; sourceTree = "<group>"; };
		5286EC94243748C3007E6CBC /* VMDisplayMetalViewController.m */ = {isa = PBXFileReference; fileEncoding = 4; lastKnownFileType = sourcecode.c.objc; path = VMDisplayMetalViewController.m; sourceTree = "<group>"; };
		52873FD8247F5B1B0063E4C8 /* zh-Hant */ = {isa = PBXFileReference; lastKnownFileType = text.plist.strings; name = "zh-Hant"; path = "zh-Hant.lproj/Main.strings"; sourceTree = "<group>"; };
		52873FD9247F5B1B0063E4C8 /* zh-Hant */ = {isa = PBXFileReference; lastKnownFileType = text.plist.strings; name = "zh-Hant"; path = "zh-Hant.lproj/Localizable.strings"; sourceTree = "<group>"; };
		52873FDA247F5B1B0063E4C8 /* zh-Hant */ = {isa = PBXFileReference; lastKnownFileType = text.plist.strings; name = "zh-Hant"; path = "zh-Hant.lproj/InfoPlist.strings"; sourceTree = "<group>"; };
<<<<<<< HEAD
		53A0BDD426D79FE40010EDC5 /* SavePanel.swift */ = {isa = PBXFileReference; lastKnownFileType = sourcecode.swift; path = SavePanel.swift; sourceTree = "<group>"; };
=======
		83034C0626AB630F006B4BAF /* UTMPendingVMView.swift */ = {isa = PBXFileReference; lastKnownFileType = sourcecode.swift; path = UTMPendingVMView.swift; sourceTree = "<group>"; };
		835AA7B026AB7C85007A0411 /* UTMPendingVirtualMachine.swift */ = {isa = PBXFileReference; lastKnownFileType = sourcecode.swift; path = UTMPendingVirtualMachine.swift; sourceTree = "<group>"; };
		83A004B826A8CC95001AC09E /* UTMImportFromWebTask.swift */ = {isa = PBXFileReference; lastKnownFileType = sourcecode.swift; path = UTMImportFromWebTask.swift; sourceTree = "<group>"; };
		83C15C5E26CC441000ADFD45 /* KeyCodeMap.swift */ = {isa = PBXFileReference; lastKnownFileType = sourcecode.swift; path = KeyCodeMap.swift; sourceTree = "<group>"; };
>>>>>>> c11186a9
		83FBDD53242FA71900D2C5D7 /* VMDisplayMetalViewController+Pointer.h */ = {isa = PBXFileReference; lastKnownFileType = sourcecode.c.h; path = "VMDisplayMetalViewController+Pointer.h"; sourceTree = "<group>"; };
		83FBDD55242FA7BC00D2C5D7 /* VMDisplayMetalViewController+Pointer.m */ = {isa = PBXFileReference; lastKnownFileType = sourcecode.c.objc; path = "VMDisplayMetalViewController+Pointer.m"; sourceTree = "<group>"; };
		8401FD62269BE9C500265F0D /* QEMULauncher.app */ = {isa = PBXFileReference; explicitFileType = wrapper.application; includeInIndex = 0; path = QEMULauncher.app; sourceTree = BUILT_PRODUCTS_DIR; };
		C8958B6C243634DA002D86B4 /* ko */ = {isa = PBXFileReference; lastKnownFileType = text.plist.strings; name = ko; path = ko.lproj/Main.strings; sourceTree = "<group>"; };
		C8958B6D243634DA002D86B4 /* ko */ = {isa = PBXFileReference; lastKnownFileType = text.plist.strings; name = ko; path = ko.lproj/Localizable.strings; sourceTree = "<group>"; };
		CE020BA224AEDC7C00B44AB6 /* UTMData.swift */ = {isa = PBXFileReference; lastKnownFileType = sourcecode.swift; path = UTMData.swift; sourceTree = "<group>"; };
		CE020BAA24AEE00000B44AB6 /* UTMLoggingSwift.swift */ = {isa = PBXFileReference; lastKnownFileType = sourcecode.swift; path = UTMLoggingSwift.swift; sourceTree = "<group>"; };
		CE020BB524B14F8400B44AB6 /* UTMVirtualMachineExtension.swift */ = {isa = PBXFileReference; lastKnownFileType = sourcecode.swift; path = UTMVirtualMachineExtension.swift; sourceTree = "<group>"; };
		CE03D05024D90B4E00F76B84 /* UTMQemuSystem.m */ = {isa = PBXFileReference; lastKnownFileType = sourcecode.c.objc; path = UTMQemuSystem.m; sourceTree = "<group>"; };
		CE03D05424D90BE000F76B84 /* UTMQemuSystem.h */ = {isa = PBXFileReference; lastKnownFileType = sourcecode.c.h; path = UTMQemuSystem.h; sourceTree = "<group>"; };
		CE03D0D024D9A62B00F76B84 /* QEMUHelper.entitlements */ = {isa = PBXFileReference; lastKnownFileType = text.plist.entitlements; path = QEMUHelper.entitlements; sourceTree = "<group>"; };
		CE03D0D124DCF4B600F76B84 /* VMMetalView.swift */ = {isa = PBXFileReference; lastKnownFileType = sourcecode.swift; path = VMMetalView.swift; sourceTree = "<group>"; };
		CE03D0D324DCF6DD00F76B84 /* VMMetalViewInputDelegate.swift */ = {isa = PBXFileReference; lastKnownFileType = sourcecode.swift; path = VMMetalViewInputDelegate.swift; sourceTree = "<group>"; };
		CE056CA4242454100004B68A /* VMDisplayMetalViewController+Touch.h */ = {isa = PBXFileReference; lastKnownFileType = sourcecode.c.h; path = "VMDisplayMetalViewController+Touch.h"; sourceTree = "<group>"; };
		CE056CA5242454100004B68A /* VMDisplayMetalViewController+Touch.m */ = {isa = PBXFileReference; lastKnownFileType = sourcecode.c.objc; path = "VMDisplayMetalViewController+Touch.m"; sourceTree = "<group>"; };
		CE059DC0243BD67100338317 /* phodav-2.0.0.framework */ = {isa = PBXFileReference; lastKnownFileType = wrapper.framework; name = "phodav-2.0.0.framework"; path = "$(SYSROOT_DIR)/Frameworks/phodav-2.0.0.framework"; sourceTree = "<group>"; };
		CE059DC3243BFA3200338317 /* UTMConfiguration+Sharing.h */ = {isa = PBXFileReference; lastKnownFileType = sourcecode.c.h; path = "UTMConfiguration+Sharing.h"; sourceTree = "<group>"; };
		CE059DC4243BFA3200338317 /* UTMConfiguration+Sharing.m */ = {isa = PBXFileReference; lastKnownFileType = sourcecode.c.objc; path = "UTMConfiguration+Sharing.m"; sourceTree = "<group>"; };
		CE059DC6243E9E3400338317 /* UTMLocationManager.h */ = {isa = PBXFileReference; lastKnownFileType = sourcecode.c.h; path = UTMLocationManager.h; sourceTree = "<group>"; };
		CE059DC7243E9E3400338317 /* UTMLocationManager.m */ = {isa = PBXFileReference; lastKnownFileType = sourcecode.c.objc; path = UTMLocationManager.m; sourceTree = "<group>"; };
		CE059DC9243FBA3C00338317 /* VMConfigCell.h */ = {isa = PBXFileReference; lastKnownFileType = sourcecode.c.h; path = VMConfigCell.h; sourceTree = "<group>"; };
		CE059DCA243FBA3C00338317 /* VMConfigCell.m */ = {isa = PBXFileReference; lastKnownFileType = sourcecode.c.objc; path = VMConfigCell.m; sourceTree = "<group>"; };
		CE0B6D8324AD5ADE00FE012D /* UTMScreenshot.h */ = {isa = PBXFileReference; lastKnownFileType = sourcecode.c.h; path = UTMScreenshot.h; sourceTree = "<group>"; };
		CE0B6D8424AD5ADE00FE012D /* UTMScreenshot.m */ = {isa = PBXFileReference; lastKnownFileType = sourcecode.c.objc; path = UTMScreenshot.m; sourceTree = "<group>"; };
		CE0DF17025A80B6300A51894 /* Bootstrap.h */ = {isa = PBXFileReference; lastKnownFileType = sourcecode.c.h; path = Bootstrap.h; sourceTree = "<group>"; };
		CE0DF17125A80B6300A51894 /* Bootstrap.c */ = {isa = PBXFileReference; lastKnownFileType = sourcecode.c.c; path = Bootstrap.c; sourceTree = "<group>"; };
		CE0E828D24E4D4CE003EA9FE /* Base */ = {isa = PBXFileReference; lastKnownFileType = text.plist.strings; name = Base; path = Base.lproj/Localizable.strings; sourceTree = "<group>"; };
		CE0E829424E4D509003EA9FE /* Base */ = {isa = PBXFileReference; lastKnownFileType = text.plist.strings; name = Base; path = Base.lproj/InfoPlist.strings; sourceTree = "<group>"; };
		CE0E9B86252FD06B0026E02B /* SwiftUI.framework */ = {isa = PBXFileReference; lastKnownFileType = wrapper.framework; name = SwiftUI.framework; path = System/Library/Frameworks/SwiftUI.framework; sourceTree = SDKROOT; };
		CE0FE12724D3B08B0086CEF0 /* VMDisplayWindow.xib */ = {isa = PBXFileReference; lastKnownFileType = file.xib; path = VMDisplayWindow.xib; sourceTree = "<group>"; };
		CE19392526DCB093005CEC17 /* RAMSlider.swift */ = {isa = PBXFileReference; fileEncoding = 4; lastKnownFileType = sourcecode.swift; path = RAMSlider.swift; sourceTree = "<group>"; };
		CE20FAE32444FC6E0059AE11 /* VMConfigDirectoryPickerViewController.h */ = {isa = PBXFileReference; lastKnownFileType = sourcecode.c.h; path = VMConfigDirectoryPickerViewController.h; sourceTree = "<group>"; };
		CE20FAE42444FC6E0059AE11 /* VMConfigDirectoryPickerViewController.m */ = {isa = PBXFileReference; lastKnownFileType = sourcecode.c.objc; path = VMConfigDirectoryPickerViewController.m; sourceTree = "<group>"; };
		CE20FAE62448D2BE0059AE11 /* VMScroll.h */ = {isa = PBXFileReference; lastKnownFileType = sourcecode.c.h; path = VMScroll.h; sourceTree = "<group>"; };
		CE20FAE72448D2BE0059AE11 /* VMScroll.m */ = {isa = PBXFileReference; lastKnownFileType = sourcecode.c.objc; path = VMScroll.m; sourceTree = "<group>"; };
		CE23C07B23FCEBFF001177D6 /* qapi-visit-error.h */ = {isa = PBXFileReference; fileEncoding = 4; lastKnownFileType = sourcecode.c.h; name = "qapi-visit-error.h"; path = "$(SYSROOT_DIR)/qapi/qapi-visit-error.h"; sourceTree = SOURCE_ROOT; };
		CE23C07C23FCEBFF001177D6 /* qapi-events-machine.h */ = {isa = PBXFileReference; fileEncoding = 4; lastKnownFileType = sourcecode.c.h; name = "qapi-events-machine.h"; path = "$(SYSROOT_DIR)/qapi/qapi-events-machine.h"; sourceTree = SOURCE_ROOT; };
		CE23C07D23FCEBFF001177D6 /* qapi-commands-block-core.h */ = {isa = PBXFileReference; fileEncoding = 4; lastKnownFileType = sourcecode.c.h; name = "qapi-commands-block-core.h"; path = "$(SYSROOT_DIR)/qapi/qapi-commands-block-core.h"; sourceTree = SOURCE_ROOT; };
		CE23C07E23FCEBFF001177D6 /* qapi-commands-run-state.c */ = {isa = PBXFileReference; fileEncoding = 4; lastKnownFileType = sourcecode.c.c; name = "qapi-commands-run-state.c"; path = "$(SYSROOT_DIR)/qapi/qapi-commands-run-state.c"; sourceTree = SOURCE_ROOT; };
		CE23C07F23FCEBFF001177D6 /* qapi-visit-tpm.c */ = {isa = PBXFileReference; fileEncoding = 4; lastKnownFileType = sourcecode.c.c; name = "qapi-visit-tpm.c"; path = "$(SYSROOT_DIR)/qapi/qapi-visit-tpm.c"; sourceTree = SOURCE_ROOT; };
		CE23C08023FCEBFF001177D6 /* qapi-events-block.h */ = {isa = PBXFileReference; fileEncoding = 4; lastKnownFileType = sourcecode.c.h; name = "qapi-events-block.h"; path = "$(SYSROOT_DIR)/qapi/qapi-events-block.h"; sourceTree = SOURCE_ROOT; };
		CE23C08123FCEBFF001177D6 /* qapi-commands-rocker.c */ = {isa = PBXFileReference; fileEncoding = 4; lastKnownFileType = sourcecode.c.c; name = "qapi-commands-rocker.c"; path = "$(SYSROOT_DIR)/qapi/qapi-commands-rocker.c"; sourceTree = SOURCE_ROOT; };
		CE23C08223FCEBFF001177D6 /* qapi-commands-ui.c */ = {isa = PBXFileReference; fileEncoding = 4; lastKnownFileType = sourcecode.c.c; name = "qapi-commands-ui.c"; path = "$(SYSROOT_DIR)/qapi/qapi-commands-ui.c"; sourceTree = SOURCE_ROOT; };
		CE23C08323FCEBFF001177D6 /* qapi-commands-migration.h */ = {isa = PBXFileReference; fileEncoding = 4; lastKnownFileType = sourcecode.c.h; name = "qapi-commands-migration.h"; path = "$(SYSROOT_DIR)/qapi/qapi-commands-migration.h"; sourceTree = SOURCE_ROOT; };
		CE23C08423FCEBFF001177D6 /* qapi-events.h */ = {isa = PBXFileReference; fileEncoding = 4; lastKnownFileType = sourcecode.c.h; name = "qapi-events.h"; path = "$(SYSROOT_DIR)/qapi/qapi-events.h"; sourceTree = SOURCE_ROOT; };
		CE23C08523FCEBFF001177D6 /* qapi-types-run-state.c */ = {isa = PBXFileReference; fileEncoding = 4; lastKnownFileType = sourcecode.c.c; name = "qapi-types-run-state.c"; path = "$(SYSROOT_DIR)/qapi/qapi-types-run-state.c"; sourceTree = SOURCE_ROOT; };
		CE23C08623FCEBFF001177D6 /* qapi-commands-char.c */ = {isa = PBXFileReference; fileEncoding = 4; lastKnownFileType = sourcecode.c.c; name = "qapi-commands-char.c"; path = "$(SYSROOT_DIR)/qapi/qapi-commands-char.c"; sourceTree = SOURCE_ROOT; };
		CE23C08723FCEBFF001177D6 /* qapi-types-block.c */ = {isa = PBXFileReference; fileEncoding = 4; lastKnownFileType = sourcecode.c.c; name = "qapi-types-block.c"; path = "$(SYSROOT_DIR)/qapi/qapi-types-block.c"; sourceTree = SOURCE_ROOT; };
		CE23C08823FCEBFF001177D6 /* qapi-visit-qdev.h */ = {isa = PBXFileReference; fileEncoding = 4; lastKnownFileType = sourcecode.c.h; name = "qapi-visit-qdev.h"; path = "$(SYSROOT_DIR)/qapi/qapi-visit-qdev.h"; sourceTree = SOURCE_ROOT; };
		CE23C08923FCEBFF001177D6 /* qapi-events-trace.c */ = {isa = PBXFileReference; fileEncoding = 4; lastKnownFileType = sourcecode.c.c; name = "qapi-events-trace.c"; path = "$(SYSROOT_DIR)/qapi/qapi-events-trace.c"; sourceTree = SOURCE_ROOT; };
		CE23C08A23FCEC00001177D6 /* qapi-visit-net.c */ = {isa = PBXFileReference; fileEncoding = 4; lastKnownFileType = sourcecode.c.c; name = "qapi-visit-net.c"; path = "$(SYSROOT_DIR)/qapi/qapi-visit-net.c"; sourceTree = SOURCE_ROOT; };
		CE23C08B23FCEC00001177D6 /* qapi-events-rdma.h */ = {isa = PBXFileReference; fileEncoding = 4; lastKnownFileType = sourcecode.c.h; name = "qapi-events-rdma.h"; path = "$(SYSROOT_DIR)/qapi/qapi-events-rdma.h"; sourceTree = SOURCE_ROOT; };
		CE23C08C23FCEC00001177D6 /* qapi-events-rocker.h */ = {isa = PBXFileReference; fileEncoding = 4; lastKnownFileType = sourcecode.c.h; name = "qapi-events-rocker.h"; path = "$(SYSROOT_DIR)/qapi/qapi-events-rocker.h"; sourceTree = SOURCE_ROOT; };
		CE23C08D23FCEC00001177D6 /* qapi-events-error.h */ = {isa = PBXFileReference; fileEncoding = 4; lastKnownFileType = sourcecode.c.h; name = "qapi-events-error.h"; path = "$(SYSROOT_DIR)/qapi/qapi-events-error.h"; sourceTree = SOURCE_ROOT; };
		CE23C08E23FCEC00001177D6 /* qapi-commands-tpm.h */ = {isa = PBXFileReference; fileEncoding = 4; lastKnownFileType = sourcecode.c.h; name = "qapi-commands-tpm.h"; path = "$(SYSROOT_DIR)/qapi/qapi-commands-tpm.h"; sourceTree = SOURCE_ROOT; };
		CE23C08F23FCEC00001177D6 /* qapi-commands-net.c */ = {isa = PBXFileReference; fileEncoding = 4; lastKnownFileType = sourcecode.c.c; name = "qapi-commands-net.c"; path = "$(SYSROOT_DIR)/qapi/qapi-commands-net.c"; sourceTree = SOURCE_ROOT; };
		CE23C09023FCEC00001177D6 /* qapi-visit-trace.h */ = {isa = PBXFileReference; fileEncoding = 4; lastKnownFileType = sourcecode.c.h; name = "qapi-visit-trace.h"; path = "$(SYSROOT_DIR)/qapi/qapi-visit-trace.h"; sourceTree = SOURCE_ROOT; };
		CE23C09123FCEC00001177D6 /* qapi-events-net.h */ = {isa = PBXFileReference; fileEncoding = 4; lastKnownFileType = sourcecode.c.h; name = "qapi-events-net.h"; path = "$(SYSROOT_DIR)/qapi/qapi-events-net.h"; sourceTree = SOURCE_ROOT; };
		CE23C09223FCEC00001177D6 /* qapi-emit-events.c */ = {isa = PBXFileReference; fileEncoding = 4; lastKnownFileType = sourcecode.c.c; name = "qapi-emit-events.c"; path = "$(SYSROOT_DIR)/qapi/qapi-emit-events.c"; sourceTree = SOURCE_ROOT; };
		CE23C09323FCEC00001177D6 /* qapi-types-qdev.h */ = {isa = PBXFileReference; fileEncoding = 4; lastKnownFileType = sourcecode.c.h; name = "qapi-types-qdev.h"; path = "$(SYSROOT_DIR)/qapi/qapi-types-qdev.h"; sourceTree = SOURCE_ROOT; };
		CE23C09423FCEC00001177D6 /* qapi-commands-misc-target.h */ = {isa = PBXFileReference; fileEncoding = 4; lastKnownFileType = sourcecode.c.h; name = "qapi-commands-misc-target.h"; path = "$(SYSROOT_DIR)/qapi/qapi-commands-misc-target.h"; sourceTree = SOURCE_ROOT; };
		CE23C09523FCEC00001177D6 /* qapi-visit-job.c */ = {isa = PBXFileReference; fileEncoding = 4; lastKnownFileType = sourcecode.c.c; name = "qapi-visit-job.c"; path = "$(SYSROOT_DIR)/qapi/qapi-visit-job.c"; sourceTree = SOURCE_ROOT; };
		CE23C09623FCEC00001177D6 /* qapi-builtin-visit.c */ = {isa = PBXFileReference; fileEncoding = 4; lastKnownFileType = sourcecode.c.c; name = "qapi-builtin-visit.c"; path = "$(SYSROOT_DIR)/qapi/qapi-builtin-visit.c"; sourceTree = SOURCE_ROOT; };
		CE23C09723FCEC00001177D6 /* qapi-visit-sockets.h */ = {isa = PBXFileReference; fileEncoding = 4; lastKnownFileType = sourcecode.c.h; name = "qapi-visit-sockets.h"; path = "$(SYSROOT_DIR)/qapi/qapi-visit-sockets.h"; sourceTree = SOURCE_ROOT; };
		CE23C09823FCEC00001177D6 /* qapi-commands-common.h */ = {isa = PBXFileReference; fileEncoding = 4; lastKnownFileType = sourcecode.c.h; name = "qapi-commands-common.h"; path = "$(SYSROOT_DIR)/qapi/qapi-commands-common.h"; sourceTree = SOURCE_ROOT; };
		CE23C09923FCEC00001177D6 /* qapi-types-block-core.c */ = {isa = PBXFileReference; fileEncoding = 4; lastKnownFileType = sourcecode.c.c; name = "qapi-types-block-core.c"; path = "$(SYSROOT_DIR)/qapi/qapi-types-block-core.c"; sourceTree = SOURCE_ROOT; };
		CE23C09A23FCEC00001177D6 /* qapi-commands-run-state.h */ = {isa = PBXFileReference; fileEncoding = 4; lastKnownFileType = sourcecode.c.h; name = "qapi-commands-run-state.h"; path = "$(SYSROOT_DIR)/qapi/qapi-commands-run-state.h"; sourceTree = SOURCE_ROOT; };
		CE23C09B23FCEC00001177D6 /* qapi-commands-migration.c */ = {isa = PBXFileReference; fileEncoding = 4; lastKnownFileType = sourcecode.c.c; name = "qapi-commands-migration.c"; path = "$(SYSROOT_DIR)/qapi/qapi-commands-migration.c"; sourceTree = SOURCE_ROOT; };
		CE23C09C23FCEC00001177D6 /* qapi-events-migration.h */ = {isa = PBXFileReference; fileEncoding = 4; lastKnownFileType = sourcecode.c.h; name = "qapi-events-migration.h"; path = "$(SYSROOT_DIR)/qapi/qapi-events-migration.h"; sourceTree = SOURCE_ROOT; };
		CE23C09D23FCEC00001177D6 /* qapi-commands-audio.c */ = {isa = PBXFileReference; fileEncoding = 4; lastKnownFileType = sourcecode.c.c; name = "qapi-commands-audio.c"; path = "$(SYSROOT_DIR)/qapi/qapi-commands-audio.c"; sourceTree = SOURCE_ROOT; };
		CE23C09E23FCEC00001177D6 /* qapi-events-qdev.c */ = {isa = PBXFileReference; fileEncoding = 4; lastKnownFileType = sourcecode.c.c; name = "qapi-events-qdev.c"; path = "$(SYSROOT_DIR)/qapi/qapi-events-qdev.c"; sourceTree = SOURCE_ROOT; };
		CE23C09F23FCEC01001177D6 /* qapi-visit-migration.h */ = {isa = PBXFileReference; fileEncoding = 4; lastKnownFileType = sourcecode.c.h; name = "qapi-visit-migration.h"; path = "$(SYSROOT_DIR)/qapi/qapi-visit-migration.h"; sourceTree = SOURCE_ROOT; };
		CE23C0A023FCEC01001177D6 /* qapi-visit-rocker.h */ = {isa = PBXFileReference; fileEncoding = 4; lastKnownFileType = sourcecode.c.h; name = "qapi-visit-rocker.h"; path = "$(SYSROOT_DIR)/qapi/qapi-visit-rocker.h"; sourceTree = SOURCE_ROOT; };
		CE23C0A123FCEC01001177D6 /* qapi-events-run-state.h */ = {isa = PBXFileReference; fileEncoding = 4; lastKnownFileType = sourcecode.c.h; name = "qapi-events-run-state.h"; path = "$(SYSROOT_DIR)/qapi/qapi-events-run-state.h"; sourceTree = SOURCE_ROOT; };
		CE23C0A223FCEC01001177D6 /* qapi-commands-dump.h */ = {isa = PBXFileReference; fileEncoding = 4; lastKnownFileType = sourcecode.c.h; name = "qapi-commands-dump.h"; path = "$(SYSROOT_DIR)/qapi/qapi-commands-dump.h"; sourceTree = SOURCE_ROOT; };
		CE23C0A323FCEC01001177D6 /* qapi-visit-ui.h */ = {isa = PBXFileReference; fileEncoding = 4; lastKnownFileType = sourcecode.c.h; name = "qapi-visit-ui.h"; path = "$(SYSROOT_DIR)/qapi/qapi-visit-ui.h"; sourceTree = SOURCE_ROOT; };
		CE23C0A423FCEC01001177D6 /* qapi-commands-authz.c */ = {isa = PBXFileReference; fileEncoding = 4; lastKnownFileType = sourcecode.c.c; name = "qapi-commands-authz.c"; path = "$(SYSROOT_DIR)/qapi/qapi-commands-authz.c"; sourceTree = SOURCE_ROOT; };
		CE23C0A523FCEC01001177D6 /* qapi-events-ui.h */ = {isa = PBXFileReference; fileEncoding = 4; lastKnownFileType = sourcecode.c.h; name = "qapi-events-ui.h"; path = "$(SYSROOT_DIR)/qapi/qapi-events-ui.h"; sourceTree = SOURCE_ROOT; };
		CE23C0A623FCEC01001177D6 /* qapi-visit-transaction.c */ = {isa = PBXFileReference; fileEncoding = 4; lastKnownFileType = sourcecode.c.c; name = "qapi-visit-transaction.c"; path = "$(SYSROOT_DIR)/qapi/qapi-visit-transaction.c"; sourceTree = SOURCE_ROOT; };
		CE23C0A723FCEC01001177D6 /* qapi-visit-block.c */ = {isa = PBXFileReference; fileEncoding = 4; lastKnownFileType = sourcecode.c.c; name = "qapi-visit-block.c"; path = "$(SYSROOT_DIR)/qapi/qapi-visit-block.c"; sourceTree = SOURCE_ROOT; };
		CE23C0A823FCEC01001177D6 /* qapi-events-qom.c */ = {isa = PBXFileReference; fileEncoding = 4; lastKnownFileType = sourcecode.c.c; name = "qapi-events-qom.c"; path = "$(SYSROOT_DIR)/qapi/qapi-events-qom.c"; sourceTree = SOURCE_ROOT; };
		CE23C0A923FCEC01001177D6 /* qapi-types-misc-target.h */ = {isa = PBXFileReference; fileEncoding = 4; lastKnownFileType = sourcecode.c.h; name = "qapi-types-misc-target.h"; path = "$(SYSROOT_DIR)/qapi/qapi-types-misc-target.h"; sourceTree = SOURCE_ROOT; };
		CE23C0AA23FCEC01001177D6 /* qapi-commands.h */ = {isa = PBXFileReference; fileEncoding = 4; lastKnownFileType = sourcecode.c.h; name = "qapi-commands.h"; path = "$(SYSROOT_DIR)/qapi/qapi-commands.h"; sourceTree = SOURCE_ROOT; };
		CE23C0AB23FCEC01001177D6 /* qapi-types-audio.h */ = {isa = PBXFileReference; fileEncoding = 4; lastKnownFileType = sourcecode.c.h; name = "qapi-types-audio.h"; path = "$(SYSROOT_DIR)/qapi/qapi-types-audio.h"; sourceTree = SOURCE_ROOT; };
		CE23C0AC23FCEC01001177D6 /* qapi-events-transaction.c */ = {isa = PBXFileReference; fileEncoding = 4; lastKnownFileType = sourcecode.c.c; name = "qapi-events-transaction.c"; path = "$(SYSROOT_DIR)/qapi/qapi-events-transaction.c"; sourceTree = SOURCE_ROOT; };
		CE23C0AD23FCEC01001177D6 /* qapi-events-introspect.h */ = {isa = PBXFileReference; fileEncoding = 4; lastKnownFileType = sourcecode.c.h; name = "qapi-events-introspect.h"; path = "$(SYSROOT_DIR)/qapi/qapi-events-introspect.h"; sourceTree = SOURCE_ROOT; };
		CE23C0AE23FCEC01001177D6 /* qapi-commands-crypto.c */ = {isa = PBXFileReference; fileEncoding = 4; lastKnownFileType = sourcecode.c.c; name = "qapi-commands-crypto.c"; path = "$(SYSROOT_DIR)/qapi/qapi-commands-crypto.c"; sourceTree = SOURCE_ROOT; };
		CE23C0AF23FCEC01001177D6 /* qapi-events-sockets.c */ = {isa = PBXFileReference; fileEncoding = 4; lastKnownFileType = sourcecode.c.c; name = "qapi-events-sockets.c"; path = "$(SYSROOT_DIR)/qapi/qapi-events-sockets.c"; sourceTree = SOURCE_ROOT; };
		CE23C0B023FCEC01001177D6 /* qapi-visit-rdma.h */ = {isa = PBXFileReference; fileEncoding = 4; lastKnownFileType = sourcecode.c.h; name = "qapi-visit-rdma.h"; path = "$(SYSROOT_DIR)/qapi/qapi-visit-rdma.h"; sourceTree = SOURCE_ROOT; };
		CE23C0B123FCEC01001177D6 /* qapi-visit-block-core.h */ = {isa = PBXFileReference; fileEncoding = 4; lastKnownFileType = sourcecode.c.h; name = "qapi-visit-block-core.h"; path = "$(SYSROOT_DIR)/qapi/qapi-visit-block-core.h"; sourceTree = SOURCE_ROOT; };
		CE23C0B223FCEC01001177D6 /* qapi-events-tpm.h */ = {isa = PBXFileReference; fileEncoding = 4; lastKnownFileType = sourcecode.c.h; name = "qapi-events-tpm.h"; path = "$(SYSROOT_DIR)/qapi/qapi-events-tpm.h"; sourceTree = SOURCE_ROOT; };
		CE23C0B323FCEC01001177D6 /* qapi-visit-dump.c */ = {isa = PBXFileReference; fileEncoding = 4; lastKnownFileType = sourcecode.c.c; name = "qapi-visit-dump.c"; path = "$(SYSROOT_DIR)/qapi/qapi-visit-dump.c"; sourceTree = SOURCE_ROOT; };
		CE23C0B423FCEC01001177D6 /* qapi-events-introspect.c */ = {isa = PBXFileReference; fileEncoding = 4; lastKnownFileType = sourcecode.c.c; name = "qapi-events-introspect.c"; path = "$(SYSROOT_DIR)/qapi/qapi-events-introspect.c"; sourceTree = SOURCE_ROOT; };
		CE23C0B523FCEC02001177D6 /* qapi-types-net.c */ = {isa = PBXFileReference; fileEncoding = 4; lastKnownFileType = sourcecode.c.c; name = "qapi-types-net.c"; path = "$(SYSROOT_DIR)/qapi/qapi-types-net.c"; sourceTree = SOURCE_ROOT; };
		CE23C0B623FCEC02001177D6 /* qapi-types.c */ = {isa = PBXFileReference; fileEncoding = 4; lastKnownFileType = sourcecode.c.c; name = "qapi-types.c"; path = "$(SYSROOT_DIR)/qapi/qapi-types.c"; sourceTree = SOURCE_ROOT; };
		CE23C0B723FCEC02001177D6 /* qapi-visit-ui.c */ = {isa = PBXFileReference; fileEncoding = 4; lastKnownFileType = sourcecode.c.c; name = "qapi-visit-ui.c"; path = "$(SYSROOT_DIR)/qapi/qapi-visit-ui.c"; sourceTree = SOURCE_ROOT; };
		CE23C0B823FCEC02001177D6 /* qapi-visit-authz.c */ = {isa = PBXFileReference; fileEncoding = 4; lastKnownFileType = sourcecode.c.c; name = "qapi-visit-authz.c"; path = "$(SYSROOT_DIR)/qapi/qapi-visit-authz.c"; sourceTree = SOURCE_ROOT; };
		CE23C0B923FCEC02001177D6 /* qapi-events-machine.c */ = {isa = PBXFileReference; fileEncoding = 4; lastKnownFileType = sourcecode.c.c; name = "qapi-events-machine.c"; path = "$(SYSROOT_DIR)/qapi/qapi-events-machine.c"; sourceTree = SOURCE_ROOT; };
		CE23C0BA23FCEC02001177D6 /* qapi-commands-audio.h */ = {isa = PBXFileReference; fileEncoding = 4; lastKnownFileType = sourcecode.c.h; name = "qapi-commands-audio.h"; path = "$(SYSROOT_DIR)/qapi/qapi-commands-audio.h"; sourceTree = SOURCE_ROOT; };
		CE23C0BB23FCEC02001177D6 /* qapi-commands-crypto.h */ = {isa = PBXFileReference; fileEncoding = 4; lastKnownFileType = sourcecode.c.h; name = "qapi-commands-crypto.h"; path = "$(SYSROOT_DIR)/qapi/qapi-commands-crypto.h"; sourceTree = SOURCE_ROOT; };
		CE23C0BC23FCEC02001177D6 /* qapi-events-trace.h */ = {isa = PBXFileReference; fileEncoding = 4; lastKnownFileType = sourcecode.c.h; name = "qapi-events-trace.h"; path = "$(SYSROOT_DIR)/qapi/qapi-events-trace.h"; sourceTree = SOURCE_ROOT; };
		CE23C0BD23FCEC02001177D6 /* qapi-commands-sockets.c */ = {isa = PBXFileReference; fileEncoding = 4; lastKnownFileType = sourcecode.c.c; name = "qapi-commands-sockets.c"; path = "$(SYSROOT_DIR)/qapi/qapi-commands-sockets.c"; sourceTree = SOURCE_ROOT; };
		CE23C0BE23FCEC02001177D6 /* qapi-visit-audio.c */ = {isa = PBXFileReference; fileEncoding = 4; lastKnownFileType = sourcecode.c.c; name = "qapi-visit-audio.c"; path = "$(SYSROOT_DIR)/qapi/qapi-visit-audio.c"; sourceTree = SOURCE_ROOT; };
		CE23C0BF23FCEC02001177D6 /* qapi-commands-tpm.c */ = {isa = PBXFileReference; fileEncoding = 4; lastKnownFileType = sourcecode.c.c; name = "qapi-commands-tpm.c"; path = "$(SYSROOT_DIR)/qapi/qapi-commands-tpm.c"; sourceTree = SOURCE_ROOT; };
		CE23C0C023FCEC02001177D6 /* qapi-commands-block.h */ = {isa = PBXFileReference; fileEncoding = 4; lastKnownFileType = sourcecode.c.h; name = "qapi-commands-block.h"; path = "$(SYSROOT_DIR)/qapi/qapi-commands-block.h"; sourceTree = SOURCE_ROOT; };
		CE23C0C123FCEC02001177D6 /* qapi-events-crypto.h */ = {isa = PBXFileReference; fileEncoding = 4; lastKnownFileType = sourcecode.c.h; name = "qapi-events-crypto.h"; path = "$(SYSROOT_DIR)/qapi/qapi-events-crypto.h"; sourceTree = SOURCE_ROOT; };
		CE23C0C223FCEC02001177D6 /* qapi-visit-crypto.c */ = {isa = PBXFileReference; fileEncoding = 4; lastKnownFileType = sourcecode.c.c; name = "qapi-visit-crypto.c"; path = "$(SYSROOT_DIR)/qapi/qapi-visit-crypto.c"; sourceTree = SOURCE_ROOT; };
		CE23C0C323FCEC02001177D6 /* qapi-visit-qom.h */ = {isa = PBXFileReference; fileEncoding = 4; lastKnownFileType = sourcecode.c.h; name = "qapi-visit-qom.h"; path = "$(SYSROOT_DIR)/qapi/qapi-visit-qom.h"; sourceTree = SOURCE_ROOT; };
		CE23C0C423FCEC02001177D6 /* qapi-types-run-state.h */ = {isa = PBXFileReference; fileEncoding = 4; lastKnownFileType = sourcecode.c.h; name = "qapi-types-run-state.h"; path = "$(SYSROOT_DIR)/qapi/qapi-types-run-state.h"; sourceTree = SOURCE_ROOT; };
		CE23C0C523FCEC02001177D6 /* qapi-events-char.h */ = {isa = PBXFileReference; fileEncoding = 4; lastKnownFileType = sourcecode.c.h; name = "qapi-events-char.h"; path = "$(SYSROOT_DIR)/qapi/qapi-events-char.h"; sourceTree = SOURCE_ROOT; };
		CE23C0C623FCEC02001177D6 /* qapi-types-common.c */ = {isa = PBXFileReference; fileEncoding = 4; lastKnownFileType = sourcecode.c.c; name = "qapi-types-common.c"; path = "$(SYSROOT_DIR)/qapi/qapi-types-common.c"; sourceTree = SOURCE_ROOT; };
		CE23C0C723FCEC02001177D6 /* qapi-events-misc-target.c */ = {isa = PBXFileReference; fileEncoding = 4; lastKnownFileType = sourcecode.c.c; name = "qapi-events-misc-target.c"; path = "$(SYSROOT_DIR)/qapi/qapi-events-misc-target.c"; sourceTree = SOURCE_ROOT; };
		CE23C0C823FCEC02001177D6 /* qapi-builtin-types.h */ = {isa = PBXFileReference; fileEncoding = 4; lastKnownFileType = sourcecode.c.h; name = "qapi-builtin-types.h"; path = "$(SYSROOT_DIR)/qapi/qapi-builtin-types.h"; sourceTree = SOURCE_ROOT; };
		CE23C0C923FCEC02001177D6 /* qapi-types-machine.h */ = {isa = PBXFileReference; fileEncoding = 4; lastKnownFileType = sourcecode.c.h; name = "qapi-types-machine.h"; path = "$(SYSROOT_DIR)/qapi/qapi-types-machine.h"; sourceTree = SOURCE_ROOT; };
		CE23C0CA23FCEC02001177D6 /* qapi-commands-misc.h */ = {isa = PBXFileReference; fileEncoding = 4; lastKnownFileType = sourcecode.c.h; name = "qapi-commands-misc.h"; path = "$(SYSROOT_DIR)/qapi/qapi-commands-misc.h"; sourceTree = SOURCE_ROOT; };
		CE23C0CB23FCEC02001177D6 /* qapi-types-migration.c */ = {isa = PBXFileReference; fileEncoding = 4; lastKnownFileType = sourcecode.c.c; name = "qapi-types-migration.c"; path = "$(SYSROOT_DIR)/qapi/qapi-types-migration.c"; sourceTree = SOURCE_ROOT; };
		CE23C0CC23FCEC03001177D6 /* qapi-events-authz.c */ = {isa = PBXFileReference; fileEncoding = 4; lastKnownFileType = sourcecode.c.c; name = "qapi-events-authz.c"; path = "$(SYSROOT_DIR)/qapi/qapi-events-authz.c"; sourceTree = SOURCE_ROOT; };
		CE23C0CD23FCEC03001177D6 /* qapi-visit-crypto.h */ = {isa = PBXFileReference; fileEncoding = 4; lastKnownFileType = sourcecode.c.h; name = "qapi-visit-crypto.h"; path = "$(SYSROOT_DIR)/qapi/qapi-visit-crypto.h"; sourceTree = SOURCE_ROOT; };
		CE23C0CE23FCEC03001177D6 /* qapi-visit-migration.c */ = {isa = PBXFileReference; fileEncoding = 4; lastKnownFileType = sourcecode.c.c; name = "qapi-visit-migration.c"; path = "$(SYSROOT_DIR)/qapi/qapi-visit-migration.c"; sourceTree = SOURCE_ROOT; };
		CE23C0CF23FCEC03001177D6 /* qapi-visit-audio.h */ = {isa = PBXFileReference; fileEncoding = 4; lastKnownFileType = sourcecode.c.h; name = "qapi-visit-audio.h"; path = "$(SYSROOT_DIR)/qapi/qapi-visit-audio.h"; sourceTree = SOURCE_ROOT; };
		CE23C0D023FCEC03001177D6 /* qapi-commands-trace.h */ = {isa = PBXFileReference; fileEncoding = 4; lastKnownFileType = sourcecode.c.h; name = "qapi-commands-trace.h"; path = "$(SYSROOT_DIR)/qapi/qapi-commands-trace.h"; sourceTree = SOURCE_ROOT; };
		CE23C0D123FCEC03001177D6 /* qapi-commands-transaction.h */ = {isa = PBXFileReference; fileEncoding = 4; lastKnownFileType = sourcecode.c.h; name = "qapi-commands-transaction.h"; path = "$(SYSROOT_DIR)/qapi/qapi-commands-transaction.h"; sourceTree = SOURCE_ROOT; };
		CE23C0D223FCEC03001177D6 /* qapi-commands.c */ = {isa = PBXFileReference; fileEncoding = 4; lastKnownFileType = sourcecode.c.c; name = "qapi-commands.c"; path = "$(SYSROOT_DIR)/qapi/qapi-commands.c"; sourceTree = SOURCE_ROOT; };
		CE23C0D323FCEC03001177D6 /* qapi-events-dump.c */ = {isa = PBXFileReference; fileEncoding = 4; lastKnownFileType = sourcecode.c.c; name = "qapi-events-dump.c"; path = "$(SYSROOT_DIR)/qapi/qapi-events-dump.c"; sourceTree = SOURCE_ROOT; };
		CE23C0D423FCEC03001177D6 /* qapi-events-authz.h */ = {isa = PBXFileReference; fileEncoding = 4; lastKnownFileType = sourcecode.c.h; name = "qapi-events-authz.h"; path = "$(SYSROOT_DIR)/qapi/qapi-events-authz.h"; sourceTree = SOURCE_ROOT; };
		CE23C0D523FCEC03001177D6 /* qapi-builtin-types.c */ = {isa = PBXFileReference; fileEncoding = 4; lastKnownFileType = sourcecode.c.c; name = "qapi-builtin-types.c"; path = "$(SYSROOT_DIR)/qapi/qapi-builtin-types.c"; sourceTree = SOURCE_ROOT; };
		CE23C0D623FCEC03001177D6 /* qapi-events-sockets.h */ = {isa = PBXFileReference; fileEncoding = 4; lastKnownFileType = sourcecode.c.h; name = "qapi-events-sockets.h"; path = "$(SYSROOT_DIR)/qapi/qapi-events-sockets.h"; sourceTree = SOURCE_ROOT; };
		CE23C0D723FCEC03001177D6 /* qapi-events-common.c */ = {isa = PBXFileReference; fileEncoding = 4; lastKnownFileType = sourcecode.c.c; name = "qapi-events-common.c"; path = "$(SYSROOT_DIR)/qapi/qapi-events-common.c"; sourceTree = SOURCE_ROOT; };
		CE23C0D823FCEC03001177D6 /* qapi-commands-sockets.h */ = {isa = PBXFileReference; fileEncoding = 4; lastKnownFileType = sourcecode.c.h; name = "qapi-commands-sockets.h"; path = "$(SYSROOT_DIR)/qapi/qapi-commands-sockets.h"; sourceTree = SOURCE_ROOT; };
		CE23C0D923FCEC03001177D6 /* qapi-events-block-core.h */ = {isa = PBXFileReference; fileEncoding = 4; lastKnownFileType = sourcecode.c.h; name = "qapi-events-block-core.h"; path = "$(SYSROOT_DIR)/qapi/qapi-events-block-core.h"; sourceTree = SOURCE_ROOT; };
		CE23C0DA23FCEC03001177D6 /* qapi-types-authz.c */ = {isa = PBXFileReference; fileEncoding = 4; lastKnownFileType = sourcecode.c.c; name = "qapi-types-authz.c"; path = "$(SYSROOT_DIR)/qapi/qapi-types-authz.c"; sourceTree = SOURCE_ROOT; };
		CE23C0DB23FCEC03001177D6 /* qapi-commands-machine-target.c */ = {isa = PBXFileReference; fileEncoding = 4; lastKnownFileType = sourcecode.c.c; name = "qapi-commands-machine-target.c"; path = "$(SYSROOT_DIR)/qapi/qapi-commands-machine-target.c"; sourceTree = SOURCE_ROOT; };
		CE23C0DC23FCEC03001177D6 /* qapi-types-tpm.c */ = {isa = PBXFileReference; fileEncoding = 4; lastKnownFileType = sourcecode.c.c; name = "qapi-types-tpm.c"; path = "$(SYSROOT_DIR)/qapi/qapi-types-tpm.c"; sourceTree = SOURCE_ROOT; };
		CE23C0DD23FCEC03001177D6 /* qapi-commands-dump.c */ = {isa = PBXFileReference; fileEncoding = 4; lastKnownFileType = sourcecode.c.c; name = "qapi-commands-dump.c"; path = "$(SYSROOT_DIR)/qapi/qapi-commands-dump.c"; sourceTree = SOURCE_ROOT; };
		CE23C0DE23FCEC04001177D6 /* qapi-types-block-core.h */ = {isa = PBXFileReference; fileEncoding = 4; lastKnownFileType = sourcecode.c.h; name = "qapi-types-block-core.h"; path = "$(SYSROOT_DIR)/qapi/qapi-types-block-core.h"; sourceTree = SOURCE_ROOT; };
		CE23C0DF23FCEC04001177D6 /* qapi-commands-block-core.c */ = {isa = PBXFileReference; fileEncoding = 4; lastKnownFileType = sourcecode.c.c; name = "qapi-commands-block-core.c"; path = "$(SYSROOT_DIR)/qapi/qapi-commands-block-core.c"; sourceTree = SOURCE_ROOT; };
		CE23C0E023FCEC04001177D6 /* qapi-visit-block-core.c */ = {isa = PBXFileReference; fileEncoding = 4; lastKnownFileType = sourcecode.c.c; name = "qapi-visit-block-core.c"; path = "$(SYSROOT_DIR)/qapi/qapi-visit-block-core.c"; sourceTree = SOURCE_ROOT; };
		CE23C0E123FCEC04001177D6 /* qapi-commands-rdma.h */ = {isa = PBXFileReference; fileEncoding = 4; lastKnownFileType = sourcecode.c.h; name = "qapi-commands-rdma.h"; path = "$(SYSROOT_DIR)/qapi/qapi-commands-rdma.h"; sourceTree = SOURCE_ROOT; };
		CE23C0E223FCEC04001177D6 /* qapi-visit-introspect.c */ = {isa = PBXFileReference; fileEncoding = 4; lastKnownFileType = sourcecode.c.c; name = "qapi-visit-introspect.c"; path = "$(SYSROOT_DIR)/qapi/qapi-visit-introspect.c"; sourceTree = SOURCE_ROOT; };
		CE23C0E323FCEC04001177D6 /* qapi-types-crypto.c */ = {isa = PBXFileReference; fileEncoding = 4; lastKnownFileType = sourcecode.c.c; name = "qapi-types-crypto.c"; path = "$(SYSROOT_DIR)/qapi/qapi-types-crypto.c"; sourceTree = SOURCE_ROOT; };
		CE23C0E423FCEC04001177D6 /* qapi-visit-qom.c */ = {isa = PBXFileReference; fileEncoding = 4; lastKnownFileType = sourcecode.c.c; name = "qapi-visit-qom.c"; path = "$(SYSROOT_DIR)/qapi/qapi-visit-qom.c"; sourceTree = SOURCE_ROOT; };
		CE23C0E523FCEC04001177D6 /* qapi-visit-trace.c */ = {isa = PBXFileReference; fileEncoding = 4; lastKnownFileType = sourcecode.c.c; name = "qapi-visit-trace.c"; path = "$(SYSROOT_DIR)/qapi/qapi-visit-trace.c"; sourceTree = SOURCE_ROOT; };
		CE23C0E623FCEC04001177D6 /* qapi-commands-char.h */ = {isa = PBXFileReference; fileEncoding = 4; lastKnownFileType = sourcecode.c.h; name = "qapi-commands-char.h"; path = "$(SYSROOT_DIR)/qapi/qapi-commands-char.h"; sourceTree = SOURCE_ROOT; };
		CE23C0E723FCEC04001177D6 /* qapi-commands-block.c */ = {isa = PBXFileReference; fileEncoding = 4; lastKnownFileType = sourcecode.c.c; name = "qapi-commands-block.c"; path = "$(SYSROOT_DIR)/qapi/qapi-commands-block.c"; sourceTree = SOURCE_ROOT; };
		CE23C0E823FCEC04001177D6 /* qapi-visit-machine-target.h */ = {isa = PBXFileReference; fileEncoding = 4; lastKnownFileType = sourcecode.c.h; name = "qapi-visit-machine-target.h"; path = "$(SYSROOT_DIR)/qapi/qapi-visit-machine-target.h"; sourceTree = SOURCE_ROOT; };
		CE23C0E923FCEC04001177D6 /* qapi-visit-char.c */ = {isa = PBXFileReference; fileEncoding = 4; lastKnownFileType = sourcecode.c.c; name = "qapi-visit-char.c"; path = "$(SYSROOT_DIR)/qapi/qapi-visit-char.c"; sourceTree = SOURCE_ROOT; };
		CE23C0EA23FCEC04001177D6 /* qapi-visit-introspect.h */ = {isa = PBXFileReference; fileEncoding = 4; lastKnownFileType = sourcecode.c.h; name = "qapi-visit-introspect.h"; path = "$(SYSROOT_DIR)/qapi/qapi-visit-introspect.h"; sourceTree = SOURCE_ROOT; };
		CE23C0EB23FCEC04001177D6 /* qapi-visit-job.h */ = {isa = PBXFileReference; fileEncoding = 4; lastKnownFileType = sourcecode.c.h; name = "qapi-visit-job.h"; path = "$(SYSROOT_DIR)/qapi/qapi-visit-job.h"; sourceTree = SOURCE_ROOT; };
		CE23C0EC23FCEC04001177D6 /* qapi-visit-machine.h */ = {isa = PBXFileReference; fileEncoding = 4; lastKnownFileType = sourcecode.c.h; name = "qapi-visit-machine.h"; path = "$(SYSROOT_DIR)/qapi/qapi-visit-machine.h"; sourceTree = SOURCE_ROOT; };
		CE23C0ED23FCEC04001177D6 /* qapi-visit-misc.h */ = {isa = PBXFileReference; fileEncoding = 4; lastKnownFileType = sourcecode.c.h; name = "qapi-visit-misc.h"; path = "$(SYSROOT_DIR)/qapi/qapi-visit-misc.h"; sourceTree = SOURCE_ROOT; };
		CE23C0EE23FCEC04001177D6 /* qapi-events-migration.c */ = {isa = PBXFileReference; fileEncoding = 4; lastKnownFileType = sourcecode.c.c; name = "qapi-events-migration.c"; path = "$(SYSROOT_DIR)/qapi/qapi-events-migration.c"; sourceTree = SOURCE_ROOT; };
		CE23C0EF23FCEC04001177D6 /* qapi-events-block-core.c */ = {isa = PBXFileReference; fileEncoding = 4; lastKnownFileType = sourcecode.c.c; name = "qapi-events-block-core.c"; path = "$(SYSROOT_DIR)/qapi/qapi-events-block-core.c"; sourceTree = SOURCE_ROOT; };
		CE23C0F023FCEC04001177D6 /* qapi-events-error.c */ = {isa = PBXFileReference; fileEncoding = 4; lastKnownFileType = sourcecode.c.c; name = "qapi-events-error.c"; path = "$(SYSROOT_DIR)/qapi/qapi-events-error.c"; sourceTree = SOURCE_ROOT; };
		CE23C0F123FCEC04001177D6 /* qapi-visit-authz.h */ = {isa = PBXFileReference; fileEncoding = 4; lastKnownFileType = sourcecode.c.h; name = "qapi-visit-authz.h"; path = "$(SYSROOT_DIR)/qapi/qapi-visit-authz.h"; sourceTree = SOURCE_ROOT; };
		CE23C0F223FCEC04001177D6 /* qapi-types-net.h */ = {isa = PBXFileReference; fileEncoding = 4; lastKnownFileType = sourcecode.c.h; name = "qapi-types-net.h"; path = "$(SYSROOT_DIR)/qapi/qapi-types-net.h"; sourceTree = SOURCE_ROOT; };
		CE23C0F323FCEC05001177D6 /* qapi-commands-error.h */ = {isa = PBXFileReference; fileEncoding = 4; lastKnownFileType = sourcecode.c.h; name = "qapi-commands-error.h"; path = "$(SYSROOT_DIR)/qapi/qapi-commands-error.h"; sourceTree = SOURCE_ROOT; };
		CE23C0F423FCEC05001177D6 /* qapi-types-char.h */ = {isa = PBXFileReference; fileEncoding = 4; lastKnownFileType = sourcecode.c.h; name = "qapi-types-char.h"; path = "$(SYSROOT_DIR)/qapi/qapi-types-char.h"; sourceTree = SOURCE_ROOT; };
		CE23C0F523FCEC05001177D6 /* qapi-visit-run-state.c */ = {isa = PBXFileReference; fileEncoding = 4; lastKnownFileType = sourcecode.c.c; name = "qapi-visit-run-state.c"; path = "$(SYSROOT_DIR)/qapi/qapi-visit-run-state.c"; sourceTree = SOURCE_ROOT; };
		CE23C0F623FCEC05001177D6 /* qapi-types-common.h */ = {isa = PBXFileReference; fileEncoding = 4; lastKnownFileType = sourcecode.c.h; name = "qapi-types-common.h"; path = "$(SYSROOT_DIR)/qapi/qapi-types-common.h"; sourceTree = SOURCE_ROOT; };
		CE23C0F723FCEC05001177D6 /* qapi-visit-rocker.c */ = {isa = PBXFileReference; fileEncoding = 4; lastKnownFileType = sourcecode.c.c; name = "qapi-visit-rocker.c"; path = "$(SYSROOT_DIR)/qapi/qapi-visit-rocker.c"; sourceTree = SOURCE_ROOT; };
		CE23C0F823FCEC05001177D6 /* qapi-events-common.h */ = {isa = PBXFileReference; fileEncoding = 4; lastKnownFileType = sourcecode.c.h; name = "qapi-events-common.h"; path = "$(SYSROOT_DIR)/qapi/qapi-events-common.h"; sourceTree = SOURCE_ROOT; };
		CE23C0F923FCEC05001177D6 /* qapi-types-introspect.c */ = {isa = PBXFileReference; fileEncoding = 4; lastKnownFileType = sourcecode.c.c; name = "qapi-types-introspect.c"; path = "$(SYSROOT_DIR)/qapi/qapi-types-introspect.c"; sourceTree = SOURCE_ROOT; };
		CE23C0FA23FCEC05001177D6 /* qapi-builtin-visit.h */ = {isa = PBXFileReference; fileEncoding = 4; lastKnownFileType = sourcecode.c.h; name = "qapi-builtin-visit.h"; path = "$(SYSROOT_DIR)/qapi/qapi-builtin-visit.h"; sourceTree = SOURCE_ROOT; };
		CE23C0FB23FCEC05001177D6 /* qapi-commands-rdma.c */ = {isa = PBXFileReference; fileEncoding = 4; lastKnownFileType = sourcecode.c.c; name = "qapi-commands-rdma.c"; path = "$(SYSROOT_DIR)/qapi/qapi-commands-rdma.c"; sourceTree = SOURCE_ROOT; };
		CE23C0FC23FCEC05001177D6 /* qapi-commands-error.c */ = {isa = PBXFileReference; fileEncoding = 4; lastKnownFileType = sourcecode.c.c; name = "qapi-commands-error.c"; path = "$(SYSROOT_DIR)/qapi/qapi-commands-error.c"; sourceTree = SOURCE_ROOT; };
		CE23C0FD23FCEC05001177D6 /* qapi-events-run-state.c */ = {isa = PBXFileReference; fileEncoding = 4; lastKnownFileType = sourcecode.c.c; name = "qapi-events-run-state.c"; path = "$(SYSROOT_DIR)/qapi/qapi-events-run-state.c"; sourceTree = SOURCE_ROOT; };
		CE23C0FE23FCEC05001177D6 /* qapi-types-dump.h */ = {isa = PBXFileReference; fileEncoding = 4; lastKnownFileType = sourcecode.c.h; name = "qapi-types-dump.h"; path = "$(SYSROOT_DIR)/qapi/qapi-types-dump.h"; sourceTree = SOURCE_ROOT; };
		CE23C0FF23FCEC05001177D6 /* qapi-commands-machine-target.h */ = {isa = PBXFileReference; fileEncoding = 4; lastKnownFileType = sourcecode.c.h; name = "qapi-commands-machine-target.h"; path = "$(SYSROOT_DIR)/qapi/qapi-commands-machine-target.h"; sourceTree = SOURCE_ROOT; };
		CE23C10023FCEC05001177D6 /* qapi-types-ui.c */ = {isa = PBXFileReference; fileEncoding = 4; lastKnownFileType = sourcecode.c.c; name = "qapi-types-ui.c"; path = "$(SYSROOT_DIR)/qapi/qapi-types-ui.c"; sourceTree = SOURCE_ROOT; };
		CE23C10123FCEC05001177D6 /* qapi-events-net.c */ = {isa = PBXFileReference; fileEncoding = 4; lastKnownFileType = sourcecode.c.c; name = "qapi-events-net.c"; path = "$(SYSROOT_DIR)/qapi/qapi-events-net.c"; sourceTree = SOURCE_ROOT; };
		CE23C10223FCEC05001177D6 /* qapi-visit-common.c */ = {isa = PBXFileReference; fileEncoding = 4; lastKnownFileType = sourcecode.c.c; name = "qapi-visit-common.c"; path = "$(SYSROOT_DIR)/qapi/qapi-visit-common.c"; sourceTree = SOURCE_ROOT; };
		CE23C10323FCEC05001177D6 /* qapi-commands-ui.h */ = {isa = PBXFileReference; fileEncoding = 4; lastKnownFileType = sourcecode.c.h; name = "qapi-commands-ui.h"; path = "$(SYSROOT_DIR)/qapi/qapi-commands-ui.h"; sourceTree = SOURCE_ROOT; };
		CE23C10423FCEC05001177D6 /* qapi-visit-misc.c */ = {isa = PBXFileReference; fileEncoding = 4; lastKnownFileType = sourcecode.c.c; name = "qapi-visit-misc.c"; path = "$(SYSROOT_DIR)/qapi/qapi-visit-misc.c"; sourceTree = SOURCE_ROOT; };
		CE23C10523FCEC05001177D6 /* qapi-commands-introspect.c */ = {isa = PBXFileReference; fileEncoding = 4; lastKnownFileType = sourcecode.c.c; name = "qapi-commands-introspect.c"; path = "$(SYSROOT_DIR)/qapi/qapi-commands-introspect.c"; sourceTree = SOURCE_ROOT; };
		CE23C10623FCEC05001177D6 /* qapi-visit-sockets.c */ = {isa = PBXFileReference; fileEncoding = 4; lastKnownFileType = sourcecode.c.c; name = "qapi-visit-sockets.c"; path = "$(SYSROOT_DIR)/qapi/qapi-visit-sockets.c"; sourceTree = SOURCE_ROOT; };
		CE23C10723FCEC06001177D6 /* qapi-visit-net.h */ = {isa = PBXFileReference; fileEncoding = 4; lastKnownFileType = sourcecode.c.h; name = "qapi-visit-net.h"; path = "$(SYSROOT_DIR)/qapi/qapi-visit-net.h"; sourceTree = SOURCE_ROOT; };
		CE23C10823FCEC06001177D6 /* qapi-commands-common.c */ = {isa = PBXFileReference; fileEncoding = 4; lastKnownFileType = sourcecode.c.c; name = "qapi-commands-common.c"; path = "$(SYSROOT_DIR)/qapi/qapi-commands-common.c"; sourceTree = SOURCE_ROOT; };
		CE23C10923FCEC06001177D6 /* qapi-visit-qdev.c */ = {isa = PBXFileReference; fileEncoding = 4; lastKnownFileType = sourcecode.c.c; name = "qapi-visit-qdev.c"; path = "$(SYSROOT_DIR)/qapi/qapi-visit-qdev.c"; sourceTree = SOURCE_ROOT; };
		CE23C10A23FCEC06001177D6 /* qapi-types-qom.h */ = {isa = PBXFileReference; fileEncoding = 4; lastKnownFileType = sourcecode.c.h; name = "qapi-types-qom.h"; path = "$(SYSROOT_DIR)/qapi/qapi-types-qom.h"; sourceTree = SOURCE_ROOT; };
		CE23C10B23FCEC06001177D6 /* qapi-commands-transaction.c */ = {isa = PBXFileReference; fileEncoding = 4; lastKnownFileType = sourcecode.c.c; name = "qapi-commands-transaction.c"; path = "$(SYSROOT_DIR)/qapi/qapi-commands-transaction.c"; sourceTree = SOURCE_ROOT; };
		CE23C10C23FCEC06001177D6 /* qapi-visit-transaction.h */ = {isa = PBXFileReference; fileEncoding = 4; lastKnownFileType = sourcecode.c.h; name = "qapi-visit-transaction.h"; path = "$(SYSROOT_DIR)/qapi/qapi-visit-transaction.h"; sourceTree = SOURCE_ROOT; };
		CE23C10D23FCEC06001177D6 /* qapi-visit-machine.c */ = {isa = PBXFileReference; fileEncoding = 4; lastKnownFileType = sourcecode.c.c; name = "qapi-visit-machine.c"; path = "$(SYSROOT_DIR)/qapi/qapi-visit-machine.c"; sourceTree = SOURCE_ROOT; };
		CE23C10E23FCEC06001177D6 /* qapi-types-sockets.c */ = {isa = PBXFileReference; fileEncoding = 4; lastKnownFileType = sourcecode.c.c; name = "qapi-types-sockets.c"; path = "$(SYSROOT_DIR)/qapi/qapi-types-sockets.c"; sourceTree = SOURCE_ROOT; };
		CE23C10F23FCEC06001177D6 /* qapi-commands-rocker.h */ = {isa = PBXFileReference; fileEncoding = 4; lastKnownFileType = sourcecode.c.h; name = "qapi-commands-rocker.h"; path = "$(SYSROOT_DIR)/qapi/qapi-commands-rocker.h"; sourceTree = SOURCE_ROOT; };
		CE23C11023FCEC06001177D6 /* qapi-commands-trace.c */ = {isa = PBXFileReference; fileEncoding = 4; lastKnownFileType = sourcecode.c.c; name = "qapi-commands-trace.c"; path = "$(SYSROOT_DIR)/qapi/qapi-commands-trace.c"; sourceTree = SOURCE_ROOT; };
		CE23C11123FCEC06001177D6 /* qapi-visit-machine-target.c */ = {isa = PBXFileReference; fileEncoding = 4; lastKnownFileType = sourcecode.c.c; name = "qapi-visit-machine-target.c"; path = "$(SYSROOT_DIR)/qapi/qapi-visit-machine-target.c"; sourceTree = SOURCE_ROOT; };
		CE23C11223FCEC06001177D6 /* qapi-types-error.c */ = {isa = PBXFileReference; fileEncoding = 4; lastKnownFileType = sourcecode.c.c; name = "qapi-types-error.c"; path = "$(SYSROOT_DIR)/qapi/qapi-types-error.c"; sourceTree = SOURCE_ROOT; };
		CE23C11323FCEC06001177D6 /* qapi-events-misc.h */ = {isa = PBXFileReference; fileEncoding = 4; lastKnownFileType = sourcecode.c.h; name = "qapi-events-misc.h"; path = "$(SYSROOT_DIR)/qapi/qapi-events-misc.h"; sourceTree = SOURCE_ROOT; };
		CE23C11423FCEC06001177D6 /* qapi-types-audio.c */ = {isa = PBXFileReference; fileEncoding = 4; lastKnownFileType = sourcecode.c.c; name = "qapi-types-audio.c"; path = "$(SYSROOT_DIR)/qapi/qapi-types-audio.c"; sourceTree = SOURCE_ROOT; };
		CE23C11523FCEC06001177D6 /* qapi-types-trace.c */ = {isa = PBXFileReference; fileEncoding = 4; lastKnownFileType = sourcecode.c.c; name = "qapi-types-trace.c"; path = "$(SYSROOT_DIR)/qapi/qapi-types-trace.c"; sourceTree = SOURCE_ROOT; };
		CE23C11623FCEC06001177D6 /* qapi-events-block.c */ = {isa = PBXFileReference; fileEncoding = 4; lastKnownFileType = sourcecode.c.c; name = "qapi-events-block.c"; path = "$(SYSROOT_DIR)/qapi/qapi-events-block.c"; sourceTree = SOURCE_ROOT; };
		CE23C11723FCEC06001177D6 /* qapi-types-introspect.h */ = {isa = PBXFileReference; fileEncoding = 4; lastKnownFileType = sourcecode.c.h; name = "qapi-types-introspect.h"; path = "$(SYSROOT_DIR)/qapi/qapi-types-introspect.h"; sourceTree = SOURCE_ROOT; };
		CE23C11823FCEC06001177D6 /* qapi-types-misc.h */ = {isa = PBXFileReference; fileEncoding = 4; lastKnownFileType = sourcecode.c.h; name = "qapi-types-misc.h"; path = "$(SYSROOT_DIR)/qapi/qapi-types-misc.h"; sourceTree = SOURCE_ROOT; };
		CE23C11923FCEC06001177D6 /* qapi-visit-tpm.h */ = {isa = PBXFileReference; fileEncoding = 4; lastKnownFileType = sourcecode.c.h; name = "qapi-visit-tpm.h"; path = "$(SYSROOT_DIR)/qapi/qapi-visit-tpm.h"; sourceTree = SOURCE_ROOT; };
		CE23C11A23FCEC07001177D6 /* qapi-types-ui.h */ = {isa = PBXFileReference; fileEncoding = 4; lastKnownFileType = sourcecode.c.h; name = "qapi-types-ui.h"; path = "$(SYSROOT_DIR)/qapi/qapi-types-ui.h"; sourceTree = SOURCE_ROOT; };
		CE23C11B23FCEC07001177D6 /* qapi-events-misc.c */ = {isa = PBXFileReference; fileEncoding = 4; lastKnownFileType = sourcecode.c.c; name = "qapi-events-misc.c"; path = "$(SYSROOT_DIR)/qapi/qapi-events-misc.c"; sourceTree = SOURCE_ROOT; };
		CE23C11C23FCEC07001177D6 /* qapi-events-dump.h */ = {isa = PBXFileReference; fileEncoding = 4; lastKnownFileType = sourcecode.c.h; name = "qapi-events-dump.h"; path = "$(SYSROOT_DIR)/qapi/qapi-events-dump.h"; sourceTree = SOURCE_ROOT; };
		CE23C11D23FCEC07001177D6 /* qapi-events-crypto.c */ = {isa = PBXFileReference; fileEncoding = 4; lastKnownFileType = sourcecode.c.c; name = "qapi-events-crypto.c"; path = "$(SYSROOT_DIR)/qapi/qapi-events-crypto.c"; sourceTree = SOURCE_ROOT; };
		CE23C11E23FCEC07001177D6 /* qapi-types-machine-target.h */ = {isa = PBXFileReference; fileEncoding = 4; lastKnownFileType = sourcecode.c.h; name = "qapi-types-machine-target.h"; path = "$(SYSROOT_DIR)/qapi/qapi-types-machine-target.h"; sourceTree = SOURCE_ROOT; };
		CE23C11F23FCEC07001177D6 /* qapi-commands-qdev.c */ = {isa = PBXFileReference; fileEncoding = 4; lastKnownFileType = sourcecode.c.c; name = "qapi-commands-qdev.c"; path = "$(SYSROOT_DIR)/qapi/qapi-commands-qdev.c"; sourceTree = SOURCE_ROOT; };
		CE23C12023FCEC07001177D6 /* qapi-types-char.c */ = {isa = PBXFileReference; fileEncoding = 4; lastKnownFileType = sourcecode.c.c; name = "qapi-types-char.c"; path = "$(SYSROOT_DIR)/qapi/qapi-types-char.c"; sourceTree = SOURCE_ROOT; };
		CE23C12123FCEC07001177D6 /* qapi-types-dump.c */ = {isa = PBXFileReference; fileEncoding = 4; lastKnownFileType = sourcecode.c.c; name = "qapi-types-dump.c"; path = "$(SYSROOT_DIR)/qapi/qapi-types-dump.c"; sourceTree = SOURCE_ROOT; };
		CE23C12223FCEC07001177D6 /* qapi-visit-char.h */ = {isa = PBXFileReference; fileEncoding = 4; lastKnownFileType = sourcecode.c.h; name = "qapi-visit-char.h"; path = "$(SYSROOT_DIR)/qapi/qapi-visit-char.h"; sourceTree = SOURCE_ROOT; };
		CE23C12323FCEC07001177D6 /* qapi-commands-job.h */ = {isa = PBXFileReference; fileEncoding = 4; lastKnownFileType = sourcecode.c.h; name = "qapi-commands-job.h"; path = "$(SYSROOT_DIR)/qapi/qapi-commands-job.h"; sourceTree = SOURCE_ROOT; };
		CE23C12423FCEC07001177D6 /* qapi-types-job.h */ = {isa = PBXFileReference; fileEncoding = 4; lastKnownFileType = sourcecode.c.h; name = "qapi-types-job.h"; path = "$(SYSROOT_DIR)/qapi/qapi-types-job.h"; sourceTree = SOURCE_ROOT; };
		CE23C12523FCEC07001177D6 /* qapi-events-job.h */ = {isa = PBXFileReference; fileEncoding = 4; lastKnownFileType = sourcecode.c.h; name = "qapi-events-job.h"; path = "$(SYSROOT_DIR)/qapi/qapi-events-job.h"; sourceTree = SOURCE_ROOT; };
		CE23C12623FCEC07001177D6 /* qapi-events-ui.c */ = {isa = PBXFileReference; fileEncoding = 4; lastKnownFileType = sourcecode.c.c; name = "qapi-events-ui.c"; path = "$(SYSROOT_DIR)/qapi/qapi-events-ui.c"; sourceTree = SOURCE_ROOT; };
		CE23C12723FCEC07001177D6 /* qapi-events-char.c */ = {isa = PBXFileReference; fileEncoding = 4; lastKnownFileType = sourcecode.c.c; name = "qapi-events-char.c"; path = "$(SYSROOT_DIR)/qapi/qapi-events-char.c"; sourceTree = SOURCE_ROOT; };
		CE23C12823FCEC07001177D6 /* qapi-types-misc.c */ = {isa = PBXFileReference; fileEncoding = 4; lastKnownFileType = sourcecode.c.c; name = "qapi-types-misc.c"; path = "$(SYSROOT_DIR)/qapi/qapi-types-misc.c"; sourceTree = SOURCE_ROOT; };
		CE23C12923FCEC07001177D6 /* qapi-events-rdma.c */ = {isa = PBXFileReference; fileEncoding = 4; lastKnownFileType = sourcecode.c.c; name = "qapi-events-rdma.c"; path = "$(SYSROOT_DIR)/qapi/qapi-events-rdma.c"; sourceTree = SOURCE_ROOT; };
		CE23C12A23FCEC07001177D6 /* qapi-commands-qdev.h */ = {isa = PBXFileReference; fileEncoding = 4; lastKnownFileType = sourcecode.c.h; name = "qapi-commands-qdev.h"; path = "$(SYSROOT_DIR)/qapi/qapi-commands-qdev.h"; sourceTree = SOURCE_ROOT; };
		CE23C12B23FCEC07001177D6 /* qapi-types-crypto.h */ = {isa = PBXFileReference; fileEncoding = 4; lastKnownFileType = sourcecode.c.h; name = "qapi-types-crypto.h"; path = "$(SYSROOT_DIR)/qapi/qapi-types-crypto.h"; sourceTree = SOURCE_ROOT; };
		CE23C12C23FCEC07001177D6 /* qapi-visit-dump.h */ = {isa = PBXFileReference; fileEncoding = 4; lastKnownFileType = sourcecode.c.h; name = "qapi-visit-dump.h"; path = "$(SYSROOT_DIR)/qapi/qapi-visit-dump.h"; sourceTree = SOURCE_ROOT; };
		CE23C12D23FCEC07001177D6 /* qapi-events-audio.h */ = {isa = PBXFileReference; fileEncoding = 4; lastKnownFileType = sourcecode.c.h; name = "qapi-events-audio.h"; path = "$(SYSROOT_DIR)/qapi/qapi-events-audio.h"; sourceTree = SOURCE_ROOT; };
		CE23C12E23FCEC08001177D6 /* qapi-types-block.h */ = {isa = PBXFileReference; fileEncoding = 4; lastKnownFileType = sourcecode.c.h; name = "qapi-types-block.h"; path = "$(SYSROOT_DIR)/qapi/qapi-types-block.h"; sourceTree = SOURCE_ROOT; };
		CE23C12F23FCEC08001177D6 /* qapi-types-rocker.h */ = {isa = PBXFileReference; fileEncoding = 4; lastKnownFileType = sourcecode.c.h; name = "qapi-types-rocker.h"; path = "$(SYSROOT_DIR)/qapi/qapi-types-rocker.h"; sourceTree = SOURCE_ROOT; };
		CE23C13023FCEC08001177D6 /* qapi-types-rdma.c */ = {isa = PBXFileReference; fileEncoding = 4; lastKnownFileType = sourcecode.c.c; name = "qapi-types-rdma.c"; path = "$(SYSROOT_DIR)/qapi/qapi-types-rdma.c"; sourceTree = SOURCE_ROOT; };
		CE23C13123FCEC08001177D6 /* qapi-types-job.c */ = {isa = PBXFileReference; fileEncoding = 4; lastKnownFileType = sourcecode.c.c; name = "qapi-types-job.c"; path = "$(SYSROOT_DIR)/qapi/qapi-types-job.c"; sourceTree = SOURCE_ROOT; };
		CE23C13223FCEC08001177D6 /* qapi-commands-machine.c */ = {isa = PBXFileReference; fileEncoding = 4; lastKnownFileType = sourcecode.c.c; name = "qapi-commands-machine.c"; path = "$(SYSROOT_DIR)/qapi/qapi-commands-machine.c"; sourceTree = SOURCE_ROOT; };
		CE23C13323FCEC08001177D6 /* qapi-commands-qom.h */ = {isa = PBXFileReference; fileEncoding = 4; lastKnownFileType = sourcecode.c.h; name = "qapi-commands-qom.h"; path = "$(SYSROOT_DIR)/qapi/qapi-commands-qom.h"; sourceTree = SOURCE_ROOT; };
		CE23C13423FCEC08001177D6 /* qapi-types-transaction.c */ = {isa = PBXFileReference; fileEncoding = 4; lastKnownFileType = sourcecode.c.c; name = "qapi-types-transaction.c"; path = "$(SYSROOT_DIR)/qapi/qapi-types-transaction.c"; sourceTree = SOURCE_ROOT; };
		CE23C13523FCEC08001177D6 /* qapi-visit.c */ = {isa = PBXFileReference; fileEncoding = 4; lastKnownFileType = sourcecode.c.c; name = "qapi-visit.c"; path = "$(SYSROOT_DIR)/qapi/qapi-visit.c"; sourceTree = SOURCE_ROOT; };
		CE23C13623FCEC08001177D6 /* qapi-visit-rdma.c */ = {isa = PBXFileReference; fileEncoding = 4; lastKnownFileType = sourcecode.c.c; name = "qapi-visit-rdma.c"; path = "$(SYSROOT_DIR)/qapi/qapi-visit-rdma.c"; sourceTree = SOURCE_ROOT; };
		CE23C13723FCEC08001177D6 /* qapi-visit-block.h */ = {isa = PBXFileReference; fileEncoding = 4; lastKnownFileType = sourcecode.c.h; name = "qapi-visit-block.h"; path = "$(SYSROOT_DIR)/qapi/qapi-visit-block.h"; sourceTree = SOURCE_ROOT; };
		CE23C13823FCEC08001177D6 /* qapi-types-qom.c */ = {isa = PBXFileReference; fileEncoding = 4; lastKnownFileType = sourcecode.c.c; name = "qapi-types-qom.c"; path = "$(SYSROOT_DIR)/qapi/qapi-types-qom.c"; sourceTree = SOURCE_ROOT; };
		CE23C13923FCEC08001177D6 /* qapi-events-tpm.c */ = {isa = PBXFileReference; fileEncoding = 4; lastKnownFileType = sourcecode.c.c; name = "qapi-events-tpm.c"; path = "$(SYSROOT_DIR)/qapi/qapi-events-tpm.c"; sourceTree = SOURCE_ROOT; };
		CE23C13A23FCEC08001177D6 /* qapi-types-sockets.h */ = {isa = PBXFileReference; fileEncoding = 4; lastKnownFileType = sourcecode.c.h; name = "qapi-types-sockets.h"; path = "$(SYSROOT_DIR)/qapi/qapi-types-sockets.h"; sourceTree = SOURCE_ROOT; };
		CE23C13B23FCEC08001177D6 /* qapi-events-machine-target.h */ = {isa = PBXFileReference; fileEncoding = 4; lastKnownFileType = sourcecode.c.h; name = "qapi-events-machine-target.h"; path = "$(SYSROOT_DIR)/qapi/qapi-events-machine-target.h"; sourceTree = SOURCE_ROOT; };
		CE23C13C23FCEC08001177D6 /* qapi-commands-misc-target.c */ = {isa = PBXFileReference; fileEncoding = 4; lastKnownFileType = sourcecode.c.c; name = "qapi-commands-misc-target.c"; path = "$(SYSROOT_DIR)/qapi/qapi-commands-misc-target.c"; sourceTree = SOURCE_ROOT; };
		CE23C13D23FCEC08001177D6 /* qapi-events-machine-target.c */ = {isa = PBXFileReference; fileEncoding = 4; lastKnownFileType = sourcecode.c.c; name = "qapi-events-machine-target.c"; path = "$(SYSROOT_DIR)/qapi/qapi-events-machine-target.c"; sourceTree = SOURCE_ROOT; };
		CE23C13E23FCEC08001177D6 /* qapi-events-audio.c */ = {isa = PBXFileReference; fileEncoding = 4; lastKnownFileType = sourcecode.c.c; name = "qapi-events-audio.c"; path = "$(SYSROOT_DIR)/qapi/qapi-events-audio.c"; sourceTree = SOURCE_ROOT; };
		CE23C13F23FCEC08001177D6 /* qapi-commands-introspect.h */ = {isa = PBXFileReference; fileEncoding = 4; lastKnownFileType = sourcecode.c.h; name = "qapi-commands-introspect.h"; path = "$(SYSROOT_DIR)/qapi/qapi-commands-introspect.h"; sourceTree = SOURCE_ROOT; };
		CE23C14023FCEC09001177D6 /* qapi-events.c */ = {isa = PBXFileReference; fileEncoding = 4; lastKnownFileType = sourcecode.c.c; name = "qapi-events.c"; path = "$(SYSROOT_DIR)/qapi/qapi-events.c"; sourceTree = SOURCE_ROOT; };
		CE23C14123FCEC09001177D6 /* qapi-events-misc-target.h */ = {isa = PBXFileReference; fileEncoding = 4; lastKnownFileType = sourcecode.c.h; name = "qapi-events-misc-target.h"; path = "$(SYSROOT_DIR)/qapi/qapi-events-misc-target.h"; sourceTree = SOURCE_ROOT; };
		CE23C14223FCEC09001177D6 /* qapi-visit-misc-target.c */ = {isa = PBXFileReference; fileEncoding = 4; lastKnownFileType = sourcecode.c.c; name = "qapi-visit-misc-target.c"; path = "$(SYSROOT_DIR)/qapi/qapi-visit-misc-target.c"; sourceTree = SOURCE_ROOT; };
		CE23C14323FCEC09001177D6 /* qapi-visit-run-state.h */ = {isa = PBXFileReference; fileEncoding = 4; lastKnownFileType = sourcecode.c.h; name = "qapi-visit-run-state.h"; path = "$(SYSROOT_DIR)/qapi/qapi-visit-run-state.h"; sourceTree = SOURCE_ROOT; };
		CE23C14423FCEC09001177D6 /* qapi-events-qom.h */ = {isa = PBXFileReference; fileEncoding = 4; lastKnownFileType = sourcecode.c.h; name = "qapi-events-qom.h"; path = "$(SYSROOT_DIR)/qapi/qapi-events-qom.h"; sourceTree = SOURCE_ROOT; };
		CE23C14523FCEC09001177D6 /* qapi-events-job.c */ = {isa = PBXFileReference; fileEncoding = 4; lastKnownFileType = sourcecode.c.c; name = "qapi-events-job.c"; path = "$(SYSROOT_DIR)/qapi/qapi-events-job.c"; sourceTree = SOURCE_ROOT; };
		CE23C14623FCEC09001177D6 /* qapi-events-qdev.h */ = {isa = PBXFileReference; fileEncoding = 4; lastKnownFileType = sourcecode.c.h; name = "qapi-events-qdev.h"; path = "$(SYSROOT_DIR)/qapi/qapi-events-qdev.h"; sourceTree = SOURCE_ROOT; };
		CE23C14723FCEC09001177D6 /* qapi-types-migration.h */ = {isa = PBXFileReference; fileEncoding = 4; lastKnownFileType = sourcecode.c.h; name = "qapi-types-migration.h"; path = "$(SYSROOT_DIR)/qapi/qapi-types-migration.h"; sourceTree = SOURCE_ROOT; };
		CE23C14823FCEC09001177D6 /* qapi-events-transaction.h */ = {isa = PBXFileReference; fileEncoding = 4; lastKnownFileType = sourcecode.c.h; name = "qapi-events-transaction.h"; path = "$(SYSROOT_DIR)/qapi/qapi-events-transaction.h"; sourceTree = SOURCE_ROOT; };
		CE23C14923FCEC09001177D6 /* qapi-types-authz.h */ = {isa = PBXFileReference; fileEncoding = 4; lastKnownFileType = sourcecode.c.h; name = "qapi-types-authz.h"; path = "$(SYSROOT_DIR)/qapi/qapi-types-authz.h"; sourceTree = SOURCE_ROOT; };
		CE23C14A23FCEC09001177D6 /* qapi-types.h */ = {isa = PBXFileReference; fileEncoding = 4; lastKnownFileType = sourcecode.c.h; name = "qapi-types.h"; path = "$(SYSROOT_DIR)/qapi/qapi-types.h"; sourceTree = SOURCE_ROOT; };
		CE23C14B23FCEC09001177D6 /* qapi-visit-misc-target.h */ = {isa = PBXFileReference; fileEncoding = 4; lastKnownFileType = sourcecode.c.h; name = "qapi-visit-misc-target.h"; path = "$(SYSROOT_DIR)/qapi/qapi-visit-misc-target.h"; sourceTree = SOURCE_ROOT; };
		CE23C14C23FCEC09001177D6 /* qapi-visit.h */ = {isa = PBXFileReference; fileEncoding = 4; lastKnownFileType = sourcecode.c.h; name = "qapi-visit.h"; path = "$(SYSROOT_DIR)/qapi/qapi-visit.h"; sourceTree = SOURCE_ROOT; };
		CE23C14D23FCEC09001177D6 /* qapi-types-rocker.c */ = {isa = PBXFileReference; fileEncoding = 4; lastKnownFileType = sourcecode.c.c; name = "qapi-types-rocker.c"; path = "$(SYSROOT_DIR)/qapi/qapi-types-rocker.c"; sourceTree = SOURCE_ROOT; };
		CE23C14E23FCEC09001177D6 /* qapi-commands-net.h */ = {isa = PBXFileReference; fileEncoding = 4; lastKnownFileType = sourcecode.c.h; name = "qapi-commands-net.h"; path = "$(SYSROOT_DIR)/qapi/qapi-commands-net.h"; sourceTree = SOURCE_ROOT; };
		CE23C14F23FCEC09001177D6 /* qapi-types-rdma.h */ = {isa = PBXFileReference; fileEncoding = 4; lastKnownFileType = sourcecode.c.h; name = "qapi-types-rdma.h"; path = "$(SYSROOT_DIR)/qapi/qapi-types-rdma.h"; sourceTree = SOURCE_ROOT; };
		CE23C15023FCEC09001177D6 /* qapi-visit-common.h */ = {isa = PBXFileReference; fileEncoding = 4; lastKnownFileType = sourcecode.c.h; name = "qapi-visit-common.h"; path = "$(SYSROOT_DIR)/qapi/qapi-visit-common.h"; sourceTree = SOURCE_ROOT; };
		CE23C15123FCEC09001177D6 /* qapi-commands-misc.c */ = {isa = PBXFileReference; fileEncoding = 4; lastKnownFileType = sourcecode.c.c; name = "qapi-commands-misc.c"; path = "$(SYSROOT_DIR)/qapi/qapi-commands-misc.c"; sourceTree = SOURCE_ROOT; };
		CE23C15223FCEC09001177D6 /* qapi-types-machine-target.c */ = {isa = PBXFileReference; fileEncoding = 4; lastKnownFileType = sourcecode.c.c; name = "qapi-types-machine-target.c"; path = "$(SYSROOT_DIR)/qapi/qapi-types-machine-target.c"; sourceTree = SOURCE_ROOT; };
		CE23C15323FCEC09001177D6 /* qapi-commands-machine.h */ = {isa = PBXFileReference; fileEncoding = 4; lastKnownFileType = sourcecode.c.h; name = "qapi-commands-machine.h"; path = "$(SYSROOT_DIR)/qapi/qapi-commands-machine.h"; sourceTree = SOURCE_ROOT; };
		CE23C15423FCEC0A001177D6 /* qapi-types-trace.h */ = {isa = PBXFileReference; fileEncoding = 4; lastKnownFileType = sourcecode.c.h; name = "qapi-types-trace.h"; path = "$(SYSROOT_DIR)/qapi/qapi-types-trace.h"; sourceTree = SOURCE_ROOT; };
		CE23C15523FCEC0A001177D6 /* qapi-commands-qom.c */ = {isa = PBXFileReference; fileEncoding = 4; lastKnownFileType = sourcecode.c.c; name = "qapi-commands-qom.c"; path = "$(SYSROOT_DIR)/qapi/qapi-commands-qom.c"; sourceTree = SOURCE_ROOT; };
		CE23C15623FCEC0A001177D6 /* qapi-emit-events.h */ = {isa = PBXFileReference; fileEncoding = 4; lastKnownFileType = sourcecode.c.h; name = "qapi-emit-events.h"; path = "$(SYSROOT_DIR)/qapi/qapi-emit-events.h"; sourceTree = SOURCE_ROOT; };
		CE23C15723FCEC0A001177D6 /* qapi-commands-job.c */ = {isa = PBXFileReference; fileEncoding = 4; lastKnownFileType = sourcecode.c.c; name = "qapi-commands-job.c"; path = "$(SYSROOT_DIR)/qapi/qapi-commands-job.c"; sourceTree = SOURCE_ROOT; };
		CE23C15823FCEC0A001177D6 /* qapi-types-machine.c */ = {isa = PBXFileReference; fileEncoding = 4; lastKnownFileType = sourcecode.c.c; name = "qapi-types-machine.c"; path = "$(SYSROOT_DIR)/qapi/qapi-types-machine.c"; sourceTree = SOURCE_ROOT; };
		CE23C15923FCEC0A001177D6 /* qapi-events-rocker.c */ = {isa = PBXFileReference; fileEncoding = 4; lastKnownFileType = sourcecode.c.c; name = "qapi-events-rocker.c"; path = "$(SYSROOT_DIR)/qapi/qapi-events-rocker.c"; sourceTree = SOURCE_ROOT; };
		CE23C15A23FCEC0A001177D6 /* qapi-types-error.h */ = {isa = PBXFileReference; fileEncoding = 4; lastKnownFileType = sourcecode.c.h; name = "qapi-types-error.h"; path = "$(SYSROOT_DIR)/qapi/qapi-types-error.h"; sourceTree = SOURCE_ROOT; };
		CE23C15B23FCEC0A001177D6 /* qapi-types-qdev.c */ = {isa = PBXFileReference; fileEncoding = 4; lastKnownFileType = sourcecode.c.c; name = "qapi-types-qdev.c"; path = "$(SYSROOT_DIR)/qapi/qapi-types-qdev.c"; sourceTree = SOURCE_ROOT; };
		CE23C15C23FCEC0A001177D6 /* qapi-commands-authz.h */ = {isa = PBXFileReference; fileEncoding = 4; lastKnownFileType = sourcecode.c.h; name = "qapi-commands-authz.h"; path = "$(SYSROOT_DIR)/qapi/qapi-commands-authz.h"; sourceTree = SOURCE_ROOT; };
		CE23C15D23FCEC0A001177D6 /* qapi-visit-error.c */ = {isa = PBXFileReference; fileEncoding = 4; lastKnownFileType = sourcecode.c.c; name = "qapi-visit-error.c"; path = "$(SYSROOT_DIR)/qapi/qapi-visit-error.c"; sourceTree = SOURCE_ROOT; };
		CE23C15E23FCEC0A001177D6 /* qapi-types-tpm.h */ = {isa = PBXFileReference; fileEncoding = 4; lastKnownFileType = sourcecode.c.h; name = "qapi-types-tpm.h"; path = "$(SYSROOT_DIR)/qapi/qapi-types-tpm.h"; sourceTree = SOURCE_ROOT; };
		CE23C15F23FCEC0A001177D6 /* qapi-types-transaction.h */ = {isa = PBXFileReference; fileEncoding = 4; lastKnownFileType = sourcecode.c.h; name = "qapi-types-transaction.h"; path = "$(SYSROOT_DIR)/qapi/qapi-types-transaction.h"; sourceTree = SOURCE_ROOT; };
		CE23C16023FCEC0A001177D6 /* qapi-types-misc-target.c */ = {isa = PBXFileReference; fileEncoding = 4; lastKnownFileType = sourcecode.c.c; name = "qapi-types-misc-target.c"; path = "$(SYSROOT_DIR)/qapi/qapi-types-misc-target.c"; sourceTree = SOURCE_ROOT; };
		CE258ACC22715F8300E5A333 /* README.md */ = {isa = PBXFileReference; lastKnownFileType = net.daringfireball.markdown; path = README.md; sourceTree = "<group>"; };
		CE26FC23226EBC5A0090BE9B /* CSMain.h */ = {isa = PBXFileReference; lastKnownFileType = sourcecode.c.h; path = CSMain.h; sourceTree = "<group>"; };
		CE26FC24226EBC5A0090BE9B /* CSMain.m */ = {isa = PBXFileReference; lastKnownFileType = sourcecode.c.objc; path = CSMain.m; sourceTree = "<group>"; };
		CE2B89332262A21E00C6D9D8 /* UTMVirtualMachine.h */ = {isa = PBXFileReference; lastKnownFileType = sourcecode.c.h; path = UTMVirtualMachine.h; sourceTree = "<group>"; };
		CE2B89352262B2F600C6D9D8 /* UTMVirtualMachineDelegate.h */ = {isa = PBXFileReference; lastKnownFileType = sourcecode.c.h; path = UTMVirtualMachineDelegate.h; sourceTree = "<group>"; };
		CE2C67D6227F6F1200AEF1D0 /* VMConfigDrivePickerViewController.h */ = {isa = PBXFileReference; lastKnownFileType = sourcecode.c.h; path = VMConfigDrivePickerViewController.h; sourceTree = "<group>"; };
		CE2C67D7227F6F1200AEF1D0 /* VMConfigDrivePickerViewController.m */ = {isa = PBXFileReference; lastKnownFileType = sourcecode.c.objc; path = VMConfigDrivePickerViewController.m; sourceTree = "<group>"; };
		CE2C67D9227F769300AEF1D0 /* VMConfigDriveCreateViewController.h */ = {isa = PBXFileReference; lastKnownFileType = sourcecode.c.h; path = VMConfigDriveCreateViewController.h; sourceTree = "<group>"; };
		CE2C67DA227F769300AEF1D0 /* VMConfigDriveCreateViewController.m */ = {isa = PBXFileReference; lastKnownFileType = sourcecode.c.objc; path = VMConfigDriveCreateViewController.m; sourceTree = "<group>"; };
		CE2D63CF2265154700FC7E63 /* UTMRenderer.m */ = {isa = PBXFileReference; fileEncoding = 4; lastKnownFileType = sourcecode.c.objc; path = UTMRenderer.m; sourceTree = "<group>"; };
		CE2D63D02265154700FC7E63 /* UTMShaders.metal */ = {isa = PBXFileReference; fileEncoding = 4; lastKnownFileType = sourcecode.metal; path = UTMShaders.metal; sourceTree = "<group>"; };
		CE2D63D12265154700FC7E63 /* UTMShaderTypes.h */ = {isa = PBXFileReference; fileEncoding = 4; lastKnownFileType = sourcecode.c.h; path = UTMShaderTypes.h; sourceTree = "<group>"; };
		CE2D63D22265154700FC7E63 /* UTMRenderer.h */ = {isa = PBXFileReference; fileEncoding = 4; lastKnownFileType = sourcecode.c.h; path = UTMRenderer.h; sourceTree = "<group>"; };
		CE2D63D5226517D600FC7E63 /* UTMRenderSource.h */ = {isa = PBXFileReference; fileEncoding = 4; lastKnownFileType = sourcecode.c.h; path = UTMRenderSource.h; sourceTree = "<group>"; };
		CE2D63D722653C7300FC7E63 /* qemu-i386-softmmu.framework */ = {isa = PBXFileReference; lastKnownFileType = wrapper.framework; name = "qemu-i386-softmmu.framework"; path = "$(SYSROOT_DIR)/Frameworks/qemu-i386-softmmu.framework"; sourceTree = "<group>"; };
		CE2D63D822653C7300FC7E63 /* gmodule-2.0.0.framework */ = {isa = PBXFileReference; lastKnownFileType = wrapper.framework; name = "gmodule-2.0.0.framework"; path = "$(SYSROOT_DIR)/Frameworks/gmodule-2.0.0.framework"; sourceTree = "<group>"; };
		CE2D63D922653C7300FC7E63 /* jpeg.62.framework */ = {isa = PBXFileReference; lastKnownFileType = wrapper.framework; name = jpeg.62.framework; path = "$(SYSROOT_DIR)/Frameworks/jpeg.62.framework"; sourceTree = "<group>"; };
		CE2D63DA22653C7300FC7E63 /* intl.8.framework */ = {isa = PBXFileReference; lastKnownFileType = wrapper.framework; name = intl.8.framework; path = "$(SYSROOT_DIR)/Frameworks/intl.8.framework"; sourceTree = "<group>"; };
		CE2D63DB22653C7300FC7E63 /* gstapp-1.0.0.framework */ = {isa = PBXFileReference; lastKnownFileType = wrapper.framework; name = "gstapp-1.0.0.framework"; path = "$(SYSROOT_DIR)/Frameworks/gstapp-1.0.0.framework"; sourceTree = "<group>"; };
		CE2D63DC22653C7300FC7E63 /* gthread-2.0.0.framework */ = {isa = PBXFileReference; lastKnownFileType = wrapper.framework; name = "gthread-2.0.0.framework"; path = "$(SYSROOT_DIR)/Frameworks/gthread-2.0.0.framework"; sourceTree = "<group>"; };
		CE2D63DD22653C7400FC7E63 /* gstrtp-1.0.0.framework */ = {isa = PBXFileReference; lastKnownFileType = wrapper.framework; name = "gstrtp-1.0.0.framework"; path = "$(SYSROOT_DIR)/Frameworks/gstrtp-1.0.0.framework"; sourceTree = "<group>"; };
		CE2D63DE22653C7400FC7E63 /* gstriff-1.0.0.framework */ = {isa = PBXFileReference; lastKnownFileType = wrapper.framework; name = "gstriff-1.0.0.framework"; path = "$(SYSROOT_DIR)/Frameworks/gstriff-1.0.0.framework"; sourceTree = "<group>"; };
		CE2D63DF22653C7400FC7E63 /* qemu-nios2-softmmu.framework */ = {isa = PBXFileReference; lastKnownFileType = wrapper.framework; name = "qemu-nios2-softmmu.framework"; path = "$(SYSROOT_DIR)/Frameworks/qemu-nios2-softmmu.framework"; sourceTree = "<group>"; };
		CE2D63E022653C7400FC7E63 /* gstreamer-1.0.0.framework */ = {isa = PBXFileReference; lastKnownFileType = wrapper.framework; name = "gstreamer-1.0.0.framework"; path = "$(SYSROOT_DIR)/Frameworks/gstreamer-1.0.0.framework"; sourceTree = "<group>"; };
		CE2D63E122653C7400FC7E63 /* qemu-sh4eb-softmmu.framework */ = {isa = PBXFileReference; lastKnownFileType = wrapper.framework; name = "qemu-sh4eb-softmmu.framework"; path = "$(SYSROOT_DIR)/Frameworks/qemu-sh4eb-softmmu.framework"; sourceTree = "<group>"; };
		CE2D63E222653C7400FC7E63 /* json-glib-1.0.0.framework */ = {isa = PBXFileReference; lastKnownFileType = wrapper.framework; name = "json-glib-1.0.0.framework"; path = "$(SYSROOT_DIR)/Frameworks/json-glib-1.0.0.framework"; sourceTree = "<group>"; };
		CE2D63E322653C7400FC7E63 /* ffi.7.framework */ = {isa = PBXFileReference; lastKnownFileType = wrapper.framework; name = ffi.7.framework; path = "$(SYSROOT_DIR)/Frameworks/ffi.7.framework"; sourceTree = "<group>"; };
		CE2D63E422653C7400FC7E63 /* qemu-microblaze-softmmu.framework */ = {isa = PBXFileReference; lastKnownFileType = wrapper.framework; name = "qemu-microblaze-softmmu.framework"; path = "$(SYSROOT_DIR)/Frameworks/qemu-microblaze-softmmu.framework"; sourceTree = "<group>"; };
		CE2D63E522653C7400FC7E63 /* gstnet-1.0.0.framework */ = {isa = PBXFileReference; lastKnownFileType = wrapper.framework; name = "gstnet-1.0.0.framework"; path = "$(SYSROOT_DIR)/Frameworks/gstnet-1.0.0.framework"; sourceTree = "<group>"; };
		CE2D63E622653C7400FC7E63 /* qemu-cris-softmmu.framework */ = {isa = PBXFileReference; lastKnownFileType = wrapper.framework; name = "qemu-cris-softmmu.framework"; path = "$(SYSROOT_DIR)/Frameworks/qemu-cris-softmmu.framework"; sourceTree = "<group>"; };
		CE2D63E722653C7400FC7E63 /* qemu-ppc-softmmu.framework */ = {isa = PBXFileReference; lastKnownFileType = wrapper.framework; name = "qemu-ppc-softmmu.framework"; path = "$(SYSROOT_DIR)/Frameworks/qemu-ppc-softmmu.framework"; sourceTree = "<group>"; };
		CE2D63E822653C7400FC7E63 /* gstbase-1.0.0.framework */ = {isa = PBXFileReference; lastKnownFileType = wrapper.framework; name = "gstbase-1.0.0.framework"; path = "$(SYSROOT_DIR)/Frameworks/gstbase-1.0.0.framework"; sourceTree = "<group>"; };
		CE2D63EB22653C7400FC7E63 /* qemu-m68k-softmmu.framework */ = {isa = PBXFileReference; lastKnownFileType = wrapper.framework; name = "qemu-m68k-softmmu.framework"; path = "$(SYSROOT_DIR)/Frameworks/qemu-m68k-softmmu.framework"; sourceTree = "<group>"; };
		CE2D63EC22653C7400FC7E63 /* qemu-tricore-softmmu.framework */ = {isa = PBXFileReference; lastKnownFileType = wrapper.framework; name = "qemu-tricore-softmmu.framework"; path = "$(SYSROOT_DIR)/Frameworks/qemu-tricore-softmmu.framework"; sourceTree = "<group>"; };
		CE2D63ED22653C7400FC7E63 /* qemu-xtensa-softmmu.framework */ = {isa = PBXFileReference; lastKnownFileType = wrapper.framework; name = "qemu-xtensa-softmmu.framework"; path = "$(SYSROOT_DIR)/Frameworks/qemu-xtensa-softmmu.framework"; sourceTree = "<group>"; };
		CE2D63EE22653C7400FC7E63 /* gstcontroller-1.0.0.framework */ = {isa = PBXFileReference; lastKnownFileType = wrapper.framework; name = "gstcontroller-1.0.0.framework"; path = "$(SYSROOT_DIR)/Frameworks/gstcontroller-1.0.0.framework"; sourceTree = "<group>"; };
		CE2D63EF22653C7400FC7E63 /* gstaudio-1.0.0.framework */ = {isa = PBXFileReference; lastKnownFileType = wrapper.framework; name = "gstaudio-1.0.0.framework"; path = "$(SYSROOT_DIR)/Frameworks/gstaudio-1.0.0.framework"; sourceTree = "<group>"; };
		CE2D63F022653C7400FC7E63 /* qemu-microblazeel-softmmu.framework */ = {isa = PBXFileReference; lastKnownFileType = wrapper.framework; name = "qemu-microblazeel-softmmu.framework"; path = "$(SYSROOT_DIR)/Frameworks/qemu-microblazeel-softmmu.framework"; sourceTree = "<group>"; };
		CE2D63F122653C7400FC7E63 /* gpg-error.0.framework */ = {isa = PBXFileReference; lastKnownFileType = wrapper.framework; name = "gpg-error.0.framework"; path = "$(SYSROOT_DIR)/Frameworks/gpg-error.0.framework"; sourceTree = "<group>"; };
		CE2D63F222653C7400FC7E63 /* qemu-hppa-softmmu.framework */ = {isa = PBXFileReference; lastKnownFileType = wrapper.framework; name = "qemu-hppa-softmmu.framework"; path = "$(SYSROOT_DIR)/Frameworks/qemu-hppa-softmmu.framework"; sourceTree = "<group>"; };
		CE2D63F322653C7400FC7E63 /* gcrypt.20.framework */ = {isa = PBXFileReference; lastKnownFileType = wrapper.framework; name = gcrypt.20.framework; path = "$(SYSROOT_DIR)/Frameworks/gcrypt.20.framework"; sourceTree = "<group>"; };
		CE2D63F422653C7400FC7E63 /* qemu-mips64-softmmu.framework */ = {isa = PBXFileReference; lastKnownFileType = wrapper.framework; name = "qemu-mips64-softmmu.framework"; path = "$(SYSROOT_DIR)/Frameworks/qemu-mips64-softmmu.framework"; sourceTree = "<group>"; };
		CE2D63F522653C7400FC7E63 /* gobject-2.0.0.framework */ = {isa = PBXFileReference; lastKnownFileType = wrapper.framework; name = "gobject-2.0.0.framework"; path = "$(SYSROOT_DIR)/Frameworks/gobject-2.0.0.framework"; sourceTree = "<group>"; };
		CE2D63F622653C7400FC7E63 /* gsttag-1.0.0.framework */ = {isa = PBXFileReference; lastKnownFileType = wrapper.framework; name = "gsttag-1.0.0.framework"; path = "$(SYSROOT_DIR)/Frameworks/gsttag-1.0.0.framework"; sourceTree = "<group>"; };
		CE2D63F822653C7400FC7E63 /* gio-2.0.0.framework */ = {isa = PBXFileReference; lastKnownFileType = wrapper.framework; name = "gio-2.0.0.framework"; path = "$(SYSROOT_DIR)/Frameworks/gio-2.0.0.framework"; sourceTree = "<group>"; };
		CE2D63F922653C7400FC7E63 /* gstvideo-1.0.0.framework */ = {isa = PBXFileReference; lastKnownFileType = wrapper.framework; name = "gstvideo-1.0.0.framework"; path = "$(SYSROOT_DIR)/Frameworks/gstvideo-1.0.0.framework"; sourceTree = "<group>"; };
		CE2D63FA22653C7400FC7E63 /* qemu-riscv32-softmmu.framework */ = {isa = PBXFileReference; lastKnownFileType = wrapper.framework; name = "qemu-riscv32-softmmu.framework"; path = "$(SYSROOT_DIR)/Frameworks/qemu-riscv32-softmmu.framework"; sourceTree = "<group>"; };
		CE2D63FB22653C7500FC7E63 /* qemu-riscv64-softmmu.framework */ = {isa = PBXFileReference; lastKnownFileType = wrapper.framework; name = "qemu-riscv64-softmmu.framework"; path = "$(SYSROOT_DIR)/Frameworks/qemu-riscv64-softmmu.framework"; sourceTree = "<group>"; };
		CE2D63FC22653C7500FC7E63 /* qemu-s390x-softmmu.framework */ = {isa = PBXFileReference; lastKnownFileType = wrapper.framework; name = "qemu-s390x-softmmu.framework"; path = "$(SYSROOT_DIR)/Frameworks/qemu-s390x-softmmu.framework"; sourceTree = "<group>"; };
		CE2D63FD22653C7500FC7E63 /* qemu-aarch64-softmmu.framework */ = {isa = PBXFileReference; lastKnownFileType = wrapper.framework; name = "qemu-aarch64-softmmu.framework"; path = "$(SYSROOT_DIR)/Frameworks/qemu-aarch64-softmmu.framework"; sourceTree = "<group>"; };
		CE2D63FE22653C7500FC7E63 /* spice-client-glib-2.0.8.framework */ = {isa = PBXFileReference; lastKnownFileType = wrapper.framework; name = "spice-client-glib-2.0.8.framework"; path = "$(SYSROOT_DIR)/Frameworks/spice-client-glib-2.0.8.framework"; sourceTree = "<group>"; };
		CE2D63FF22653C7500FC7E63 /* qemu-mips-softmmu.framework */ = {isa = PBXFileReference; lastKnownFileType = wrapper.framework; name = "qemu-mips-softmmu.framework"; path = "$(SYSROOT_DIR)/Frameworks/qemu-mips-softmmu.framework"; sourceTree = "<group>"; };
		CE2D640022653C7500FC7E63 /* qemu-x86_64-softmmu.framework */ = {isa = PBXFileReference; lastKnownFileType = wrapper.framework; name = "qemu-x86_64-softmmu.framework"; path = "$(SYSROOT_DIR)/Frameworks/qemu-x86_64-softmmu.framework"; sourceTree = "<group>"; };
		CE2D640122653C7500FC7E63 /* gstrtsp-1.0.0.framework */ = {isa = PBXFileReference; lastKnownFileType = wrapper.framework; name = "gstrtsp-1.0.0.framework"; path = "$(SYSROOT_DIR)/Frameworks/gstrtsp-1.0.0.framework"; sourceTree = "<group>"; };
		CE2D640222653C7500FC7E63 /* qemu-sh4-softmmu.framework */ = {isa = PBXFileReference; lastKnownFileType = wrapper.framework; name = "qemu-sh4-softmmu.framework"; path = "$(SYSROOT_DIR)/Frameworks/qemu-sh4-softmmu.framework"; sourceTree = "<group>"; };
		CE2D640322653C7500FC7E63 /* opus.0.framework */ = {isa = PBXFileReference; lastKnownFileType = wrapper.framework; name = opus.0.framework; path = "$(SYSROOT_DIR)/Frameworks/opus.0.framework"; sourceTree = "<group>"; };
		CE2D640422653C7500FC7E63 /* glib-2.0.0.framework */ = {isa = PBXFileReference; lastKnownFileType = wrapper.framework; name = "glib-2.0.0.framework"; path = "$(SYSROOT_DIR)/Frameworks/glib-2.0.0.framework"; sourceTree = "<group>"; };
		CE2D640522653C7500FC7E63 /* png16.16.framework */ = {isa = PBXFileReference; lastKnownFileType = wrapper.framework; name = png16.16.framework; path = "$(SYSROOT_DIR)/Frameworks/png16.16.framework"; sourceTree = "<group>"; };
		CE2D640622653C7500FC7E63 /* qemu-mipsel-softmmu.framework */ = {isa = PBXFileReference; lastKnownFileType = wrapper.framework; name = "qemu-mipsel-softmmu.framework"; path = "$(SYSROOT_DIR)/Frameworks/qemu-mipsel-softmmu.framework"; sourceTree = "<group>"; };
		CE2D640722653C7500FC7E63 /* qemu-arm-softmmu.framework */ = {isa = PBXFileReference; lastKnownFileType = wrapper.framework; name = "qemu-arm-softmmu.framework"; path = "$(SYSROOT_DIR)/Frameworks/qemu-arm-softmmu.framework"; sourceTree = "<group>"; };
		CE2D640822653C7500FC7E63 /* qemu-mips64el-softmmu.framework */ = {isa = PBXFileReference; lastKnownFileType = wrapper.framework; name = "qemu-mips64el-softmmu.framework"; path = "$(SYSROOT_DIR)/Frameworks/qemu-mips64el-softmmu.framework"; sourceTree = "<group>"; };
		CE2D640922653C7500FC7E63 /* gstfft-1.0.0.framework */ = {isa = PBXFileReference; lastKnownFileType = wrapper.framework; name = "gstfft-1.0.0.framework"; path = "$(SYSROOT_DIR)/Frameworks/gstfft-1.0.0.framework"; sourceTree = "<group>"; };
		CE2D640A22653C7500FC7E63 /* crypto.1.1.framework */ = {isa = PBXFileReference; lastKnownFileType = wrapper.framework; name = crypto.1.1.framework; path = "$(SYSROOT_DIR)/Frameworks/crypto.1.1.framework"; sourceTree = "<group>"; };
		CE2D640B22653C7500FC7E63 /* qemu-or1k-softmmu.framework */ = {isa = PBXFileReference; lastKnownFileType = wrapper.framework; name = "qemu-or1k-softmmu.framework"; path = "$(SYSROOT_DIR)/Frameworks/qemu-or1k-softmmu.framework"; sourceTree = "<group>"; };
		CE2D640C22653C7500FC7E63 /* qemu-ppc64-softmmu.framework */ = {isa = PBXFileReference; lastKnownFileType = wrapper.framework; name = "qemu-ppc64-softmmu.framework"; path = "$(SYSROOT_DIR)/Frameworks/qemu-ppc64-softmmu.framework"; sourceTree = "<group>"; };
		CE2D640D22653C7500FC7E63 /* qemu-sparc-softmmu.framework */ = {isa = PBXFileReference; lastKnownFileType = wrapper.framework; name = "qemu-sparc-softmmu.framework"; path = "$(SYSROOT_DIR)/Frameworks/qemu-sparc-softmmu.framework"; sourceTree = "<group>"; };
		CE2D640E22653C7500FC7E63 /* gstpbutils-1.0.0.framework */ = {isa = PBXFileReference; lastKnownFileType = wrapper.framework; name = "gstpbutils-1.0.0.framework"; path = "$(SYSROOT_DIR)/Frameworks/gstpbutils-1.0.0.framework"; sourceTree = "<group>"; };
		CE2D640F22653C7500FC7E63 /* qemu-sparc64-softmmu.framework */ = {isa = PBXFileReference; lastKnownFileType = wrapper.framework; name = "qemu-sparc64-softmmu.framework"; path = "$(SYSROOT_DIR)/Frameworks/qemu-sparc64-softmmu.framework"; sourceTree = "<group>"; };
		CE2D641122653C7500FC7E63 /* gstallocators-1.0.0.framework */ = {isa = PBXFileReference; lastKnownFileType = wrapper.framework; name = "gstallocators-1.0.0.framework"; path = "$(SYSROOT_DIR)/Frameworks/gstallocators-1.0.0.framework"; sourceTree = "<group>"; };
		CE2D641222653C7500FC7E63 /* qemu-xtensaeb-softmmu.framework */ = {isa = PBXFileReference; lastKnownFileType = wrapper.framework; name = "qemu-xtensaeb-softmmu.framework"; path = "$(SYSROOT_DIR)/Frameworks/qemu-xtensaeb-softmmu.framework"; sourceTree = "<group>"; };
		CE2D641322653C7500FC7E63 /* qemu-alpha-softmmu.framework */ = {isa = PBXFileReference; lastKnownFileType = wrapper.framework; name = "qemu-alpha-softmmu.framework"; path = "$(SYSROOT_DIR)/Frameworks/qemu-alpha-softmmu.framework"; sourceTree = "<group>"; };
		CE2D641422653C7500FC7E63 /* gstcheck-1.0.0.framework */ = {isa = PBXFileReference; lastKnownFileType = wrapper.framework; name = "gstcheck-1.0.0.framework"; path = "$(SYSROOT_DIR)/Frameworks/gstcheck-1.0.0.framework"; sourceTree = "<group>"; };
		CE2D641522653C7500FC7E63 /* iconv.2.framework */ = {isa = PBXFileReference; lastKnownFileType = wrapper.framework; name = iconv.2.framework; path = "$(SYSROOT_DIR)/Frameworks/iconv.2.framework"; sourceTree = "<group>"; };
		CE2D641622653C7500FC7E63 /* gstsdp-1.0.0.framework */ = {isa = PBXFileReference; lastKnownFileType = wrapper.framework; name = "gstsdp-1.0.0.framework"; path = "$(SYSROOT_DIR)/Frameworks/gstsdp-1.0.0.framework"; sourceTree = "<group>"; };
		CE2D641722653C7500FC7E63 /* ssl.1.1.framework */ = {isa = PBXFileReference; lastKnownFileType = wrapper.framework; name = ssl.1.1.framework; path = "$(SYSROOT_DIR)/Frameworks/ssl.1.1.framework"; sourceTree = "<group>"; };
		CE2D641822653C7500FC7E63 /* spice-server.1.framework */ = {isa = PBXFileReference; lastKnownFileType = wrapper.framework; name = "spice-server.1.framework"; path = "$(SYSROOT_DIR)/Frameworks/spice-server.1.framework"; sourceTree = "<group>"; };
		CE2D641922653C7600FC7E63 /* pixman-1.0.framework */ = {isa = PBXFileReference; lastKnownFileType = wrapper.framework; name = "pixman-1.0.framework"; path = "$(SYSROOT_DIR)/Frameworks/pixman-1.0.framework"; sourceTree = "<group>"; };
		CE2D93BE24AD46670059923A /* UTM.app */ = {isa = PBXFileReference; explicitFileType = wrapper.application; includeInIndex = 0; path = UTM.app; sourceTree = BUILT_PRODUCTS_DIR; };
		CE2D951C24AD48BE0059923A /* UTM.app */ = {isa = PBXFileReference; explicitFileType = wrapper.application; includeInIndex = 0; path = UTM.app; sourceTree = BUILT_PRODUCTS_DIR; };
		CE2D953124AD4F040059923A /* UTMConfigurationExtension.swift */ = {isa = PBXFileReference; fileEncoding = 4; lastKnownFileType = sourcecode.swift; path = UTMConfigurationExtension.swift; sourceTree = "<group>"; };
		CE2D953724AD4F980059923A /* VMConfigDisplayView.swift */ = {isa = PBXFileReference; fileEncoding = 4; lastKnownFileType = sourcecode.swift; path = VMConfigDisplayView.swift; sourceTree = "<group>"; };
		CE2D953824AD4F980059923A /* VMToolbarModifier.swift */ = {isa = PBXFileReference; fileEncoding = 4; lastKnownFileType = sourcecode.swift; path = VMToolbarModifier.swift; sourceTree = "<group>"; };
		CE2D953924AD4F980059923A /* VMConfigQEMUView.swift */ = {isa = PBXFileReference; fileEncoding = 4; lastKnownFileType = sourcecode.swift; path = VMConfigQEMUView.swift; sourceTree = "<group>"; };
		CE2D953A24AD4F980059923A /* VMConfigSoundView.swift */ = {isa = PBXFileReference; fileEncoding = 4; lastKnownFileType = sourcecode.swift; path = VMConfigSoundView.swift; sourceTree = "<group>"; };
		CE2D953D24AD4F980059923A /* VMSettingsView.swift */ = {isa = PBXFileReference; fileEncoding = 4; lastKnownFileType = sourcecode.swift; path = VMSettingsView.swift; sourceTree = "<group>"; };
		CE2D953E24AD4F980059923A /* VMConfigNetworkPortForwardView.swift */ = {isa = PBXFileReference; fileEncoding = 4; lastKnownFileType = sourcecode.swift; path = VMConfigNetworkPortForwardView.swift; sourceTree = "<group>"; };
		CE2D953F24AD4F980059923A /* macOS.entitlements */ = {isa = PBXFileReference; fileEncoding = 4; lastKnownFileType = text.plist.entitlements; path = macOS.entitlements; sourceTree = "<group>"; };
		CE2D954124AD4F980059923A /* Info.plist */ = {isa = PBXFileReference; fileEncoding = 4; lastKnownFileType = text.plist.xml; path = Info.plist; sourceTree = "<group>"; };
		CE2D954224AD4F980059923A /* VMPlaceholderView.swift */ = {isa = PBXFileReference; fileEncoding = 4; lastKnownFileType = sourcecode.swift; path = VMPlaceholderView.swift; sourceTree = "<group>"; };
		CE2D954324AD4F980059923A /* VMCardView.swift */ = {isa = PBXFileReference; fileEncoding = 4; lastKnownFileType = sourcecode.swift; path = VMCardView.swift; sourceTree = "<group>"; };
		CE2D954524AD4F980059923A /* VMRemovableDrivesView.swift */ = {isa = PBXFileReference; fileEncoding = 4; lastKnownFileType = sourcecode.swift; path = VMRemovableDrivesView.swift; sourceTree = "<group>"; };
		CE2D954624AD4F980059923A /* UTMExtensions.swift */ = {isa = PBXFileReference; fileEncoding = 4; lastKnownFileType = sourcecode.swift; path = UTMExtensions.swift; sourceTree = "<group>"; };
		CE2D954724AD4F980059923A /* VMConfigSharingView.swift */ = {isa = PBXFileReference; fileEncoding = 4; lastKnownFileType = sourcecode.swift; path = VMConfigSharingView.swift; sourceTree = "<group>"; };
		CE2D954824AD4F980059923A /* VMConfigInputView.swift */ = {isa = PBXFileReference; fileEncoding = 4; lastKnownFileType = sourcecode.swift; path = VMConfigInputView.swift; sourceTree = "<group>"; };
		CE2D954924AD4F980059923A /* VMConfigStringPicker.swift */ = {isa = PBXFileReference; fileEncoding = 4; lastKnownFileType = sourcecode.swift; path = VMConfigStringPicker.swift; sourceTree = "<group>"; };
		CE2D954B24AD4F980059923A /* VMDetailsView.swift */ = {isa = PBXFileReference; fileEncoding = 4; lastKnownFileType = sourcecode.swift; path = VMDetailsView.swift; sourceTree = "<group>"; };
		CE2D954C24AD4F980059923A /* VMSettingsView.swift */ = {isa = PBXFileReference; fileEncoding = 4; lastKnownFileType = sourcecode.swift; path = VMSettingsView.swift; sourceTree = "<group>"; };
		CE2D954D24AD4F980059923A /* VMConfigNetworkPortForwardView.swift */ = {isa = PBXFileReference; fileEncoding = 4; lastKnownFileType = sourcecode.swift; path = VMConfigNetworkPortForwardView.swift; sourceTree = "<group>"; };
		CE2D954F24AD4F980059923A /* Info.plist */ = {isa = PBXFileReference; fileEncoding = 4; lastKnownFileType = text.plist.xml; path = Info.plist; sourceTree = "<group>"; };
		CE2D955024AD4F980059923A /* VMConfigNetworkView.swift */ = {isa = PBXFileReference; fileEncoding = 4; lastKnownFileType = sourcecode.swift; path = VMConfigNetworkView.swift; sourceTree = "<group>"; };
		CE2D955124AD4F980059923A /* VMConfigDrivesView.swift */ = {isa = PBXFileReference; fileEncoding = 4; lastKnownFileType = sourcecode.swift; path = VMConfigDrivesView.swift; sourceTree = "<group>"; };
		CE2D955224AD4F980059923A /* VMConfigPortForwardForm.swift */ = {isa = PBXFileReference; fileEncoding = 4; lastKnownFileType = sourcecode.swift; path = VMConfigPortForwardForm.swift; sourceTree = "<group>"; };
		CE2D955324AD4F980059923A /* VMConfigSystemView.swift */ = {isa = PBXFileReference; fileEncoding = 4; lastKnownFileType = sourcecode.swift; path = VMConfigSystemView.swift; sourceTree = "<group>"; };
		CE2D955524AD4F980059923A /* UTMApp.swift */ = {isa = PBXFileReference; fileEncoding = 4; lastKnownFileType = sourcecode.swift; path = UTMApp.swift; sourceTree = "<group>"; };
		CE2D955624AD4F980059923A /* Swift-Bridging-Header.h */ = {isa = PBXFileReference; fileEncoding = 4; lastKnownFileType = sourcecode.c.h; path = "Swift-Bridging-Header.h"; sourceTree = "<group>"; };
		CE31C243225E553500A965DD /* UTMConfiguration.h */ = {isa = PBXFileReference; lastKnownFileType = sourcecode.c.h; path = UTMConfiguration.h; sourceTree = "<group>"; };
		CE31C244225E555600A965DD /* UTMConfiguration.m */ = {isa = PBXFileReference; lastKnownFileType = sourcecode.c.objc; path = UTMConfiguration.m; sourceTree = "<group>"; };
		CE31C246225E9FED00A965DD /* UTMConfigurationDelegate.h */ = {isa = PBXFileReference; lastKnownFileType = sourcecode.c.h; path = UTMConfigurationDelegate.h; sourceTree = "<group>"; };
		CE31C249225EA37400A965DD /* VMConfigViewController.h */ = {isa = PBXFileReference; lastKnownFileType = sourcecode.c.h; path = VMConfigViewController.h; sourceTree = "<group>"; };
		CE31C24A225EA37400A965DD /* VMConfigViewController.m */ = {isa = PBXFileReference; lastKnownFileType = sourcecode.c.objc; path = VMConfigViewController.m; sourceTree = "<group>"; };
		CE31C24C225EA4A200A965DD /* VMConfigCreateViewController.m */ = {isa = PBXFileReference; fileEncoding = 4; lastKnownFileType = sourcecode.c.objc; path = VMConfigCreateViewController.m; sourceTree = "<group>"; };
		CE3559992273AEA10059CB2D /* cf-output-visitor.h */ = {isa = PBXFileReference; fileEncoding = 4; lastKnownFileType = sourcecode.c.h; path = "cf-output-visitor.h"; sourceTree = "<group>"; };
		CE35599A2273AEA20059CB2D /* error.h */ = {isa = PBXFileReference; fileEncoding = 4; lastKnownFileType = sourcecode.c.h; path = error.h; sourceTree = "<group>"; };
		CE35599B2273AEA20059CB2D /* util.h */ = {isa = PBXFileReference; fileEncoding = 4; lastKnownFileType = sourcecode.c.h; path = util.h; sourceTree = "<group>"; };
		CE35599C2273AEA20059CB2D /* cf-input-visitor.h */ = {isa = PBXFileReference; fileEncoding = 4; lastKnownFileType = sourcecode.c.h; path = "cf-input-visitor.h"; sourceTree = "<group>"; };
		CE35599D2273AEA20059CB2D /* dealloc-visitor.h */ = {isa = PBXFileReference; fileEncoding = 4; lastKnownFileType = sourcecode.c.h; path = "dealloc-visitor.h"; sourceTree = "<group>"; };
		CE35599E2273AEA20059CB2D /* visitor.h */ = {isa = PBXFileReference; fileEncoding = 4; lastKnownFileType = sourcecode.c.h; path = visitor.h; sourceTree = "<group>"; };
		CE35599F2273AEA20059CB2D /* visitor-impl.h */ = {isa = PBXFileReference; fileEncoding = 4; lastKnownFileType = sourcecode.c.h; path = "visitor-impl.h"; sourceTree = "<group>"; };
		CE3559A12273AEE80059CB2D /* queue.h */ = {isa = PBXFileReference; lastKnownFileType = sourcecode.c.h; path = queue.h; sourceTree = "<group>"; };
		CE3559A32273B49D0059CB2D /* qerror.h */ = {isa = PBXFileReference; fileEncoding = 4; lastKnownFileType = sourcecode.c.h; path = qerror.h; sourceTree = "<group>"; };
		CE36B1542275061B004A1435 /* error.c */ = {isa = PBXFileReference; fileEncoding = 4; lastKnownFileType = sourcecode.c.c; path = error.c; sourceTree = "<group>"; };
		CE36B26822763F28004A1435 /* UTMJSONStream.h */ = {isa = PBXFileReference; lastKnownFileType = sourcecode.c.h; path = UTMJSONStream.h; sourceTree = "<group>"; };
		CE36B26922763F28004A1435 /* UTMJSONStream.m */ = {isa = PBXFileReference; lastKnownFileType = sourcecode.c.objc; path = UTMJSONStream.m; sourceTree = "<group>"; };
		CE36B27E227665B7004A1435 /* UTMJSONStreamDelegate.h */ = {isa = PBXFileReference; lastKnownFileType = sourcecode.c.h; path = UTMJSONStreamDelegate.h; sourceTree = "<group>"; };
		CE36B27F227668D1004A1435 /* UTMQemuManager.h */ = {isa = PBXFileReference; lastKnownFileType = sourcecode.c.h; path = UTMQemuManager.h; sourceTree = "<group>"; };
		CE36B280227668D1004A1435 /* UTMQemuManager.m */ = {isa = PBXFileReference; lastKnownFileType = sourcecode.c.objc; path = UTMQemuManager.m; sourceTree = "<group>"; };
		CE3ADD65240EFBCA002D6A5F /* VMDisplayMetalViewController+Keyboard.h */ = {isa = PBXFileReference; lastKnownFileType = sourcecode.c.h; path = "VMDisplayMetalViewController+Keyboard.h"; sourceTree = "<group>"; };
		CE3ADD66240EFBCA002D6A5F /* VMDisplayMetalViewController+Keyboard.m */ = {isa = PBXFileReference; lastKnownFileType = sourcecode.c.objc; path = "VMDisplayMetalViewController+Keyboard.m"; sourceTree = "<group>"; };
		CE3ADD682411C661002D6A5F /* VMCursor.h */ = {isa = PBXFileReference; lastKnownFileType = sourcecode.c.h; path = VMCursor.h; sourceTree = "<group>"; };
		CE3ADD692411C661002D6A5F /* VMCursor.m */ = {isa = PBXFileReference; lastKnownFileType = sourcecode.c.objc; path = VMCursor.m; sourceTree = "<group>"; };
		CE4507D0226A5BE200A28D22 /* VMKeyboardView.h */ = {isa = PBXFileReference; lastKnownFileType = sourcecode.c.h; path = VMKeyboardView.h; sourceTree = "<group>"; };
		CE4507D1226A5BE200A28D22 /* VMKeyboardView.m */ = {isa = PBXFileReference; lastKnownFileType = sourcecode.c.objc; path = VMKeyboardView.m; sourceTree = "<group>"; };
		CE4507D3226A5C9900A28D22 /* VMKeyboardViewDelegate.h */ = {isa = PBXFileReference; lastKnownFileType = sourcecode.c.h; path = VMKeyboardViewDelegate.h; sourceTree = "<group>"; };
		CE4698F824C8FBD9008C1BD6 /* Icons */ = {isa = PBXFileReference; lastKnownFileType = folder; path = Icons; sourceTree = "<group>"; };
		CE4AA1472263B24F002E4A54 /* CSDisplayMetal.h */ = {isa = PBXFileReference; lastKnownFileType = sourcecode.c.h; path = CSDisplayMetal.h; sourceTree = "<group>"; };
		CE4AA1482263B24F002E4A54 /* CSDisplayMetal.m */ = {isa = PBXFileReference; lastKnownFileType = sourcecode.c.objc; path = CSDisplayMetal.m; sourceTree = "<group>"; };
		CE4AA14A2264004F002E4A54 /* CSConnection.h */ = {isa = PBXFileReference; lastKnownFileType = sourcecode.c.h; path = CSConnection.h; sourceTree = "<group>"; };
		CE4AA14B2264004F002E4A54 /* CSConnection.m */ = {isa = PBXFileReference; lastKnownFileType = sourcecode.c.objc; path = CSConnection.m; sourceTree = "<group>"; };
		CE4AA14D22642EB4002E4A54 /* CSConnectionDelegate.h */ = {isa = PBXFileReference; lastKnownFileType = sourcecode.c.h; path = CSConnectionDelegate.h; sourceTree = "<group>"; };
		CE4EF26F2506DBFD00E9D33B /* VMRemovableDrivesViewController.swift */ = {isa = PBXFileReference; lastKnownFileType = sourcecode.swift; path = VMRemovableDrivesViewController.swift; sourceTree = "<group>"; };
		CE4EF2712506DD7900E9D33B /* VMRemovableDrivesView.xib */ = {isa = PBXFileReference; lastKnownFileType = file.xib; path = VMRemovableDrivesView.xib; sourceTree = "<group>"; };
		CE5076D9250AB55D00C26C19 /* VMDisplayMetalViewController+Pencil.h */ = {isa = PBXFileReference; fileEncoding = 4; lastKnownFileType = sourcecode.c.h; path = "VMDisplayMetalViewController+Pencil.h"; sourceTree = "<group>"; };
		CE5076DA250AB55D00C26C19 /* VMDisplayMetalViewController+Pencil.m */ = {isa = PBXFileReference; fileEncoding = 4; lastKnownFileType = sourcecode.c.objc; path = "VMDisplayMetalViewController+Pencil.m"; sourceTree = "<group>"; };
		CE50A41F2637BB200050430F /* Build.xcconfig */ = {isa = PBXFileReference; lastKnownFileType = text.xcconfig; path = Build.xcconfig; sourceTree = "<group>"; };
		CE54252C2436E48D00E520F7 /* UTMConfigurationPortForward.h */ = {isa = PBXFileReference; lastKnownFileType = sourcecode.c.h; path = UTMConfigurationPortForward.h; sourceTree = "<group>"; };
		CE54252D2436E48D00E520F7 /* UTMConfigurationPortForward.m */ = {isa = PBXFileReference; lastKnownFileType = sourcecode.c.objc; path = UTMConfigurationPortForward.m; sourceTree = "<group>"; };
		CE54252F2437C09C00E520F7 /* UTMConfiguration+Drives.h */ = {isa = PBXFileReference; lastKnownFileType = sourcecode.c.h; path = "UTMConfiguration+Drives.h"; sourceTree = "<group>"; };
		CE5425302437C09C00E520F7 /* UTMConfiguration+Drives.m */ = {isa = PBXFileReference; lastKnownFileType = sourcecode.c.objc; path = "UTMConfiguration+Drives.m"; sourceTree = "<group>"; };
		CE5425322437C22A00E520F7 /* UTMConfiguration+System.h */ = {isa = PBXFileReference; lastKnownFileType = sourcecode.c.h; path = "UTMConfiguration+System.h"; sourceTree = "<group>"; };
		CE5425332437C22A00E520F7 /* UTMConfiguration+System.m */ = {isa = PBXFileReference; lastKnownFileType = sourcecode.c.objc; path = "UTMConfiguration+System.m"; sourceTree = "<group>"; };
		CE5425352437DDE900E520F7 /* UTMConfiguration+Constants.h */ = {isa = PBXFileReference; lastKnownFileType = sourcecode.c.h; path = "UTMConfiguration+Constants.h"; sourceTree = "<group>"; };
		CE5425362437DDE900E520F7 /* UTMConfiguration+Constants.m */ = {isa = PBXFileReference; lastKnownFileType = sourcecode.c.objc; path = "UTMConfiguration+Constants.m"; sourceTree = "<group>"; };
		CE5425382439334400E520F7 /* CSSession.h */ = {isa = PBXFileReference; lastKnownFileType = sourcecode.c.h; path = CSSession.h; sourceTree = "<group>"; };
		CE5425392439334400E520F7 /* CSSession.m */ = {isa = PBXFileReference; lastKnownFileType = sourcecode.c.objc; path = CSSession.m; sourceTree = "<group>"; };
		CE5451A126AF5F0F008594E5 /* virglrenderer.1.framework */ = {isa = PBXFileReference; lastKnownFileType = wrapper.framework; name = virglrenderer.1.framework; path = "$(SYSROOT_DIR)/Frameworks/virglrenderer.1.framework"; sourceTree = "<group>"; };
		CE5451A226AF5F0F008594E5 /* epoxy.0.framework */ = {isa = PBXFileReference; lastKnownFileType = wrapper.framework; name = epoxy.0.framework; path = "$(SYSROOT_DIR)/Frameworks/epoxy.0.framework"; sourceTree = "<group>"; };
		CE5451A326AF5F0F008594E5 /* GLESv2.framework */ = {isa = PBXFileReference; lastKnownFileType = wrapper.framework; name = GLESv2.framework; path = "$(SYSROOT_DIR)/Frameworks/GLESv2.framework"; sourceTree = "<group>"; };
		CE5451A426AF5F0F008594E5 /* EGL.framework */ = {isa = PBXFileReference; lastKnownFileType = wrapper.framework; name = EGL.framework; path = "$(SYSROOT_DIR)/Frameworks/EGL.framework"; sourceTree = "<group>"; };
		CE550BCC225947990063E575 /* AppDelegate.h */ = {isa = PBXFileReference; lastKnownFileType = sourcecode.c.h; path = AppDelegate.h; sourceTree = "<group>"; };
		CE550BCD225947990063E575 /* AppDelegate.m */ = {isa = PBXFileReference; lastKnownFileType = sourcecode.c.objc; path = AppDelegate.m; sourceTree = "<group>"; };
		CE550BCF225947990063E575 /* VMListViewController.h */ = {isa = PBXFileReference; lastKnownFileType = sourcecode.c.h; path = VMListViewController.h; sourceTree = "<group>"; };
		CE550BD0225947990063E575 /* VMListViewController.m */ = {isa = PBXFileReference; lastKnownFileType = sourcecode.c.objc; path = VMListViewController.m; sourceTree = "<group>"; };
		CE550BD3225947990063E575 /* Base */ = {isa = PBXFileReference; lastKnownFileType = file.storyboard; name = Base; path = Base.lproj/Main.storyboard; sourceTree = "<group>"; };
		CE550BD52259479D0063E575 /* Assets.xcassets */ = {isa = PBXFileReference; lastKnownFileType = folder.assetcatalog; path = Assets.xcassets; sourceTree = "<group>"; };
		CE550BD82259479D0063E575 /* Base */ = {isa = PBXFileReference; lastKnownFileType = file.storyboard; name = Base; path = Base.lproj/LaunchScreen.storyboard; sourceTree = "<group>"; };
		CE550BE222596E790063E575 /* VMListViewCell.h */ = {isa = PBXFileReference; lastKnownFileType = sourcecode.c.h; path = VMListViewCell.h; sourceTree = "<group>"; };
		CE550BE322596E790063E575 /* VMListViewCell.m */ = {isa = PBXFileReference; lastKnownFileType = sourcecode.c.objc; path = VMListViewCell.m; sourceTree = "<group>"; };
		CE5E4956225C5A4400148CEF /* VMConfigExistingViewController.h */ = {isa = PBXFileReference; lastKnownFileType = sourcecode.c.h; path = VMConfigExistingViewController.h; sourceTree = "<group>"; };
		CE5E4957225C5A4400148CEF /* VMConfigExistingViewController.m */ = {isa = PBXFileReference; lastKnownFileType = sourcecode.c.objc; path = VMConfigExistingViewController.m; sourceTree = "<group>"; };
		CE5F165B2261395000F3D56B /* UTMVirtualMachine.m */ = {isa = PBXFileReference; lastKnownFileType = sourcecode.c.objc; path = UTMVirtualMachine.m; sourceTree = "<group>"; };
		CE612AC524D3B50700FA6300 /* VMDisplayWindowController.swift */ = {isa = PBXFileReference; lastKnownFileType = sourcecode.swift; path = VMDisplayWindowController.swift; sourceTree = "<group>"; };
		CE66450C2269313200B0849A /* MetalKit.framework */ = {isa = PBXFileReference; lastKnownFileType = wrapper.framework; name = MetalKit.framework; path = System/Library/Frameworks/MetalKit.framework; sourceTree = SDKROOT; };
		CE66450E2269355F00B0849A /* CocoaSpice.h */ = {isa = PBXFileReference; lastKnownFileType = sourcecode.c.h; path = CocoaSpice.h; sourceTree = "<group>"; };
		CE66450F226935F000B0849A /* CSInput.h */ = {isa = PBXFileReference; lastKnownFileType = sourcecode.c.h; path = CSInput.h; sourceTree = "<group>"; };
		CE664510226935F000B0849A /* CSInput.m */ = {isa = PBXFileReference; lastKnownFileType = sourcecode.c.objc; path = CSInput.m; sourceTree = "<group>"; };
		CE6B240A25F1F3CE0020D43E /* main.c */ = {isa = PBXFileReference; lastKnownFileType = sourcecode.c.c; path = main.c; sourceTree = "<group>"; };
		CE6B240F25F1F43A0020D43E /* Info.plist */ = {isa = PBXFileReference; lastKnownFileType = text.plist.xml; path = Info.plist; sourceTree = "<group>"; };
		CE6B241025F1F4B30020D43E /* QEMULauncher.entitlements */ = {isa = PBXFileReference; lastKnownFileType = text.plist.entitlements; path = QEMULauncher.entitlements; sourceTree = "<group>"; };
		CE6D21DB2553A6ED001D29C5 /* VMConfirmActionModifier.swift */ = {isa = PBXFileReference; lastKnownFileType = sourcecode.swift; path = VMConfirmActionModifier.swift; sourceTree = "<group>"; };
		CE6EDCDD241C4A6800A719DC /* UTMViewState.h */ = {isa = PBXFileReference; lastKnownFileType = sourcecode.c.h; path = UTMViewState.h; sourceTree = "<group>"; };
		CE6EDCDE241C4A6800A719DC /* UTMViewState.m */ = {isa = PBXFileReference; lastKnownFileType = sourcecode.c.objc; path = UTMViewState.m; sourceTree = "<group>"; };
		CE6EDCE0241DA0E900A719DC /* UTMLogging.h */ = {isa = PBXFileReference; lastKnownFileType = sourcecode.c.h; path = UTMLogging.h; sourceTree = "<group>"; };
		CE6EDCE1241DA0E900A719DC /* UTMLogging.m */ = {isa = PBXFileReference; lastKnownFileType = sourcecode.c.objc; path = UTMLogging.m; sourceTree = "<group>"; };
		CE72B4A92463532B00716A11 /* VMDisplayView.xib */ = {isa = PBXFileReference; lastKnownFileType = file.xib; path = VMDisplayView.xib; sourceTree = "<group>"; };
		CE72B4AB2463579D00716A11 /* VMDisplayViewController.h */ = {isa = PBXFileReference; lastKnownFileType = sourcecode.c.h; path = VMDisplayViewController.h; sourceTree = "<group>"; };
		CE72B4AC2463579D00716A11 /* VMDisplayViewController.m */ = {isa = PBXFileReference; lastKnownFileType = sourcecode.c.objc; path = VMDisplayViewController.m; sourceTree = "<group>"; };
		CE74C276225D88EC004E4FF1 /* VMConfigNetworkingViewController.m */ = {isa = PBXFileReference; fileEncoding = 4; lastKnownFileType = sourcecode.c.objc; path = VMConfigNetworkingViewController.m; sourceTree = "<group>"; };
		CE74C277225D88EC004E4FF1 /* VMConfigSystemViewController.h */ = {isa = PBXFileReference; fileEncoding = 4; lastKnownFileType = sourcecode.c.h; path = VMConfigSystemViewController.h; sourceTree = "<group>"; };
		CE74C27B225D88EC004E4FF1 /* VMConfigCreateViewController.h */ = {isa = PBXFileReference; fileEncoding = 4; lastKnownFileType = sourcecode.c.h; path = VMConfigCreateViewController.h; sourceTree = "<group>"; };
		CE74C27C225D88EC004E4FF1 /* VMConfigNetworkingViewController.h */ = {isa = PBXFileReference; fileEncoding = 4; lastKnownFileType = sourcecode.c.h; path = VMConfigNetworkingViewController.h; sourceTree = "<group>"; };
		CE74C27D225D88EC004E4FF1 /* VMConfigDisplayViewController.m */ = {isa = PBXFileReference; fileEncoding = 4; lastKnownFileType = sourcecode.c.objc; path = VMConfigDisplayViewController.m; sourceTree = "<group>"; };
		CE74C27E225D88EC004E4FF1 /* VMConfigDriveDetailViewController.m */ = {isa = PBXFileReference; fileEncoding = 4; lastKnownFileType = sourcecode.c.objc; path = VMConfigDriveDetailViewController.m; sourceTree = "<group>"; };
		CE74C27F225D88EC004E4FF1 /* VMConfigInputViewController.m */ = {isa = PBXFileReference; fileEncoding = 4; lastKnownFileType = sourcecode.c.objc; path = VMConfigInputViewController.m; sourceTree = "<group>"; };
		CE74C280225D88EC004E4FF1 /* VMConfigSharingViewController.m */ = {isa = PBXFileReference; fileEncoding = 4; lastKnownFileType = sourcecode.c.objc; path = VMConfigSharingViewController.m; sourceTree = "<group>"; };
		CE74C281225D88EC004E4FF1 /* VMConfigDisplayViewController.h */ = {isa = PBXFileReference; fileEncoding = 4; lastKnownFileType = sourcecode.c.h; path = VMConfigDisplayViewController.h; sourceTree = "<group>"; };
		CE74C282225D88ED004E4FF1 /* VMConfigInputViewController.h */ = {isa = PBXFileReference; fileEncoding = 4; lastKnownFileType = sourcecode.c.h; path = VMConfigInputViewController.h; sourceTree = "<group>"; };
		CE74C283225D88ED004E4FF1 /* VMConfigSoundViewController.h */ = {isa = PBXFileReference; fileEncoding = 4; lastKnownFileType = sourcecode.c.h; path = VMConfigSoundViewController.h; sourceTree = "<group>"; };
		CE74C284225D88ED004E4FF1 /* VMConfigSoundViewController.m */ = {isa = PBXFileReference; fileEncoding = 4; lastKnownFileType = sourcecode.c.objc; path = VMConfigSoundViewController.m; sourceTree = "<group>"; };
		CE74C285225D88ED004E4FF1 /* VMConfigSystemViewController.m */ = {isa = PBXFileReference; fileEncoding = 4; lastKnownFileType = sourcecode.c.objc; path = VMConfigSystemViewController.m; sourceTree = "<group>"; };
		CE74C286225D88ED004E4FF1 /* VMConfigSharingViewController.h */ = {isa = PBXFileReference; fileEncoding = 4; lastKnownFileType = sourcecode.c.h; path = VMConfigSharingViewController.h; sourceTree = "<group>"; };
		CE74C287225D88ED004E4FF1 /* VMConfigDriveDetailViewController.h */ = {isa = PBXFileReference; fileEncoding = 4; lastKnownFileType = sourcecode.c.h; path = VMConfigDriveDetailViewController.h; sourceTree = "<group>"; };
		CE772AAB25C8B0F600E4E379 /* ContentView.swift */ = {isa = PBXFileReference; lastKnownFileType = sourcecode.swift; path = ContentView.swift; sourceTree = "<group>"; };
		CE772AB225C8B7B500E4E379 /* VMCommands.swift */ = {isa = PBXFileReference; fileEncoding = 4; lastKnownFileType = sourcecode.swift; path = VMCommands.swift; sourceTree = "<group>"; };
		CE7BED4A225FBB8600A1E1B6 /* VMConfigDrivesViewController.h */ = {isa = PBXFileReference; lastKnownFileType = sourcecode.c.h; path = VMConfigDrivesViewController.h; sourceTree = "<group>"; };
		CE7BED4B225FBB8600A1E1B6 /* VMConfigDrivesViewController.m */ = {isa = PBXFileReference; lastKnownFileType = sourcecode.c.objc; path = VMConfigDrivesViewController.m; sourceTree = "<group>"; };
		CE7D972B24B2B17D0080CB69 /* BusyOverlay.swift */ = {isa = PBXFileReference; lastKnownFileType = sourcecode.swift; path = BusyOverlay.swift; sourceTree = "<group>"; };
		CE8813D224CD230300532628 /* ActivityView.swift */ = {isa = PBXFileReference; lastKnownFileType = sourcecode.swift; path = ActivityView.swift; sourceTree = "<group>"; };
		CE8813D424CD265700532628 /* VMShareFileModifier.swift */ = {isa = PBXFileReference; lastKnownFileType = sourcecode.swift; path = VMShareFileModifier.swift; sourceTree = "<group>"; };
		CE8813D924D1290600532628 /* UTMConfiguration+ConstantsGenerated.m */ = {isa = PBXFileReference; fileEncoding = 4; lastKnownFileType = sourcecode.c.objc; path = "UTMConfiguration+ConstantsGenerated.m"; sourceTree = "<group>"; };
		CE8E6620227E5DF2003B9903 /* UTMQemuManagerDelegate.h */ = {isa = PBXFileReference; lastKnownFileType = sourcecode.c.h; path = UTMQemuManagerDelegate.h; sourceTree = "<group>"; };
		CE900B9C25FC2869007533FD /* CSUSBManager.h */ = {isa = PBXFileReference; lastKnownFileType = sourcecode.c.h; path = CSUSBManager.h; sourceTree = "<group>"; };
		CE900B9D25FC2869007533FD /* CSUSBManager.m */ = {isa = PBXFileReference; lastKnownFileType = sourcecode.c.objc; path = CSUSBManager.m; sourceTree = "<group>"; };
		CE900BA225FC31E4007533FD /* CSUSBManagerDelegate.h */ = {isa = PBXFileReference; lastKnownFileType = sourcecode.c.h; path = CSUSBManagerDelegate.h; sourceTree = "<group>"; };
		CE900BAD25FC3E65007533FD /* CSUSBDevice.h */ = {isa = PBXFileReference; lastKnownFileType = sourcecode.c.h; path = CSUSBDevice.h; sourceTree = "<group>"; };
		CE900BAE25FC3E65007533FD /* CSUSBDevice.m */ = {isa = PBXFileReference; lastKnownFileType = sourcecode.c.objc; path = CSUSBDevice.m; sourceTree = "<group>"; };
		CE93758F24BA74510074066F /* ToolbarTabViewController.swift */ = {isa = PBXFileReference; lastKnownFileType = sourcecode.swift; path = ToolbarTabViewController.swift; sourceTree = "<group>"; };
		CE93759124BA775C0074066F /* ToolbarTabView.swift */ = {isa = PBXFileReference; lastKnownFileType = sourcecode.swift; path = ToolbarTabView.swift; sourceTree = "<group>"; };
		CE93759524BB7E9F0074066F /* UTMTabViewController.swift */ = {isa = PBXFileReference; lastKnownFileType = sourcecode.swift; path = UTMTabViewController.swift; sourceTree = "<group>"; };
		CE93759E24BBDD6A0074066F /* VMConfigDrivesView.swift */ = {isa = PBXFileReference; lastKnownFileType = sourcecode.swift; path = VMConfigDrivesView.swift; sourceTree = "<group>"; };
		CE9375A024BBDDD10074066F /* VMConfigDriveDetailsView.swift */ = {isa = PBXFileReference; lastKnownFileType = sourcecode.swift; path = VMConfigDriveDetailsView.swift; sourceTree = "<group>"; };
		CE95877426D74C2A0086BDE8 /* iOS.entitlements */ = {isa = PBXFileReference; lastKnownFileType = text.plist.entitlements; path = iOS.entitlements; sourceTree = "<group>"; };
		CE9A352D26533A51005077CF /* JailbreakInterposer.framework */ = {isa = PBXFileReference; explicitFileType = wrapper.framework; includeInIndex = 0; path = JailbreakInterposer.framework; sourceTree = BUILT_PRODUCTS_DIR; };
		CE9A353026533A52005077CF /* Info.plist */ = {isa = PBXFileReference; lastKnownFileType = text.plist.xml; path = Info.plist; sourceTree = "<group>"; };
		CE9A353F26533AE6005077CF /* JailbreakInterposer.c */ = {isa = PBXFileReference; lastKnownFileType = sourcecode.c.c; path = JailbreakInterposer.c; sourceTree = "<group>"; };
		CE9D18F72265410E00355E14 /* qemu */ = {isa = PBXFileReference; lastKnownFileType = folder; name = qemu; path = "$(SYSROOT_DIR)/share/qemu"; sourceTree = "<group>"; };
		CE9D19522265425900355E14 /* libgstautodetect.a */ = {isa = PBXFileReference; lastKnownFileType = archive.ar; name = libgstautodetect.a; path = "$(SYSROOT_DIR)/lib/gstreamer-1.0/libgstautodetect.a"; sourceTree = "<group>"; };
		CE9D19532265425900355E14 /* libgstaudiotestsrc.a */ = {isa = PBXFileReference; lastKnownFileType = archive.ar; name = libgstaudiotestsrc.a; path = "$(SYSROOT_DIR)/lib/gstreamer-1.0/libgstaudiotestsrc.a"; sourceTree = "<group>"; };
		CE9D19542265425900355E14 /* libgstvideoconvert.a */ = {isa = PBXFileReference; lastKnownFileType = archive.ar; name = libgstvideoconvert.a; path = "$(SYSROOT_DIR)/lib/gstreamer-1.0/libgstvideoconvert.a"; sourceTree = "<group>"; };
		CE9D19552265425900355E14 /* libgstaudioconvert.a */ = {isa = PBXFileReference; lastKnownFileType = archive.ar; name = libgstaudioconvert.a; path = "$(SYSROOT_DIR)/lib/gstreamer-1.0/libgstaudioconvert.a"; sourceTree = "<group>"; };
		CE9D19562265425900355E14 /* libgstvideoscale.a */ = {isa = PBXFileReference; lastKnownFileType = archive.ar; name = libgstvideoscale.a; path = "$(SYSROOT_DIR)/lib/gstreamer-1.0/libgstvideoscale.a"; sourceTree = "<group>"; };
		CE9D19572265425900355E14 /* libgstvolume.a */ = {isa = PBXFileReference; lastKnownFileType = archive.ar; name = libgstvolume.a; path = "$(SYSROOT_DIR)/lib/gstreamer-1.0/libgstvolume.a"; sourceTree = "<group>"; };
		CE9D19582265425900355E14 /* libgstcoreelements.a */ = {isa = PBXFileReference; lastKnownFileType = archive.ar; name = libgstcoreelements.a; path = "$(SYSROOT_DIR)/lib/gstreamer-1.0/libgstcoreelements.a"; sourceTree = "<group>"; };
		CE9D19592265425900355E14 /* libgstvideorate.a */ = {isa = PBXFileReference; lastKnownFileType = archive.ar; name = libgstvideorate.a; path = "$(SYSROOT_DIR)/lib/gstreamer-1.0/libgstvideorate.a"; sourceTree = "<group>"; };
		CE9D195A2265425900355E14 /* libgstjpeg.a */ = {isa = PBXFileReference; lastKnownFileType = archive.ar; name = libgstjpeg.a; path = "$(SYSROOT_DIR)/lib/gstreamer-1.0/libgstjpeg.a"; sourceTree = "<group>"; };
		CE9D195B2265425900355E14 /* libgstaudioresample.a */ = {isa = PBXFileReference; lastKnownFileType = archive.ar; name = libgstaudioresample.a; path = "$(SYSROOT_DIR)/lib/gstreamer-1.0/libgstaudioresample.a"; sourceTree = "<group>"; };
		CE9D195C2265425900355E14 /* libgstplayback.a */ = {isa = PBXFileReference; lastKnownFileType = archive.ar; name = libgstplayback.a; path = "$(SYSROOT_DIR)/lib/gstreamer-1.0/libgstplayback.a"; sourceTree = "<group>"; };
		CE9D195D2265425900355E14 /* libgstadder.a */ = {isa = PBXFileReference; lastKnownFileType = archive.ar; name = libgstadder.a; path = "$(SYSROOT_DIR)/lib/gstreamer-1.0/libgstadder.a"; sourceTree = "<group>"; };
		CE9D195F2265425900355E14 /* libgstaudiorate.a */ = {isa = PBXFileReference; lastKnownFileType = archive.ar; name = libgstaudiorate.a; path = "$(SYSROOT_DIR)/lib/gstreamer-1.0/libgstaudiorate.a"; sourceTree = "<group>"; };
		CE9D19602265425900355E14 /* libgstvideofilter.a */ = {isa = PBXFileReference; lastKnownFileType = archive.ar; name = libgstvideofilter.a; path = "$(SYSROOT_DIR)/lib/gstreamer-1.0/libgstvideofilter.a"; sourceTree = "<group>"; };
		CE9D19612265425900355E14 /* libgstapp.a */ = {isa = PBXFileReference; lastKnownFileType = archive.ar; name = libgstapp.a; path = "$(SYSROOT_DIR)/lib/gstreamer-1.0/libgstapp.a"; sourceTree = "<group>"; };
		CE9D19622265425A00355E14 /* libgstgio.a */ = {isa = PBXFileReference; lastKnownFileType = archive.ar; name = libgstgio.a; path = "$(SYSROOT_DIR)/lib/gstreamer-1.0/libgstgio.a"; sourceTree = "<group>"; };
		CE9D19632265425A00355E14 /* libgsttypefindfunctions.a */ = {isa = PBXFileReference; lastKnownFileType = archive.ar; name = libgsttypefindfunctions.a; path = "$(SYSROOT_DIR)/lib/gstreamer-1.0/libgsttypefindfunctions.a"; sourceTree = "<group>"; };
		CE9D19642265425A00355E14 /* libgstvideotestsrc.a */ = {isa = PBXFileReference; lastKnownFileType = archive.ar; name = libgstvideotestsrc.a; path = "$(SYSROOT_DIR)/lib/gstreamer-1.0/libgstvideotestsrc.a"; sourceTree = "<group>"; };
		CE9D19652265425A00355E14 /* libgstosxaudio.a */ = {isa = PBXFileReference; lastKnownFileType = archive.ar; name = libgstosxaudio.a; path = "$(SYSROOT_DIR)/lib/gstreamer-1.0/libgstosxaudio.a"; sourceTree = "<group>"; };
		CE9D197A226542FE00355E14 /* UTMQemu.h */ = {isa = PBXFileReference; lastKnownFileType = sourcecode.c.h; path = UTMQemu.h; sourceTree = "<group>"; };
		CE9D197B226542FE00355E14 /* UTMQemu.m */ = {isa = PBXFileReference; lastKnownFileType = sourcecode.c.objc; path = UTMQemu.m; sourceTree = "<group>"; };
		CEA02A942436C6480087E45F /* VMConfigPortForwardingViewController.h */ = {isa = PBXFileReference; lastKnownFileType = sourcecode.c.h; name = VMConfigPortForwardingViewController.h; path = Platform/iOS/Legacy/VMConfigPortForwardingViewController.h; sourceTree = SOURCE_ROOT; };
		CEA02A952436C6480087E45F /* VMConfigPortForwardingViewController.m */ = {isa = PBXFileReference; lastKnownFileType = sourcecode.c.objc; name = VMConfigPortForwardingViewController.m; path = Platform/iOS/Legacy/VMConfigPortForwardingViewController.m; sourceTree = SOURCE_ROOT; };
		CEA02A972436C7A30087E45F /* UTMConfiguration+Networking.h */ = {isa = PBXFileReference; lastKnownFileType = sourcecode.c.h; path = "UTMConfiguration+Networking.h"; sourceTree = "<group>"; };
		CEA02A982436C7A30087E45F /* UTMConfiguration+Networking.m */ = {isa = PBXFileReference; lastKnownFileType = sourcecode.c.objc; path = "UTMConfiguration+Networking.m"; sourceTree = "<group>"; };
		CEA45FB9263519B5002FA97D /* UTM SE.app */ = {isa = PBXFileReference; explicitFileType = wrapper.application; includeInIndex = 0; path = "UTM SE.app"; sourceTree = BUILT_PRODUCTS_DIR; };
		CEA9053725F981E900801E7C /* usb-1.0.0.framework */ = {isa = PBXFileReference; lastKnownFileType = wrapper.framework; name = "usb-1.0.0.framework"; path = "$(SYSROOT_DIR)/Frameworks/usb-1.0.0.framework"; sourceTree = "<group>"; };
		CEA9058725FC69D100801E7C /* usbredirhost.1.framework */ = {isa = PBXFileReference; lastKnownFileType = wrapper.framework; name = usbredirhost.1.framework; path = "$(SYSROOT_DIR)/Frameworks/usbredirhost.1.framework"; sourceTree = "<group>"; };
		CEA9058825FC69D100801E7C /* usbredirparser.1.framework */ = {isa = PBXFileReference; lastKnownFileType = wrapper.framework; name = usbredirparser.1.framework; path = "$(SYSROOT_DIR)/Frameworks/usbredirparser.1.framework"; sourceTree = "<group>"; };
		CEA905C72603DA0D00801E7C /* VMDisplayMetalViewController+USB.h */ = {isa = PBXFileReference; lastKnownFileType = sourcecode.c.h; path = "VMDisplayMetalViewController+USB.h"; sourceTree = "<group>"; };
		CEA905C82603DA0D00801E7C /* VMDisplayMetalViewController+USB.m */ = {isa = PBXFileReference; lastKnownFileType = sourcecode.c.objc; path = "VMDisplayMetalViewController+USB.m"; sourceTree = "<group>"; };
		CEA905CC2603DBFB00801E7C /* VMUSBDevicesView.xib */ = {isa = PBXFileReference; lastKnownFileType = file.xib; path = VMUSBDevicesView.xib; sourceTree = "<group>"; };
		CEA905D72603DC5300801E7C /* VMUSBDevicesViewController.swift */ = {isa = PBXFileReference; lastKnownFileType = sourcecode.swift; path = VMUSBDevicesViewController.swift; sourceTree = "<group>"; };
		CEB63A7524F4654400CAF323 /* Main.swift */ = {isa = PBXFileReference; lastKnownFileType = sourcecode.swift; path = Main.swift; sourceTree = "<group>"; };
		CEB63A7824F468BA00CAF323 /* UTMJailbreak.h */ = {isa = PBXFileReference; lastKnownFileType = sourcecode.c.h; path = UTMJailbreak.h; sourceTree = "<group>"; };
		CEB63A7924F469E300CAF323 /* UTMJailbreak.m */ = {isa = PBXFileReference; lastKnownFileType = sourcecode.c.objc; path = UTMJailbreak.m; sourceTree = "<group>"; };
		CEBBF1A424B56A2900C15049 /* UTMDataExtension.swift */ = {isa = PBXFileReference; lastKnownFileType = sourcecode.swift; path = UTMDataExtension.swift; sourceTree = "<group>"; };
		CEBBF1A624B5730F00C15049 /* UTMDataExtension.swift */ = {isa = PBXFileReference; lastKnownFileType = sourcecode.swift; path = UTMDataExtension.swift; sourceTree = "<group>"; };
		CEBCAF4C243525DB00C2B423 /* VMConfigTextField.h */ = {isa = PBXFileReference; lastKnownFileType = sourcecode.c.h; path = VMConfigTextField.h; sourceTree = "<group>"; };
		CEBCAF4D243525DB00C2B423 /* VMConfigTextField.m */ = {isa = PBXFileReference; lastKnownFileType = sourcecode.c.objc; path = VMConfigTextField.m; sourceTree = "<group>"; };
		CEBCAF502435298D00C2B423 /* VMConfigControl.h */ = {isa = PBXFileReference; lastKnownFileType = sourcecode.c.h; path = VMConfigControl.h; sourceTree = "<group>"; };
		CEBCAF5224353B3700C2B423 /* VMConfigSwitch.h */ = {isa = PBXFileReference; lastKnownFileType = sourcecode.c.h; path = VMConfigSwitch.h; sourceTree = "<group>"; };
		CEBCAF5324353B3700C2B423 /* VMConfigSwitch.m */ = {isa = PBXFileReference; lastKnownFileType = sourcecode.c.objc; path = VMConfigSwitch.m; sourceTree = "<group>"; };
		CEBCAF5524353B9F00C2B423 /* VMConfigPickerView.h */ = {isa = PBXFileReference; lastKnownFileType = sourcecode.c.h; path = VMConfigPickerView.h; sourceTree = "<group>"; };
		CEBCAF5624353B9F00C2B423 /* VMConfigPickerView.m */ = {isa = PBXFileReference; lastKnownFileType = sourcecode.c.objc; path = VMConfigPickerView.m; sourceTree = "<group>"; };
		CEBCAF582435468600C2B423 /* VMConfigTogglePickerCell.h */ = {isa = PBXFileReference; lastKnownFileType = sourcecode.c.h; path = VMConfigTogglePickerCell.h; sourceTree = "<group>"; };
		CEBCAF592435468600C2B423 /* VMConfigTogglePickerCell.m */ = {isa = PBXFileReference; lastKnownFileType = sourcecode.c.objc; path = VMConfigTogglePickerCell.m; sourceTree = "<group>"; };
		CEBDA1D424D69DB20010B5EC /* VMDisplayMetalWindowController.swift */ = {isa = PBXFileReference; lastKnownFileType = sourcecode.swift; path = VMDisplayMetalWindowController.swift; sourceTree = "<group>"; };
		CEBDA1DA24D8BDDA0010B5EC /* QEMUHelper.xpc */ = {isa = PBXFileReference; explicitFileType = "wrapper.xpc-service"; includeInIndex = 0; path = QEMUHelper.xpc; sourceTree = BUILT_PRODUCTS_DIR; };
		CEBDA1DC24D8BDDA0010B5EC /* QEMUHelperProtocol.h */ = {isa = PBXFileReference; lastKnownFileType = sourcecode.c.h; path = QEMUHelperProtocol.h; sourceTree = "<group>"; };
		CEBDA1DD24D8BDDB0010B5EC /* QEMUHelper.h */ = {isa = PBXFileReference; lastKnownFileType = sourcecode.c.h; path = QEMUHelper.h; sourceTree = "<group>"; };
		CEBDA1DE24D8BDDB0010B5EC /* QEMUHelper.m */ = {isa = PBXFileReference; lastKnownFileType = sourcecode.c.objc; path = QEMUHelper.m; sourceTree = "<group>"; };
		CEBDA1E024D8BDDB0010B5EC /* main.m */ = {isa = PBXFileReference; lastKnownFileType = sourcecode.c.objc; path = main.m; sourceTree = "<group>"; };
		CEBDA1E224D8BDDB0010B5EC /* Info.plist */ = {isa = PBXFileReference; lastKnownFileType = text.plist.xml; path = Info.plist; sourceTree = "<group>"; };
		CEBE02622588494100B9BCA8 /* CSSession+Sharing.h */ = {isa = PBXFileReference; lastKnownFileType = sourcecode.c.h; path = "CSSession+Sharing.h"; sourceTree = "<group>"; };
		CEBE02632588494100B9BCA8 /* CSSession+Sharing.m */ = {isa = PBXFileReference; lastKnownFileType = sourcecode.c.objc; path = "CSSession+Sharing.m"; sourceTree = "<group>"; };
		CEC05DF42463E3D300DA82B2 /* VMDisplayView.h */ = {isa = PBXFileReference; lastKnownFileType = sourcecode.c.h; path = VMDisplayView.h; sourceTree = "<group>"; };
		CEC05DF52463E3D300DA82B2 /* VMDisplayView.m */ = {isa = PBXFileReference; lastKnownFileType = sourcecode.c.objc; path = VMDisplayView.m; sourceTree = "<group>"; };
		CEC05DF72464B93900DA82B2 /* VMDisplayTerminalViewController+Keyboard.h */ = {isa = PBXFileReference; lastKnownFileType = sourcecode.c.h; path = "VMDisplayTerminalViewController+Keyboard.h"; sourceTree = "<group>"; };
		CEC05DF82464B93900DA82B2 /* VMDisplayTerminalViewController+Keyboard.m */ = {isa = PBXFileReference; lastKnownFileType = sourcecode.c.objc; path = "VMDisplayTerminalViewController+Keyboard.m"; sourceTree = "<group>"; };
		CECC764C2273A7D50059B955 /* cf-input-visitor.c */ = {isa = PBXFileReference; fileEncoding = 4; lastKnownFileType = sourcecode.c.c; path = "cf-input-visitor.c"; sourceTree = "<group>"; };
		CECC764D2273A7D50059B955 /* qapi-dealloc-visitor.c */ = {isa = PBXFileReference; fileEncoding = 4; lastKnownFileType = sourcecode.c.c; path = "qapi-dealloc-visitor.c"; sourceTree = "<group>"; };
		CECC764E2273A7D50059B955 /* qapi-util.c */ = {isa = PBXFileReference; fileEncoding = 4; lastKnownFileType = sourcecode.c.c; path = "qapi-util.c"; sourceTree = "<group>"; };
		CECC764F2273A7D50059B955 /* qapi-visit-core.c */ = {isa = PBXFileReference; fileEncoding = 4; lastKnownFileType = sourcecode.c.c; path = "qapi-visit-core.c"; sourceTree = "<group>"; };
		CECC76502273A7D50059B955 /* cf-output-visitor.c */ = {isa = PBXFileReference; fileEncoding = 4; lastKnownFileType = sourcecode.c.c; path = "cf-output-visitor.c"; sourceTree = "<group>"; };
		CECC76562273A88F0059B955 /* qemu-compat.h */ = {isa = PBXFileReference; lastKnownFileType = sourcecode.c.h; path = "qemu-compat.h"; sourceTree = "<group>"; };
		CED234EC254796E500ED0A57 /* NumberTextField.swift */ = {isa = PBXFileReference; lastKnownFileType = sourcecode.swift; path = NumberTextField.swift; sourceTree = "<group>"; };
		CED814E824C79F070042F0F1 /* VMConfigDriveCreateView.swift */ = {isa = PBXFileReference; lastKnownFileType = sourcecode.swift; path = VMConfigDriveCreateView.swift; sourceTree = "<group>"; };
		CED814EB24C7C2850042F0F1 /* VMConfigInfoView.swift */ = {isa = PBXFileReference; lastKnownFileType = sourcecode.swift; path = VMConfigInfoView.swift; sourceTree = "<group>"; };
		CED814EE24C7EB760042F0F1 /* ImagePicker.swift */ = {isa = PBXFileReference; lastKnownFileType = sourcecode.swift; path = ImagePicker.swift; sourceTree = "<group>"; };
		CEDC1DF02260EE4B008D9A6D /* StaticDataTableViewController.h */ = {isa = PBXFileReference; fileEncoding = 4; lastKnownFileType = sourcecode.c.h; path = StaticDataTableViewController.h; sourceTree = "<group>"; };
		CEDC1DF12260EE4B008D9A6D /* StaticDataTableViewController.m */ = {isa = PBXFileReference; fileEncoding = 4; lastKnownFileType = sourcecode.c.objc; path = StaticDataTableViewController.m; sourceTree = "<group>"; };
		CEDF83F8258AE24E0030E4AC /* UTMPasteboard.swift */ = {isa = PBXFileReference; lastKnownFileType = sourcecode.swift; path = UTMPasteboard.swift; sourceTree = "<group>"; };
		CEE0420A244117040001680F /* UTMConfiguration+Display.h */ = {isa = PBXFileReference; lastKnownFileType = sourcecode.c.h; path = "UTMConfiguration+Display.h"; sourceTree = "<group>"; };
		CEE0420B244117040001680F /* UTMConfiguration+Display.m */ = {isa = PBXFileReference; lastKnownFileType = sourcecode.c.objc; path = "UTMConfiguration+Display.m"; sourceTree = "<group>"; };
		CEE0420D24412C520001680F /* VMConfigStepper.h */ = {isa = PBXFileReference; lastKnownFileType = sourcecode.c.h; path = VMConfigStepper.h; sourceTree = "<group>"; };
		CEE0420E24412C520001680F /* VMConfigStepper.m */ = {isa = PBXFileReference; lastKnownFileType = sourcecode.c.objc; path = VMConfigStepper.m; sourceTree = "<group>"; };
		CEE0421024418F2E0001680F /* UTMConfiguration+Miscellaneous.h */ = {isa = PBXFileReference; lastKnownFileType = sourcecode.c.h; path = "UTMConfiguration+Miscellaneous.h"; sourceTree = "<group>"; };
		CEE0421124418F2E0001680F /* UTMConfiguration+Miscellaneous.m */ = {isa = PBXFileReference; lastKnownFileType = sourcecode.c.objc; path = "UTMConfiguration+Miscellaneous.m"; sourceTree = "<group>"; };
		CEEB66442284B942002737B2 /* VMKeyboardButton.h */ = {isa = PBXFileReference; lastKnownFileType = sourcecode.c.h; path = VMKeyboardButton.h; sourceTree = "<group>"; };
		CEEB66452284B942002737B2 /* VMKeyboardButton.m */ = {isa = PBXFileReference; lastKnownFileType = sourcecode.c.objc; path = VMKeyboardButton.m; sourceTree = "<group>"; };
		CEEC811A24E48EC600ACB0B3 /* SettingsView.swift */ = {isa = PBXFileReference; fileEncoding = 4; lastKnownFileType = sourcecode.swift; path = SettingsView.swift; sourceTree = "<group>"; };
		CEECE13B25E47D9500A2AAB8 /* AppDelegate.swift */ = {isa = PBXFileReference; lastKnownFileType = sourcecode.swift; path = AppDelegate.swift; sourceTree = "<group>"; };
		CEF6F5EA26DDD60500BC434D /* macOS-unsigned.entitlements */ = {isa = PBXFileReference; lastKnownFileType = text.plist.entitlements; path = "macOS-unsigned.entitlements"; sourceTree = "<group>"; };
		CEF6F5EB26DDD63100BC434D /* QEMUHelper-unsigned.entitlements */ = {isa = PBXFileReference; lastKnownFileType = text.plist.entitlements; path = "QEMUHelper-unsigned.entitlements"; sourceTree = "<group>"; };
		CEF6F5EC26DDD65700BC434D /* QEMULauncher-unsigned.entitlements */ = {isa = PBXFileReference; lastKnownFileType = text.plist.entitlements; path = "QEMULauncher-unsigned.entitlements"; sourceTree = "<group>"; };
		CEF83EB824F9ABEA00557D15 /* UTMQemuManager+BlockDevices.h */ = {isa = PBXFileReference; lastKnownFileType = sourcecode.c.h; path = "UTMQemuManager+BlockDevices.h"; sourceTree = "<group>"; };
		CEF83EB924F9ABEA00557D15 /* UTMQemuManager+BlockDevices.m */ = {isa = PBXFileReference; lastKnownFileType = sourcecode.c.objc; path = "UTMQemuManager+BlockDevices.m"; sourceTree = "<group>"; };
		CEF83EBC24F9C3BF00557D15 /* UTMVirtualMachine+Drives.h */ = {isa = PBXFileReference; lastKnownFileType = sourcecode.c.h; path = "UTMVirtualMachine+Drives.h"; sourceTree = "<group>"; };
		CEF83EBD24F9C3BF00557D15 /* UTMVirtualMachine+Drives.m */ = {isa = PBXFileReference; lastKnownFileType = sourcecode.c.objc; path = "UTMVirtualMachine+Drives.m"; sourceTree = "<group>"; };
		CEF83EC024F9C9E100557D15 /* UTMDrive.h */ = {isa = PBXFileReference; lastKnownFileType = sourcecode.c.h; path = UTMDrive.h; sourceTree = "<group>"; };
		CEF83EC124F9C9E100557D15 /* UTMDrive.m */ = {isa = PBXFileReference; lastKnownFileType = sourcecode.c.objc; path = UTMDrive.m; sourceTree = "<group>"; };
		CEF83EC624FB1B9300557D15 /* UTMVirtualMachine+SPICE.m */ = {isa = PBXFileReference; lastKnownFileType = sourcecode.c.objc; path = "UTMVirtualMachine+SPICE.m"; sourceTree = "<group>"; };
		CEF83EC924FB1BB200557D15 /* UTMVirtualMachine+SPICE.h */ = {isa = PBXFileReference; lastKnownFileType = sourcecode.c.h; path = "UTMVirtualMachine+SPICE.h"; sourceTree = "<group>"; };
		CEF83ECA24FB382B00557D15 /* UTMVirtualMachine+Terminal.h */ = {isa = PBXFileReference; lastKnownFileType = sourcecode.c.h; path = "UTMVirtualMachine+Terminal.h"; sourceTree = "<group>"; };
		CEF83ECB24FB382B00557D15 /* UTMVirtualMachine+Terminal.m */ = {isa = PBXFileReference; lastKnownFileType = sourcecode.c.objc; path = "UTMVirtualMachine+Terminal.m"; sourceTree = "<group>"; };
		CEF83ED124FDEA9400557D15 /* UTMPortAllocator.h */ = {isa = PBXFileReference; lastKnownFileType = sourcecode.c.h; path = UTMPortAllocator.h; sourceTree = "<group>"; };
		CEF83ED224FDEA9400557D15 /* UTMPortAllocator.m */ = {isa = PBXFileReference; lastKnownFileType = sourcecode.c.objc; path = UTMPortAllocator.m; sourceTree = "<group>"; };
		CEFC6CDC24C25697003F6962 /* VMDriveImage.swift */ = {isa = PBXFileReference; lastKnownFileType = sourcecode.swift; path = VMDriveImage.swift; sourceTree = "<group>"; };
		CEFE75D9228933DE0050ABCC /* gst_ios_init.m */ = {isa = PBXFileReference; fileEncoding = 4; lastKnownFileType = sourcecode.c.objc; path = gst_ios_init.m; sourceTree = "<group>"; };
		CEFE75DA228933DE0050ABCC /* gst_ios_init.h */ = {isa = PBXFileReference; fileEncoding = 4; lastKnownFileType = sourcecode.c.h; path = gst_ios_init.h; sourceTree = "<group>"; };
		E2151A57241451120008E6AC /* UIViewController+Extensions.h */ = {isa = PBXFileReference; lastKnownFileType = sourcecode.c.h; path = "UIViewController+Extensions.h"; sourceTree = "<group>"; };
		E2151A58241451120008E6AC /* UIViewController+Extensions.m */ = {isa = PBXFileReference; lastKnownFileType = sourcecode.c.objc; path = "UIViewController+Extensions.m"; sourceTree = "<group>"; };
		E28394B3240C20E0006742E2 /* UTMTerminal.m */ = {isa = PBXFileReference; fileEncoding = 4; lastKnownFileType = sourcecode.c.objc; path = UTMTerminal.m; sourceTree = "<group>"; };
		E28394B4240C20E1006742E2 /* UTMTerminalDelegate.h */ = {isa = PBXFileReference; fileEncoding = 4; lastKnownFileType = sourcecode.c.h; path = UTMTerminalDelegate.h; sourceTree = "<group>"; };
		E28394B5240C20E1006742E2 /* UTMTerminal.h */ = {isa = PBXFileReference; fileEncoding = 4; lastKnownFileType = sourcecode.c.h; path = UTMTerminal.h; sourceTree = "<group>"; };
		E28394B8240C219F006742E2 /* terminal.html */ = {isa = PBXFileReference; fileEncoding = 4; lastKnownFileType = text.html; path = terminal.html; sourceTree = "<group>"; };
		E28394B9240C219F006742E2 /* terminal.js */ = {isa = PBXFileReference; fileEncoding = 4; lastKnownFileType = sourcecode.javascript; path = terminal.js; sourceTree = "<group>"; };
		E28394BD240C22F1006742E2 /* hterm_all.js */ = {isa = PBXFileReference; fileEncoding = 4; lastKnownFileType = sourcecode.javascript; name = hterm_all.js; path = libapps/hterm/dist/js/hterm_all.js; sourceTree = "<group>"; };
		E28394BF240C268A006742E2 /* VMDisplayTerminalViewController.h */ = {isa = PBXFileReference; lastKnownFileType = sourcecode.c.h; path = VMDisplayTerminalViewController.h; sourceTree = "<group>"; };
		E28394C0240C268A006742E2 /* VMDisplayTerminalViewController.m */ = {isa = PBXFileReference; lastKnownFileType = sourcecode.c.objc; path = VMDisplayTerminalViewController.m; sourceTree = "<group>"; };
		E2B0F9D02426E5510065DFBE /* WKWebView+Workarounds.h */ = {isa = PBXFileReference; lastKnownFileType = sourcecode.c.h; path = "WKWebView+Workarounds.h"; sourceTree = "<group>"; };
		E2B0F9D12426E5510065DFBE /* WKWebView+Workarounds.m */ = {isa = PBXFileReference; lastKnownFileType = sourcecode.c.objc; path = "WKWebView+Workarounds.m"; sourceTree = "<group>"; };
		E2D64BC6241DB2260034E0C6 /* UTMInputOutput.h */ = {isa = PBXFileReference; lastKnownFileType = sourcecode.c.h; path = UTMInputOutput.h; sourceTree = "<group>"; };
		E2D64BC7241DB24B0034E0C6 /* UTMSpiceIO.h */ = {isa = PBXFileReference; lastKnownFileType = sourcecode.c.h; path = UTMSpiceIO.h; sourceTree = "<group>"; };
		E2D64BC8241DB24B0034E0C6 /* UTMSpiceIO.m */ = {isa = PBXFileReference; lastKnownFileType = sourcecode.c.objc; path = UTMSpiceIO.m; sourceTree = "<group>"; };
		E2D64BCA241DB62A0034E0C6 /* UTMTerminalIO.h */ = {isa = PBXFileReference; lastKnownFileType = sourcecode.c.h; path = UTMTerminalIO.h; sourceTree = "<group>"; };
		E2D64BCB241DB62A0034E0C6 /* UTMTerminalIO.m */ = {isa = PBXFileReference; lastKnownFileType = sourcecode.c.objc; path = UTMTerminalIO.m; sourceTree = "<group>"; };
		E2D64BE0241EAEBE0034E0C6 /* UTMSpiceIODelegate.h */ = {isa = PBXFileReference; lastKnownFileType = sourcecode.c.h; path = UTMSpiceIODelegate.h; sourceTree = "<group>"; };
		FFB02A8B266CB09C006CD71A /* zh-Hant */ = {isa = PBXFileReference; lastKnownFileType = text.plist.strings; name = "zh-Hant"; path = "zh-Hant.lproj/InfoPlist.strings"; sourceTree = "<group>"; };
		FFB02A8F266CB09C006CD71A /* zh-Hant */ = {isa = PBXFileReference; lastKnownFileType = text.plist.strings; name = "zh-Hant"; path = "zh-Hant.lproj/InfoPlist.strings"; sourceTree = "<group>"; };
		FFB02A92266CB09C006CD71A /* zh-Hant */ = {isa = PBXFileReference; lastKnownFileType = text.plist.strings; name = "zh-Hant"; path = "zh-Hant.lproj/InfoPlist.strings"; sourceTree = "<group>"; };
		FFB02A95266CB09C006CD71A /* zh-Hant */ = {isa = PBXFileReference; lastKnownFileType = text.plist.strings; name = "zh-Hant"; path = "zh-Hant.lproj/Localizable.strings"; sourceTree = "<group>"; };
/* End PBXFileReference section */

/* Begin PBXFrameworksBuildPhase section */
		8401FD5F269BE9C500265F0D /* Frameworks */ = {
			isa = PBXFrameworksBuildPhase;
			buildActionMask = 2147483647;
			files = (
			);
			runOnlyForDeploymentPostprocessing = 0;
		};
		CE2D932B24AD46670059923A /* Frameworks */ = {
			isa = PBXFrameworksBuildPhase;
			buildActionMask = 2147483647;
			files = (
				CE2D932C24AD46670059923A /* libgstautodetect.a in Frameworks */,
				CE2D932D24AD46670059923A /* libgstaudiotestsrc.a in Frameworks */,
				CE2D932E24AD46670059923A /* libgstvideoconvert.a in Frameworks */,
				CE2D932F24AD46670059923A /* libgstaudioconvert.a in Frameworks */,
				CE2D933024AD46670059923A /* libgstvideoscale.a in Frameworks */,
				CE93759924BB821F0074066F /* IQKeyboardManagerSwift in Frameworks */,
				CE2D933124AD46670059923A /* MetalKit.framework in Frameworks */,
				CE2D933224AD46670059923A /* libgstvolume.a in Frameworks */,
				CE2D933324AD46670059923A /* libgstcoreelements.a in Frameworks */,
				CE2D933424AD46670059923A /* libgstvideorate.a in Frameworks */,
				CE2D933524AD46670059923A /* libgstjpeg.a in Frameworks */,
				CE2D933624AD46670059923A /* libgstaudioresample.a in Frameworks */,
				CE2D933724AD46670059923A /* libgstplayback.a in Frameworks */,
				CE2D933824AD46670059923A /* libgstadder.a in Frameworks */,
				CE2D933A24AD46670059923A /* libgstaudiorate.a in Frameworks */,
				CE2D933B24AD46670059923A /* libgstvideofilter.a in Frameworks */,
				CE2D933C24AD46670059923A /* libgstapp.a in Frameworks */,
				CE2D933D24AD46670059923A /* libgstgio.a in Frameworks */,
				CE2D933E24AD46670059923A /* libgsttypefindfunctions.a in Frameworks */,
				CE2D933F24AD46670059923A /* libgstvideotestsrc.a in Frameworks */,
				CE2D934024AD46670059923A /* libgstosxaudio.a in Frameworks */,
				CE2D934124AD46670059923A /* gmodule-2.0.0.framework in Frameworks */,
				CE2D934224AD46670059923A /* jpeg.62.framework in Frameworks */,
				CE2D934324AD46670059923A /* intl.8.framework in Frameworks */,
				CE2D934424AD46670059923A /* gstapp-1.0.0.framework in Frameworks */,
				CE2D934524AD46670059923A /* gthread-2.0.0.framework in Frameworks */,
				CE2D934624AD46670059923A /* gstrtp-1.0.0.framework in Frameworks */,
				CE2D934724AD46670059923A /* gstriff-1.0.0.framework in Frameworks */,
				CEA9058F25FC6A1400801E7C /* usbredirhost.1.framework in Frameworks */,
				CE2D934924AD46670059923A /* gstreamer-1.0.0.framework in Frameworks */,
				CE2D934B24AD46670059923A /* json-glib-1.0.0.framework in Frameworks */,
				CE2D934C24AD46670059923A /* ffi.7.framework in Frameworks */,
				CE2D934D24AD46670059923A /* gstnet-1.0.0.framework in Frameworks */,
				CE2D934E24AD46670059923A /* gstbase-1.0.0.framework in Frameworks */,
				CE020BA724AEDEF000B44AB6 /* Logging in Frameworks */,
				CE2D934F24AD46670059923A /* phodav-2.0.0.framework in Frameworks */,
				CEA9059025FC6A1700801E7C /* usbredirparser.1.framework in Frameworks */,
				CE0E9B87252FD06B0026E02B /* SwiftUI.framework in Frameworks */,
				836A40D726AA2A2C002068F8 /* Zip in Frameworks */,
				CE2D935024AD46670059923A /* gstcontroller-1.0.0.framework in Frameworks */,
				CE2D935124AD46670059923A /* gstaudio-1.0.0.framework in Frameworks */,
				CE2D935224AD46670059923A /* gpg-error.0.framework in Frameworks */,
				CE2D935324AD46670059923A /* gcrypt.20.framework in Frameworks */,
				CE2D935424AD46670059923A /* gobject-2.0.0.framework in Frameworks */,
				CE9A353426533A52005077CF /* JailbreakInterposer.framework in Frameworks */,
				CE2D935524AD46670059923A /* gsttag-1.0.0.framework in Frameworks */,
				CE2D935624AD46670059923A /* gio-2.0.0.framework in Frameworks */,
				CE2D935724AD46670059923A /* gstvideo-1.0.0.framework in Frameworks */,
				CE2D935824AD46670059923A /* spice-client-glib-2.0.8.framework in Frameworks */,
				CE2D935924AD46670059923A /* gstrtsp-1.0.0.framework in Frameworks */,
				CE2D935A24AD46670059923A /* opus.0.framework in Frameworks */,
				CE2D935B24AD46670059923A /* glib-2.0.0.framework in Frameworks */,
				CE2D935C24AD46670059923A /* png16.16.framework in Frameworks */,
				CE2D935D24AD46670059923A /* gstfft-1.0.0.framework in Frameworks */,
				CE2D935E24AD46670059923A /* crypto.1.1.framework in Frameworks */,
				CE2D935F24AD46670059923A /* gstpbutils-1.0.0.framework in Frameworks */,
				CE2D936124AD46670059923A /* gstallocators-1.0.0.framework in Frameworks */,
				CE2D936224AD46670059923A /* gstcheck-1.0.0.framework in Frameworks */,
				CE2D936324AD46670059923A /* iconv.2.framework in Frameworks */,
				CE2D936424AD46670059923A /* gstsdp-1.0.0.framework in Frameworks */,
				CE2D936524AD46670059923A /* ssl.1.1.framework in Frameworks */,
				CE2D936624AD46670059923A /* spice-server.1.framework in Frameworks */,
				CE2D936724AD46670059923A /* pixman-1.0.framework in Frameworks */,
				CEA9053D25F9824700801E7C /* usb-1.0.0.framework in Frameworks */,
			);
			runOnlyForDeploymentPostprocessing = 0;
		};
		CE2D951924AD48BE0059923A /* Frameworks */ = {
			isa = PBXFrameworksBuildPhase;
			buildActionMask = 2147483647;
			files = (
				CEA9058925FC69D100801E7C /* usbredirhost.1.framework in Frameworks */,
				CEA9058A25FC69D100801E7C /* usbredirparser.1.framework in Frameworks */,
				CEA9053825F981E900801E7C /* usb-1.0.0.framework in Frameworks */,
				CE0B6F0E24AD677200FE012D /* libgstaudioconvert.a in Frameworks */,
				CE0B6EF024AD677200FE012D /* gstcontroller-1.0.0.framework in Frameworks */,
				CE0B6EE024AD677200FE012D /* libgstosxaudio.a in Frameworks */,
				CE0B6F0D24AD677200FE012D /* libgstadder.a in Frameworks */,
				CE0B6EF224AD677200FE012D /* gstallocators-1.0.0.framework in Frameworks */,
				CE03D08B24D90F2900F76B84 /* jpeg.62.framework in Frameworks */,
				CE0B6EBC24AD677200FE012D /* gstpbutils-1.0.0.framework in Frameworks */,
				CEF83F872500948800557D15 /* gpg-error.0.framework in Frameworks */,
				CE0B6ED324AD677200FE012D /* libgstvideoconvert.a in Frameworks */,
				CE0B6F0124AD677200FE012D /* libgsttypefindfunctions.a in Frameworks */,
				CE0B6EE124AD677200FE012D /* gstrtsp-1.0.0.framework in Frameworks */,
				CE03D08824D90F0700F76B84 /* gio-2.0.0.framework in Frameworks */,
				CE0B6EEC24AD677200FE012D /* libgstautodetect.a in Frameworks */,
				CE03D0C424D913AA00F76B84 /* ffi.7.framework in Frameworks */,
				CE03D0CC24D9144100F76B84 /* crypto.1.1.framework in Frameworks */,
				CE0B6ED724AD677200FE012D /* gstaudio-1.0.0.framework in Frameworks */,
				CE0B6EFA24AD677200FE012D /* gstapp-1.0.0.framework in Frameworks */,
				CE03D0CE24D9A30100F76B84 /* iconv.2.framework in Frameworks */,
				CE0B6EF124AD677200FE012D /* libgstplayback.a in Frameworks */,
				CE0B6EF424AD677200FE012D /* json-glib-1.0.0.framework in Frameworks */,
				CE0B6ED124AD677200FE012D /* phodav-2.0.0.framework in Frameworks */,
				CEF83F862500947D00557D15 /* gcrypt.20.framework in Frameworks */,
				CE0B6ECB24AD677200FE012D /* gstcheck-1.0.0.framework in Frameworks */,
				CE0B6F0724AD677200FE012D /* libgstvolume.a in Frameworks */,
				CE03D0C624D913C600F76B84 /* opus.0.framework in Frameworks */,
				CE03D0C824D913FD00F76B84 /* pixman-1.0.framework in Frameworks */,
				CE0B6EE524AD677200FE012D /* gstbase-1.0.0.framework in Frameworks */,
				CEF83F882500949D00557D15 /* gthread-2.0.0.framework in Frameworks */,
				CE03D08724D90F0700F76B84 /* gobject-2.0.0.framework in Frameworks */,
				CE0B6F0A24AD677200FE012D /* spice-client-glib-2.0.8.framework in Frameworks */,
				CE0B6ECF24AD677200FE012D /* gstrtp-1.0.0.framework in Frameworks */,
				CE0B6ECC24AD677200FE012D /* gstriff-1.0.0.framework in Frameworks */,
				CE0B6EDC24AD677200FE012D /* libgstapp.a in Frameworks */,
				CE0B6F0324AD677200FE012D /* libgstvideoscale.a in Frameworks */,
				CE0B6EC924AD677200FE012D /* gstvideo-1.0.0.framework in Frameworks */,
				CE0B6EF324AD677200FE012D /* libgstvideofilter.a in Frameworks */,
				CE020BA924AEDF3000B44AB6 /* Logging in Frameworks */,
				CE0B6ECD24AD677200FE012D /* gsttag-1.0.0.framework in Frameworks */,
				CE03D08A24D90F2900F76B84 /* intl.8.framework in Frameworks */,
				CE0B6EF924AD677200FE012D /* libgstaudioresample.a in Frameworks */,
				CE0B6EE724AD677200FE012D /* libgstvideotestsrc.a in Frameworks */,
				CE0B6EBB24AD677200FE012D /* libgstgio.a in Frameworks */,
				CE0B6EE224AD677200FE012D /* gstnet-1.0.0.framework in Frameworks */,
				CE03D08624D90F0700F76B84 /* gmodule-2.0.0.framework in Frameworks */,
				CE03D0CA24D9142000F76B84 /* ssl.1.1.framework in Frameworks */,
				CE0B6EC624AD677200FE012D /* gstfft-1.0.0.framework in Frameworks */,
				CE0B6EE624AD677200FE012D /* libgstaudiorate.a in Frameworks */,
				CEF83F8A250094B200557D15 /* spice-server.1.framework in Frameworks */,
				CE03D08924D90F0700F76B84 /* glib-2.0.0.framework in Frameworks */,
				CE0B6EC224AD677200FE012D /* libgstvideorate.a in Frameworks */,
				CE0B6F0C24AD677200FE012D /* gstreamer-1.0.0.framework in Frameworks */,
				836A40D526AA2A03002068F8 /* Zip in Frameworks */,
				CEF83F89250094A400557D15 /* png16.16.framework in Frameworks */,
				CE0B6F0224AD677200FE012D /* libgstjpeg.a in Frameworks */,
				CE0B6EFC24AD677200FE012D /* libgstaudiotestsrc.a in Frameworks */,
				CE0B6EF824AD677200FE012D /* gstsdp-1.0.0.framework in Frameworks */,
				CE0B6EEA24AD677200FE012D /* libgstcoreelements.a in Frameworks */,
			);
			runOnlyForDeploymentPostprocessing = 0;
		};
		CE9A352A26533A51005077CF /* Frameworks */ = {
			isa = PBXFrameworksBuildPhase;
			buildActionMask = 2147483647;
			files = (
			);
			runOnlyForDeploymentPostprocessing = 0;
		};
		CEA45F23263519B5002FA97D /* Frameworks */ = {
			isa = PBXFrameworksBuildPhase;
			buildActionMask = 2147483647;
			files = (
				CEA45F24263519B5002FA97D /* libgstautodetect.a in Frameworks */,
				CEA45F25263519B5002FA97D /* libgstaudiotestsrc.a in Frameworks */,
				CEA45F26263519B5002FA97D /* libgstvideoconvert.a in Frameworks */,
				CEA45F27263519B5002FA97D /* libgstaudioconvert.a in Frameworks */,
				CEA45F28263519B5002FA97D /* libgstvideoscale.a in Frameworks */,
				CEA45F29263519B5002FA97D /* IQKeyboardManagerSwift in Frameworks */,
				CEA45F2A263519B5002FA97D /* MetalKit.framework in Frameworks */,
				CEA45F2B263519B5002FA97D /* libgstvolume.a in Frameworks */,
				CEA45F2C263519B5002FA97D /* libgstcoreelements.a in Frameworks */,
				CEA45F2D263519B5002FA97D /* libgstvideorate.a in Frameworks */,
				CEA45F2E263519B5002FA97D /* libgstjpeg.a in Frameworks */,
				CEA45F2F263519B5002FA97D /* libgstaudioresample.a in Frameworks */,
				CEA45F30263519B5002FA97D /* libgstplayback.a in Frameworks */,
				CEA45F31263519B5002FA97D /* libgstadder.a in Frameworks */,
				CEA45F32263519B5002FA97D /* libgstaudiorate.a in Frameworks */,
				CEA45F33263519B5002FA97D /* libgstvideofilter.a in Frameworks */,
				CEA45F34263519B5002FA97D /* libgstapp.a in Frameworks */,
				CEA45F35263519B5002FA97D /* libgstgio.a in Frameworks */,
				CEA45F36263519B5002FA97D /* libgsttypefindfunctions.a in Frameworks */,
				CEA45F37263519B5002FA97D /* libgstvideotestsrc.a in Frameworks */,
				CEA45F38263519B5002FA97D /* libgstosxaudio.a in Frameworks */,
				CEA45F39263519B5002FA97D /* gmodule-2.0.0.framework in Frameworks */,
				CEA45F3A263519B5002FA97D /* jpeg.62.framework in Frameworks */,
				CEA45F3B263519B5002FA97D /* intl.8.framework in Frameworks */,
				CEA45F3C263519B5002FA97D /* gstapp-1.0.0.framework in Frameworks */,
				CEA45F3D263519B5002FA97D /* gthread-2.0.0.framework in Frameworks */,
				CEA45F3E263519B5002FA97D /* gstrtp-1.0.0.framework in Frameworks */,
				CEA45F3F263519B5002FA97D /* gstriff-1.0.0.framework in Frameworks */,
				CEA45F41263519B5002FA97D /* gstreamer-1.0.0.framework in Frameworks */,
				CEA45F42263519B5002FA97D /* json-glib-1.0.0.framework in Frameworks */,
				CEA45F43263519B5002FA97D /* ffi.7.framework in Frameworks */,
				CEA45F44263519B5002FA97D /* gstnet-1.0.0.framework in Frameworks */,
				CEA45F45263519B5002FA97D /* gstbase-1.0.0.framework in Frameworks */,
				CEA45F46263519B5002FA97D /* Logging in Frameworks */,
				CEA45F47263519B5002FA97D /* phodav-2.0.0.framework in Frameworks */,
				CEA45F49263519B5002FA97D /* SwiftUI.framework in Frameworks */,
				CEA45F4A263519B5002FA97D /* gstcontroller-1.0.0.framework in Frameworks */,
				CEA45F4B263519B5002FA97D /* gstaudio-1.0.0.framework in Frameworks */,
				CEA45F4C263519B5002FA97D /* gpg-error.0.framework in Frameworks */,
				CEA45F4D263519B5002FA97D /* gcrypt.20.framework in Frameworks */,
				CEA45F4E263519B5002FA97D /* gobject-2.0.0.framework in Frameworks */,
				CEA45F4F263519B5002FA97D /* gsttag-1.0.0.framework in Frameworks */,
				CEA45F50263519B5002FA97D /* gio-2.0.0.framework in Frameworks */,
				CEA45F51263519B5002FA97D /* gstvideo-1.0.0.framework in Frameworks */,
				CEA45F52263519B5002FA97D /* spice-client-glib-2.0.8.framework in Frameworks */,
				CEA45F53263519B5002FA97D /* gstrtsp-1.0.0.framework in Frameworks */,
				CEA45F54263519B5002FA97D /* opus.0.framework in Frameworks */,
				CEA45F55263519B5002FA97D /* glib-2.0.0.framework in Frameworks */,
				CEA45F56263519B5002FA97D /* png16.16.framework in Frameworks */,
				CEA45F57263519B5002FA97D /* gstfft-1.0.0.framework in Frameworks */,
				CEA45F58263519B5002FA97D /* crypto.1.1.framework in Frameworks */,
				CEA45F59263519B5002FA97D /* gstpbutils-1.0.0.framework in Frameworks */,
				CEA45F5A263519B5002FA97D /* gstallocators-1.0.0.framework in Frameworks */,
				CEA45F5B263519B5002FA97D /* gstcheck-1.0.0.framework in Frameworks */,
				836A40D926AA2A30002068F8 /* Zip in Frameworks */,
				CEA45F5C263519B5002FA97D /* iconv.2.framework in Frameworks */,
				CEA45F5D263519B5002FA97D /* gstsdp-1.0.0.framework in Frameworks */,
				CEA45F5E263519B5002FA97D /* ssl.1.1.framework in Frameworks */,
				CEA45F5F263519B5002FA97D /* spice-server.1.framework in Frameworks */,
				CEA45F60263519B5002FA97D /* pixman-1.0.framework in Frameworks */,
			);
			runOnlyForDeploymentPostprocessing = 0;
		};
		CEBDA1D724D8BDDA0010B5EC /* Frameworks */ = {
			isa = PBXFrameworksBuildPhase;
			buildActionMask = 2147483647;
			files = (
			);
			runOnlyForDeploymentPostprocessing = 0;
		};
/* End PBXFrameworksBuildPhase section */

/* Begin PBXGroup section */
		CE1BD9FA24F4825C0022A468 /* Display */ = {
			isa = PBXGroup;
			children = (
				CE0FE12724D3B08B0086CEF0 /* VMDisplayWindow.xib */,
				CE612AC524D3B50700FA6300 /* VMDisplayWindowController.swift */,
				CEBDA1D424D69DB20010B5EC /* VMDisplayMetalWindowController.swift */,
				2C6D9E02256EE454003298E6 /* VMDisplayTerminalWindowController.swift */,
				CE03D0D124DCF4B600F76B84 /* VMMetalView.swift */,
				CE03D0D324DCF6DD00F76B84 /* VMMetalViewInputDelegate.swift */,
			);
			path = Display;
			sourceTree = "<group>";
		};
		CE2D63CE2265150F00FC7E63 /* Renderer */ = {
			isa = PBXGroup;
			children = (
				CE2D63D22265154700FC7E63 /* UTMRenderer.h */,
				CE2D63CF2265154700FC7E63 /* UTMRenderer.m */,
				CE2D63D5226517D600FC7E63 /* UTMRenderSource.h */,
				CE2D63D02265154700FC7E63 /* UTMShaders.metal */,
				CE2D63D12265154700FC7E63 /* UTMShaderTypes.h */,
			);
			path = Renderer;
			sourceTree = "<group>";
		};
		CE2D63D622653C7300FC7E63 /* Frameworks */ = {
			isa = PBXGroup;
			children = (
				CE5451A426AF5F0F008594E5 /* EGL.framework */,
				CE5451A226AF5F0F008594E5 /* epoxy.0.framework */,
				CE5451A326AF5F0F008594E5 /* GLESv2.framework */,
				CE5451A126AF5F0F008594E5 /* virglrenderer.1.framework */,
				CEA9058725FC69D100801E7C /* usbredirhost.1.framework */,
				CEA9058825FC69D100801E7C /* usbredirparser.1.framework */,
				CEA9053725F981E900801E7C /* usb-1.0.0.framework */,
				CE0E9B86252FD06B0026E02B /* SwiftUI.framework */,
				CE059DC0243BD67100338317 /* phodav-2.0.0.framework */,
				CE66450C2269313200B0849A /* MetalKit.framework */,
				CE9D195D2265425900355E14 /* libgstadder.a */,
				CE9D19612265425900355E14 /* libgstapp.a */,
				CE9D19552265425900355E14 /* libgstaudioconvert.a */,
				CE9D195F2265425900355E14 /* libgstaudiorate.a */,
				CE9D195B2265425900355E14 /* libgstaudioresample.a */,
				CE9D19532265425900355E14 /* libgstaudiotestsrc.a */,
				CE9D19522265425900355E14 /* libgstautodetect.a */,
				CE9D19582265425900355E14 /* libgstcoreelements.a */,
				CE9D19622265425A00355E14 /* libgstgio.a */,
				CE9D195A2265425900355E14 /* libgstjpeg.a */,
				CE9D19652265425A00355E14 /* libgstosxaudio.a */,
				CE9D195C2265425900355E14 /* libgstplayback.a */,
				CE9D19632265425A00355E14 /* libgsttypefindfunctions.a */,
				CE9D19542265425900355E14 /* libgstvideoconvert.a */,
				CE9D19602265425900355E14 /* libgstvideofilter.a */,
				CE9D19592265425900355E14 /* libgstvideorate.a */,
				CE9D19562265425900355E14 /* libgstvideoscale.a */,
				CE9D19642265425A00355E14 /* libgstvideotestsrc.a */,
				CE9D19572265425900355E14 /* libgstvolume.a */,
				CE2D640A22653C7500FC7E63 /* crypto.1.1.framework */,
				CE2D63E322653C7400FC7E63 /* ffi.7.framework */,
				CE2D63F322653C7400FC7E63 /* gcrypt.20.framework */,
				CE2D63F822653C7400FC7E63 /* gio-2.0.0.framework */,
				CE2D640422653C7500FC7E63 /* glib-2.0.0.framework */,
				CE2D63D822653C7300FC7E63 /* gmodule-2.0.0.framework */,
				CE2D63F522653C7400FC7E63 /* gobject-2.0.0.framework */,
				CE2D63F122653C7400FC7E63 /* gpg-error.0.framework */,
				CE2D641122653C7500FC7E63 /* gstallocators-1.0.0.framework */,
				CE2D63DB22653C7300FC7E63 /* gstapp-1.0.0.framework */,
				CE2D63EF22653C7400FC7E63 /* gstaudio-1.0.0.framework */,
				CE2D63E822653C7400FC7E63 /* gstbase-1.0.0.framework */,
				CE2D641422653C7500FC7E63 /* gstcheck-1.0.0.framework */,
				CE2D63EE22653C7400FC7E63 /* gstcontroller-1.0.0.framework */,
				CE2D640922653C7500FC7E63 /* gstfft-1.0.0.framework */,
				CE2D63E522653C7400FC7E63 /* gstnet-1.0.0.framework */,
				CE2D640E22653C7500FC7E63 /* gstpbutils-1.0.0.framework */,
				CE2D63E022653C7400FC7E63 /* gstreamer-1.0.0.framework */,
				CE2D63DE22653C7400FC7E63 /* gstriff-1.0.0.framework */,
				CE2D63DD22653C7400FC7E63 /* gstrtp-1.0.0.framework */,
				CE2D640122653C7500FC7E63 /* gstrtsp-1.0.0.framework */,
				CE2D641622653C7500FC7E63 /* gstsdp-1.0.0.framework */,
				CE2D63F622653C7400FC7E63 /* gsttag-1.0.0.framework */,
				CE2D63F922653C7400FC7E63 /* gstvideo-1.0.0.framework */,
				CE2D63DC22653C7300FC7E63 /* gthread-2.0.0.framework */,
				CE2D641522653C7500FC7E63 /* iconv.2.framework */,
				CE2D63DA22653C7300FC7E63 /* intl.8.framework */,
				CE2D63D922653C7300FC7E63 /* jpeg.62.framework */,
				CE2D63E222653C7400FC7E63 /* json-glib-1.0.0.framework */,
				CE2D640322653C7500FC7E63 /* opus.0.framework */,
				CE2D641922653C7600FC7E63 /* pixman-1.0.framework */,
				CE2D640522653C7500FC7E63 /* png16.16.framework */,
				CE2D63FD22653C7500FC7E63 /* qemu-aarch64-softmmu.framework */,
				CE2D641322653C7500FC7E63 /* qemu-alpha-softmmu.framework */,
				CE2D640722653C7500FC7E63 /* qemu-arm-softmmu.framework */,
				CE2D63E622653C7400FC7E63 /* qemu-cris-softmmu.framework */,
				CE2D63F222653C7400FC7E63 /* qemu-hppa-softmmu.framework */,
				CE2D63D722653C7300FC7E63 /* qemu-i386-softmmu.framework */,
				CE2D63EB22653C7400FC7E63 /* qemu-m68k-softmmu.framework */,
				CE2D63E422653C7400FC7E63 /* qemu-microblaze-softmmu.framework */,
				CE2D63F022653C7400FC7E63 /* qemu-microblazeel-softmmu.framework */,
				CE2D63FF22653C7500FC7E63 /* qemu-mips-softmmu.framework */,
				CE2D63F422653C7400FC7E63 /* qemu-mips64-softmmu.framework */,
				CE2D640822653C7500FC7E63 /* qemu-mips64el-softmmu.framework */,
				CE2D640622653C7500FC7E63 /* qemu-mipsel-softmmu.framework */,
				CE2D63DF22653C7400FC7E63 /* qemu-nios2-softmmu.framework */,
				CE2D640B22653C7500FC7E63 /* qemu-or1k-softmmu.framework */,
				CE2D63E722653C7400FC7E63 /* qemu-ppc-softmmu.framework */,
				CE2D640C22653C7500FC7E63 /* qemu-ppc64-softmmu.framework */,
				CE2D63FA22653C7400FC7E63 /* qemu-riscv32-softmmu.framework */,
				CE2D63FB22653C7500FC7E63 /* qemu-riscv64-softmmu.framework */,
				CE2D63FC22653C7500FC7E63 /* qemu-s390x-softmmu.framework */,
				CE2D640222653C7500FC7E63 /* qemu-sh4-softmmu.framework */,
				CE2D63E122653C7400FC7E63 /* qemu-sh4eb-softmmu.framework */,
				CE2D640D22653C7500FC7E63 /* qemu-sparc-softmmu.framework */,
				CE2D640F22653C7500FC7E63 /* qemu-sparc64-softmmu.framework */,
				CE2D63EC22653C7400FC7E63 /* qemu-tricore-softmmu.framework */,
				CE2D640022653C7500FC7E63 /* qemu-x86_64-softmmu.framework */,
				CE2D63ED22653C7400FC7E63 /* qemu-xtensa-softmmu.framework */,
				CE2D641222653C7500FC7E63 /* qemu-xtensaeb-softmmu.framework */,
				CE2D63FE22653C7500FC7E63 /* spice-client-glib-2.0.8.framework */,
				CE2D641822653C7500FC7E63 /* spice-server.1.framework */,
				CE2D641722653C7500FC7E63 /* ssl.1.1.framework */,
			);
			name = Frameworks;
			sourceTree = "<group>";
		};
		CE2D953624AD4F980059923A /* Platform */ = {
			isa = PBXGroup;
			children = (
				CE2D954A24AD4F980059923A /* iOS */,
				CE2D953B24AD4F980059923A /* macOS */,
				CEB63A9624F47C1200CAF323 /* Shared */,
				CEB63A7524F4654400CAF323 /* Main.swift */,
				CE2D955524AD4F980059923A /* UTMApp.swift */,
				CE020BA224AEDC7C00B44AB6 /* UTMData.swift */,
				CE2D954624AD4F980059923A /* UTMExtensions.swift */,
				CEB63A7924F469E300CAF323 /* UTMJailbreak.m */,
				CEB63A7824F468BA00CAF323 /* UTMJailbreak.h */,
				CE020BAA24AEE00000B44AB6 /* UTMLoggingSwift.swift */,
				CE2D955624AD4F980059923A /* Swift-Bridging-Header.h */,
				CE550BD52259479D0063E575 /* Assets.xcassets */,
				521F3EFB2414F73800130500 /* Localizable.strings */,
				52459A312440C84E006A58D0 /* InfoPlist.strings */,
			);
			path = Platform;
			sourceTree = "<group>";
		};
		CE2D953B24AD4F980059923A /* macOS */ = {
			isa = PBXGroup;
			children = (
				CE1BD9FA24F4825C0022A468 /* Display */,
				CEECE13B25E47D9500A2AAB8 /* AppDelegate.swift */,
				CEEC811A24E48EC600ACB0B3 /* SettingsView.swift */,
				CE93759124BA775C0074066F /* ToolbarTabView.swift */,
				CE93758F24BA74510074066F /* ToolbarTabViewController.swift */,
				CEBBF1A624B5730F00C15049 /* UTMDataExtension.swift */,
				CE93759524BB7E9F0074066F /* UTMTabViewController.swift */,
				CE93759E24BBDD6A0074066F /* VMConfigDrivesView.swift */,
				CE2D953E24AD4F980059923A /* VMConfigNetworkPortForwardView.swift */,
				CE2D953D24AD4F980059923A /* VMSettingsView.swift */,
				53A0BDD426D79FE40010EDC5 /* SavePanel.swift */,
				CE2D954124AD4F980059923A /* Info.plist */,
				FFB02A8E266CB09C006CD71A /* InfoPlist.strings */,
				CE2D953F24AD4F980059923A /* macOS.entitlements */,
				CEF6F5EA26DDD60500BC434D /* macOS-unsigned.entitlements */,
				83C15C5E26CC441000ADFD45 /* KeyCodeMap.swift */,
			);
			path = macOS;
			sourceTree = "<group>";
		};
		CE2D954A24AD4F980059923A /* iOS */ = {
			isa = PBXGroup;
			children = (
				CE5E4954225C593C00148CEF /* Legacy */,
				CE7BED4D22600F5000A1E1B6 /* Display */,
				CE550BCC225947990063E575 /* AppDelegate.h */,
				CE550BCD225947990063E575 /* AppDelegate.m */,
				CE8813D224CD230300532628 /* ActivityView.swift */,
				CED814EE24C7EB760042F0F1 /* ImagePicker.swift */,
				CEBBF1A424B56A2900C15049 /* UTMDataExtension.swift */,
				CE2D955124AD4F980059923A /* VMConfigDrivesView.swift */,
				CE2D954D24AD4F980059923A /* VMConfigNetworkPortForwardView.swift */,
				CE2D954C24AD4F980059923A /* VMSettingsView.swift */,
				CE95877426D74C2A0086BDE8 /* iOS.entitlements */,
				CE2D954F24AD4F980059923A /* Info.plist */,
				FFB02A8A266CB09C006CD71A /* InfoPlist.strings */,
				5286EC91243748AC007E6CBC /* Settings.bundle */,
			);
			path = iOS;
			sourceTree = "<group>";
		};
		CE31C242225E543A00A965DD /* Configuration */ = {
			isa = PBXGroup;
			children = (
				CE31C243225E553500A965DD /* UTMConfiguration.h */,
				CE31C244225E555600A965DD /* UTMConfiguration.m */,
				CE5425352437DDE900E520F7 /* UTMConfiguration+Constants.h */,
				CE5425362437DDE900E520F7 /* UTMConfiguration+Constants.m */,
				CE8813D924D1290600532628 /* UTMConfiguration+ConstantsGenerated.m */,
				2CE8EB3F257811E8000E2EBB /* UTMConfiguration+Defaults.h */,
				2CE8EB40257811E8000E2EBB /* UTMConfiguration+Defaults.m */,
				CEE0420A244117040001680F /* UTMConfiguration+Display.h */,
				CEE0420B244117040001680F /* UTMConfiguration+Display.m */,
				CE54252F2437C09C00E520F7 /* UTMConfiguration+Drives.h */,
				CE5425302437C09C00E520F7 /* UTMConfiguration+Drives.m */,
				CEE0421024418F2E0001680F /* UTMConfiguration+Miscellaneous.h */,
				CEE0421124418F2E0001680F /* UTMConfiguration+Miscellaneous.m */,
				CEA02A972436C7A30087E45F /* UTMConfiguration+Networking.h */,
				CEA02A982436C7A30087E45F /* UTMConfiguration+Networking.m */,
				CE059DC3243BFA3200338317 /* UTMConfiguration+Sharing.h */,
				CE059DC4243BFA3200338317 /* UTMConfiguration+Sharing.m */,
				CE5425322437C22A00E520F7 /* UTMConfiguration+System.h */,
				CE5425332437C22A00E520F7 /* UTMConfiguration+System.m */,
				CE54252C2436E48D00E520F7 /* UTMConfigurationPortForward.h */,
				CE54252D2436E48D00E520F7 /* UTMConfigurationPortForward.m */,
				CE31C246225E9FED00A965DD /* UTMConfigurationDelegate.h */,
				CE6EDCDD241C4A6800A719DC /* UTMViewState.h */,
				CE6EDCDE241C4A6800A719DC /* UTMViewState.m */,
				CE2D953124AD4F040059923A /* UTMConfigurationExtension.swift */,
			);
			path = Configuration;
			sourceTree = "<group>";
		};
		CE36B2672275312A004A1435 /* Generated */ = {
			isa = PBXGroup;
			children = (
				CE23C0D523FCEC03001177D6 /* qapi-builtin-types.c */,
				CE23C0C823FCEC02001177D6 /* qapi-builtin-types.h */,
				CE23C09623FCEC00001177D6 /* qapi-builtin-visit.c */,
				CE23C0FA23FCEC05001177D6 /* qapi-builtin-visit.h */,
				CE23C09D23FCEC00001177D6 /* qapi-commands-audio.c */,
				CE23C0BA23FCEC02001177D6 /* qapi-commands-audio.h */,
				CE23C0A423FCEC01001177D6 /* qapi-commands-authz.c */,
				CE23C15C23FCEC0A001177D6 /* qapi-commands-authz.h */,
				CE23C0DF23FCEC04001177D6 /* qapi-commands-block-core.c */,
				CE23C07D23FCEBFF001177D6 /* qapi-commands-block-core.h */,
				CE23C0E723FCEC04001177D6 /* qapi-commands-block.c */,
				CE23C0C023FCEC02001177D6 /* qapi-commands-block.h */,
				CE23C08623FCEBFF001177D6 /* qapi-commands-char.c */,
				CE23C0E623FCEC04001177D6 /* qapi-commands-char.h */,
				CE23C10823FCEC06001177D6 /* qapi-commands-common.c */,
				CE23C09823FCEC00001177D6 /* qapi-commands-common.h */,
				CE23C0AE23FCEC01001177D6 /* qapi-commands-crypto.c */,
				CE23C0BB23FCEC02001177D6 /* qapi-commands-crypto.h */,
				CE23C0DD23FCEC03001177D6 /* qapi-commands-dump.c */,
				CE23C0A223FCEC01001177D6 /* qapi-commands-dump.h */,
				CE23C0FC23FCEC05001177D6 /* qapi-commands-error.c */,
				CE23C0F323FCEC05001177D6 /* qapi-commands-error.h */,
				CE23C10523FCEC05001177D6 /* qapi-commands-introspect.c */,
				CE23C13F23FCEC08001177D6 /* qapi-commands-introspect.h */,
				CE23C15723FCEC0A001177D6 /* qapi-commands-job.c */,
				CE23C12323FCEC07001177D6 /* qapi-commands-job.h */,
				CE23C0DB23FCEC03001177D6 /* qapi-commands-machine-target.c */,
				CE23C0FF23FCEC05001177D6 /* qapi-commands-machine-target.h */,
				CE23C13223FCEC08001177D6 /* qapi-commands-machine.c */,
				CE23C15323FCEC09001177D6 /* qapi-commands-machine.h */,
				CE23C09B23FCEC00001177D6 /* qapi-commands-migration.c */,
				CE23C08323FCEBFF001177D6 /* qapi-commands-migration.h */,
				CE23C13C23FCEC08001177D6 /* qapi-commands-misc-target.c */,
				CE23C09423FCEC00001177D6 /* qapi-commands-misc-target.h */,
				CE23C15123FCEC09001177D6 /* qapi-commands-misc.c */,
				CE23C0CA23FCEC02001177D6 /* qapi-commands-misc.h */,
				CE23C08F23FCEC00001177D6 /* qapi-commands-net.c */,
				CE23C14E23FCEC09001177D6 /* qapi-commands-net.h */,
				CE23C11F23FCEC07001177D6 /* qapi-commands-qdev.c */,
				CE23C12A23FCEC07001177D6 /* qapi-commands-qdev.h */,
				CE23C15523FCEC0A001177D6 /* qapi-commands-qom.c */,
				CE23C13323FCEC08001177D6 /* qapi-commands-qom.h */,
				CE23C0FB23FCEC05001177D6 /* qapi-commands-rdma.c */,
				CE23C0E123FCEC04001177D6 /* qapi-commands-rdma.h */,
				CE23C08123FCEBFF001177D6 /* qapi-commands-rocker.c */,
				CE23C10F23FCEC06001177D6 /* qapi-commands-rocker.h */,
				CE23C07E23FCEBFF001177D6 /* qapi-commands-run-state.c */,
				CE23C09A23FCEC00001177D6 /* qapi-commands-run-state.h */,
				CE23C0BD23FCEC02001177D6 /* qapi-commands-sockets.c */,
				CE23C0D823FCEC03001177D6 /* qapi-commands-sockets.h */,
				CE23C0BF23FCEC02001177D6 /* qapi-commands-tpm.c */,
				CE23C08E23FCEC00001177D6 /* qapi-commands-tpm.h */,
				CE23C11023FCEC06001177D6 /* qapi-commands-trace.c */,
				CE23C0D023FCEC03001177D6 /* qapi-commands-trace.h */,
				CE23C10B23FCEC06001177D6 /* qapi-commands-transaction.c */,
				CE23C0D123FCEC03001177D6 /* qapi-commands-transaction.h */,
				CE23C08223FCEBFF001177D6 /* qapi-commands-ui.c */,
				CE23C10323FCEC05001177D6 /* qapi-commands-ui.h */,
				CE23C0D223FCEC03001177D6 /* qapi-commands.c */,
				CE23C0AA23FCEC01001177D6 /* qapi-commands.h */,
				CE23C09223FCEC00001177D6 /* qapi-emit-events.c */,
				CE23C15623FCEC0A001177D6 /* qapi-emit-events.h */,
				2CE8EAF22572E0D0000E2EBB /* qapi-events-acpi.c */,
				2CE8EAF12572E0D0000E2EBB /* qapi-events-acpi.h */,
				CE23C13E23FCEC08001177D6 /* qapi-events-audio.c */,
				CE23C12D23FCEC07001177D6 /* qapi-events-audio.h */,
				CE23C0CC23FCEC03001177D6 /* qapi-events-authz.c */,
				CE23C0D423FCEC03001177D6 /* qapi-events-authz.h */,
				CE23C0EF23FCEC04001177D6 /* qapi-events-block-core.c */,
				CE23C0D923FCEC03001177D6 /* qapi-events-block-core.h */,
				2CE8EAEC2572E0C2000E2EBB /* qapi-events-block-export.c */,
				2CE8EAED2572E0C2000E2EBB /* qapi-events-block-export.h */,
				CE23C11623FCEC06001177D6 /* qapi-events-block.c */,
				CE23C08023FCEBFF001177D6 /* qapi-events-block.h */,
				CE23C12723FCEC07001177D6 /* qapi-events-char.c */,
				CE23C0C523FCEC02001177D6 /* qapi-events-char.h */,
				CE23C0D723FCEC03001177D6 /* qapi-events-common.c */,
				CE23C0F823FCEC05001177D6 /* qapi-events-common.h */,
				CE23C11D23FCEC07001177D6 /* qapi-events-crypto.c */,
				CE23C0C123FCEC02001177D6 /* qapi-events-crypto.h */,
				CE23C0D323FCEC03001177D6 /* qapi-events-dump.c */,
				CE23C11C23FCEC07001177D6 /* qapi-events-dump.h */,
				CE23C0F023FCEC04001177D6 /* qapi-events-error.c */,
				CE23C08D23FCEC00001177D6 /* qapi-events-error.h */,
				CE23C0B423FCEC01001177D6 /* qapi-events-introspect.c */,
				CE23C0AD23FCEC01001177D6 /* qapi-events-introspect.h */,
				CE23C14523FCEC09001177D6 /* qapi-events-job.c */,
				CE23C12523FCEC07001177D6 /* qapi-events-job.h */,
				CE23C13D23FCEC08001177D6 /* qapi-events-machine-target.c */,
				CE23C13B23FCEC08001177D6 /* qapi-events-machine-target.h */,
				CE23C0B923FCEC02001177D6 /* qapi-events-machine.c */,
				CE23C07C23FCEBFF001177D6 /* qapi-events-machine.h */,
				CE23C0EE23FCEC04001177D6 /* qapi-events-migration.c */,
				CE23C09C23FCEC00001177D6 /* qapi-events-migration.h */,
				CE23C0C723FCEC02001177D6 /* qapi-events-misc-target.c */,
				CE23C14123FCEC09001177D6 /* qapi-events-misc-target.h */,
				CE23C11B23FCEC07001177D6 /* qapi-events-misc.c */,
				CE23C11323FCEC06001177D6 /* qapi-events-misc.h */,
				CE23C10123FCEC05001177D6 /* qapi-events-net.c */,
				CE23C09123FCEC00001177D6 /* qapi-events-net.h */,
				CE23C09E23FCEC00001177D6 /* qapi-events-qdev.c */,
				CE23C14623FCEC09001177D6 /* qapi-events-qdev.h */,
				CE23C0A823FCEC01001177D6 /* qapi-events-qom.c */,
				CE23C14423FCEC09001177D6 /* qapi-events-qom.h */,
				CE23C12923FCEC07001177D6 /* qapi-events-rdma.c */,
				CE23C08B23FCEC00001177D6 /* qapi-events-rdma.h */,
				CE23C15923FCEC0A001177D6 /* qapi-events-rocker.c */,
				CE23C08C23FCEC00001177D6 /* qapi-events-rocker.h */,
				CE23C0FD23FCEC05001177D6 /* qapi-events-run-state.c */,
				CE23C0A123FCEC01001177D6 /* qapi-events-run-state.h */,
				CE23C0AF23FCEC01001177D6 /* qapi-events-sockets.c */,
				CE23C0D623FCEC03001177D6 /* qapi-events-sockets.h */,
				CE23C13923FCEC08001177D6 /* qapi-events-tpm.c */,
				CE23C0B223FCEC01001177D6 /* qapi-events-tpm.h */,
				CE23C08923FCEBFF001177D6 /* qapi-events-trace.c */,
				CE23C0BC23FCEC02001177D6 /* qapi-events-trace.h */,
				CE23C0AC23FCEC01001177D6 /* qapi-events-transaction.c */,
				CE23C14823FCEC09001177D6 /* qapi-events-transaction.h */,
				CE23C12623FCEC07001177D6 /* qapi-events-ui.c */,
				CE23C0A523FCEC01001177D6 /* qapi-events-ui.h */,
				CE23C14023FCEC09001177D6 /* qapi-events.c */,
				CE23C08423FCEBFF001177D6 /* qapi-events.h */,
				2CE8EAF72572E130000E2EBB /* qapi-types-acpi.c */,
				2CE8EAF82572E130000E2EBB /* qapi-types-acpi.h */,
				CE23C11423FCEC06001177D6 /* qapi-types-audio.c */,
				CE23C0AB23FCEC01001177D6 /* qapi-types-audio.h */,
				CE23C0DA23FCEC03001177D6 /* qapi-types-authz.c */,
				CE23C14923FCEC09001177D6 /* qapi-types-authz.h */,
				CE23C09923FCEC00001177D6 /* qapi-types-block-core.c */,
				CE23C0DE23FCEC04001177D6 /* qapi-types-block-core.h */,
				2CE8EAFC2572E14C000E2EBB /* qapi-types-block-export.c */,
				2CE8EAFD2572E14C000E2EBB /* qapi-types-block-export.h */,
				CE23C08723FCEBFF001177D6 /* qapi-types-block.c */,
				CE23C12E23FCEC08001177D6 /* qapi-types-block.h */,
				CE23C12023FCEC07001177D6 /* qapi-types-char.c */,
				CE23C0F423FCEC05001177D6 /* qapi-types-char.h */,
				CE23C0C623FCEC02001177D6 /* qapi-types-common.c */,
				CE23C0F623FCEC05001177D6 /* qapi-types-common.h */,
				CE23C0E323FCEC04001177D6 /* qapi-types-crypto.c */,
				CE23C12B23FCEC07001177D6 /* qapi-types-crypto.h */,
				CE23C12123FCEC07001177D6 /* qapi-types-dump.c */,
				CE23C0FE23FCEC05001177D6 /* qapi-types-dump.h */,
				CE23C11223FCEC06001177D6 /* qapi-types-error.c */,
				CE23C15A23FCEC0A001177D6 /* qapi-types-error.h */,
				CE23C0F923FCEC05001177D6 /* qapi-types-introspect.c */,
				CE23C11723FCEC06001177D6 /* qapi-types-introspect.h */,
				CE23C13123FCEC08001177D6 /* qapi-types-job.c */,
				CE23C12423FCEC07001177D6 /* qapi-types-job.h */,
				CE23C15223FCEC09001177D6 /* qapi-types-machine-target.c */,
				CE23C11E23FCEC07001177D6 /* qapi-types-machine-target.h */,
				CE23C15823FCEC0A001177D6 /* qapi-types-machine.c */,
				CE23C0C923FCEC02001177D6 /* qapi-types-machine.h */,
				CE23C0CB23FCEC02001177D6 /* qapi-types-migration.c */,
				CE23C14723FCEC09001177D6 /* qapi-types-migration.h */,
				CE23C16023FCEC0A001177D6 /* qapi-types-misc-target.c */,
				CE23C0A923FCEC01001177D6 /* qapi-types-misc-target.h */,
				CE23C12823FCEC07001177D6 /* qapi-types-misc.c */,
				CE23C11823FCEC06001177D6 /* qapi-types-misc.h */,
				CE23C0B523FCEC02001177D6 /* qapi-types-net.c */,
				CE23C0F223FCEC04001177D6 /* qapi-types-net.h */,
				CE23C15B23FCEC0A001177D6 /* qapi-types-qdev.c */,
				CE23C09323FCEC00001177D6 /* qapi-types-qdev.h */,
				CE23C13823FCEC08001177D6 /* qapi-types-qom.c */,
				CE23C10A23FCEC06001177D6 /* qapi-types-qom.h */,
				CE23C13023FCEC08001177D6 /* qapi-types-rdma.c */,
				CE23C14F23FCEC09001177D6 /* qapi-types-rdma.h */,
				CE23C14D23FCEC09001177D6 /* qapi-types-rocker.c */,
				CE23C12F23FCEC08001177D6 /* qapi-types-rocker.h */,
				CE23C08523FCEBFF001177D6 /* qapi-types-run-state.c */,
				CE23C0C423FCEC02001177D6 /* qapi-types-run-state.h */,
				CE23C10E23FCEC06001177D6 /* qapi-types-sockets.c */,
				CE23C13A23FCEC08001177D6 /* qapi-types-sockets.h */,
				CE23C0DC23FCEC03001177D6 /* qapi-types-tpm.c */,
				CE23C15E23FCEC0A001177D6 /* qapi-types-tpm.h */,
				CE23C11523FCEC06001177D6 /* qapi-types-trace.c */,
				CE23C15423FCEC0A001177D6 /* qapi-types-trace.h */,
				CE23C13423FCEC08001177D6 /* qapi-types-transaction.c */,
				CE23C15F23FCEC0A001177D6 /* qapi-types-transaction.h */,
				CE23C10023FCEC05001177D6 /* qapi-types-ui.c */,
				CE23C11A23FCEC07001177D6 /* qapi-types-ui.h */,
				CE23C0B623FCEC02001177D6 /* qapi-types.c */,
				CE23C14A23FCEC09001177D6 /* qapi-types.h */,
				2CE8EB032572E166000E2EBB /* qapi-visit-acpi.c */,
				2CE8EB022572E166000E2EBB /* qapi-visit-acpi.h */,
				CE23C0BE23FCEC02001177D6 /* qapi-visit-audio.c */,
				CE23C0CF23FCEC03001177D6 /* qapi-visit-audio.h */,
				CE23C0B823FCEC02001177D6 /* qapi-visit-authz.c */,
				CE23C0F123FCEC04001177D6 /* qapi-visit-authz.h */,
				CE23C0E023FCEC04001177D6 /* qapi-visit-block-core.c */,
				CE23C0B123FCEC01001177D6 /* qapi-visit-block-core.h */,
				2CE8EB082572E173000E2EBB /* qapi-visit-block-export.c */,
				2CE8EB072572E173000E2EBB /* qapi-visit-block-export.h */,
				CE23C0A723FCEC01001177D6 /* qapi-visit-block.c */,
				CE23C13723FCEC08001177D6 /* qapi-visit-block.h */,
				CE23C0E923FCEC04001177D6 /* qapi-visit-char.c */,
				CE23C12223FCEC07001177D6 /* qapi-visit-char.h */,
				CE23C10223FCEC05001177D6 /* qapi-visit-common.c */,
				CE23C15023FCEC09001177D6 /* qapi-visit-common.h */,
				CE23C0C223FCEC02001177D6 /* qapi-visit-crypto.c */,
				CE23C0CD23FCEC03001177D6 /* qapi-visit-crypto.h */,
				CE23C0B323FCEC01001177D6 /* qapi-visit-dump.c */,
				CE23C12C23FCEC07001177D6 /* qapi-visit-dump.h */,
				CE23C15D23FCEC0A001177D6 /* qapi-visit-error.c */,
				CE23C07B23FCEBFF001177D6 /* qapi-visit-error.h */,
				CE23C0E223FCEC04001177D6 /* qapi-visit-introspect.c */,
				CE23C0EA23FCEC04001177D6 /* qapi-visit-introspect.h */,
				CE23C09523FCEC00001177D6 /* qapi-visit-job.c */,
				CE23C0EB23FCEC04001177D6 /* qapi-visit-job.h */,
				CE23C11123FCEC06001177D6 /* qapi-visit-machine-target.c */,
				CE23C0E823FCEC04001177D6 /* qapi-visit-machine-target.h */,
				CE23C10D23FCEC06001177D6 /* qapi-visit-machine.c */,
				CE23C0EC23FCEC04001177D6 /* qapi-visit-machine.h */,
				CE23C0CE23FCEC03001177D6 /* qapi-visit-migration.c */,
				CE23C09F23FCEC01001177D6 /* qapi-visit-migration.h */,
				CE23C14223FCEC09001177D6 /* qapi-visit-misc-target.c */,
				CE23C14B23FCEC09001177D6 /* qapi-visit-misc-target.h */,
				CE23C10423FCEC05001177D6 /* qapi-visit-misc.c */,
				CE23C0ED23FCEC04001177D6 /* qapi-visit-misc.h */,
				CE23C08A23FCEC00001177D6 /* qapi-visit-net.c */,
				CE23C10723FCEC06001177D6 /* qapi-visit-net.h */,
				CE23C10923FCEC06001177D6 /* qapi-visit-qdev.c */,
				CE23C08823FCEBFF001177D6 /* qapi-visit-qdev.h */,
				CE23C0E423FCEC04001177D6 /* qapi-visit-qom.c */,
				CE23C0C323FCEC02001177D6 /* qapi-visit-qom.h */,
				CE23C13623FCEC08001177D6 /* qapi-visit-rdma.c */,
				CE23C0B023FCEC01001177D6 /* qapi-visit-rdma.h */,
				CE23C0F723FCEC05001177D6 /* qapi-visit-rocker.c */,
				CE23C0A023FCEC01001177D6 /* qapi-visit-rocker.h */,
				CE23C0F523FCEC05001177D6 /* qapi-visit-run-state.c */,
				CE23C14323FCEC09001177D6 /* qapi-visit-run-state.h */,
				CE23C10623FCEC05001177D6 /* qapi-visit-sockets.c */,
				CE23C09723FCEC00001177D6 /* qapi-visit-sockets.h */,
				CE23C07F23FCEBFF001177D6 /* qapi-visit-tpm.c */,
				CE23C11923FCEC06001177D6 /* qapi-visit-tpm.h */,
				CE23C0E523FCEC04001177D6 /* qapi-visit-trace.c */,
				CE23C09023FCEC00001177D6 /* qapi-visit-trace.h */,
				CE23C0A623FCEC01001177D6 /* qapi-visit-transaction.c */,
				CE23C10C23FCEC06001177D6 /* qapi-visit-transaction.h */,
				CE23C0B723FCEC02001177D6 /* qapi-visit-ui.c */,
				CE23C0A323FCEC01001177D6 /* qapi-visit-ui.h */,
				CE23C13523FCEC08001177D6 /* qapi-visit.c */,
				CE23C14C23FCEC09001177D6 /* qapi-visit.h */,
			);
			name = Generated;
			sourceTree = "<group>";
		};
		CE4AA1462262FB58002E4A54 /* CocoaSpice */ = {
			isa = PBXGroup;
			children = (
				CE66450E2269355F00B0849A /* CocoaSpice.h */,
				CE4AA14A2264004F002E4A54 /* CSConnection.h */,
				CE4AA14B2264004F002E4A54 /* CSConnection.m */,
				CE4AA14D22642EB4002E4A54 /* CSConnectionDelegate.h */,
				CE4AA1472263B24F002E4A54 /* CSDisplayMetal.h */,
				CE4AA1482263B24F002E4A54 /* CSDisplayMetal.m */,
				CE66450F226935F000B0849A /* CSInput.h */,
				CE664510226935F000B0849A /* CSInput.m */,
				CE26FC23226EBC5A0090BE9B /* CSMain.h */,
				CE26FC24226EBC5A0090BE9B /* CSMain.m */,
				CE5425382439334400E520F7 /* CSSession.h */,
				CE5425392439334400E520F7 /* CSSession.m */,
				CEBE02622588494100B9BCA8 /* CSSession+Sharing.h */,
				CEBE02632588494100B9BCA8 /* CSSession+Sharing.m */,
				CE900BAD25FC3E65007533FD /* CSUSBDevice.h */,
				CE900BAE25FC3E65007533FD /* CSUSBDevice.m */,
				CE900B9C25FC2869007533FD /* CSUSBManager.h */,
				CE900B9D25FC2869007533FD /* CSUSBManager.m */,
				CE900BA225FC31E4007533FD /* CSUSBManagerDelegate.h */,
			);
			path = CocoaSpice;
			sourceTree = "<group>";
		};
		CE550BC0225947990063E575 = {
			isa = PBXGroup;
			children = (
				CE50A41F2637BB200050430F /* Build.xcconfig */,
				CE258ACC22715F8300E5A333 /* README.md */,
				CE4AA1462262FB58002E4A54 /* CocoaSpice */,
				CE31C242225E543A00A965DD /* Configuration */,
				CEFE75D8228933870050ABCC /* gstreamer */,
				CE5F1659226138AB00F3D56B /* Managers */,
				CE2D953624AD4F980059923A /* Platform */,
				CECC76492273A7AE0059B955 /* qapi */,
				CE2D63CE2265150F00FC7E63 /* Renderer */,
				CEBDA1DB24D8BDDA0010B5EC /* QEMUHelper */,
				CE9D18F72265410E00355E14 /* qemu */,
				CE6B240925F1F3CE0020D43E /* QEMULauncher */,
				CE9A352E26533A51005077CF /* JailbreakInterposer */,
				CE4698F824C8FBD9008C1BD6 /* Icons */,
				CE550BCA225947990063E575 /* Products */,
				CE2D63D622653C7300FC7E63 /* Frameworks */,
			);
			sourceTree = "<group>";
			usesTabs = 0;
		};
		CE550BCA225947990063E575 /* Products */ = {
			isa = PBXGroup;
			children = (
				CE2D93BE24AD46670059923A /* UTM.app */,
				CE2D951C24AD48BE0059923A /* UTM.app */,
				CEBDA1DA24D8BDDA0010B5EC /* QEMUHelper.xpc */,
				CEA45FB9263519B5002FA97D /* UTM SE.app */,
				CE9A352D26533A51005077CF /* JailbreakInterposer.framework */,
				8401FD62269BE9C500265F0D /* QEMULauncher.app */,
			);
			name = Products;
			sourceTree = "<group>";
		};
		CE5E4954225C593C00148CEF /* Legacy */ = {
			isa = PBXGroup;
			children = (
				CEBCAF4F2435293C00C2B423 /* Controls */,
				CEDC1DEF2260EE34008D9A6D /* StaticDataTableViewController */,
				CE550BD72259479D0063E575 /* LaunchScreen.storyboard */,
				CE550BD2225947990063E575 /* Main.storyboard */,
				CE31C249225EA37400A965DD /* VMConfigViewController.h */,
				CE31C24A225EA37400A965DD /* VMConfigViewController.m */,
				CE74C27B225D88EC004E4FF1 /* VMConfigCreateViewController.h */,
				CE31C24C225EA4A200A965DD /* VMConfigCreateViewController.m */,
				CE20FAE32444FC6E0059AE11 /* VMConfigDirectoryPickerViewController.h */,
				CE20FAE42444FC6E0059AE11 /* VMConfigDirectoryPickerViewController.m */,
				CE74C281225D88EC004E4FF1 /* VMConfigDisplayViewController.h */,
				CE74C27D225D88EC004E4FF1 /* VMConfigDisplayViewController.m */,
				CE2C67D9227F769300AEF1D0 /* VMConfigDriveCreateViewController.h */,
				CE2C67DA227F769300AEF1D0 /* VMConfigDriveCreateViewController.m */,
				CE74C287225D88ED004E4FF1 /* VMConfigDriveDetailViewController.h */,
				CE74C27E225D88EC004E4FF1 /* VMConfigDriveDetailViewController.m */,
				CE2C67D6227F6F1200AEF1D0 /* VMConfigDrivePickerViewController.h */,
				CE2C67D7227F6F1200AEF1D0 /* VMConfigDrivePickerViewController.m */,
				CE7BED4A225FBB8600A1E1B6 /* VMConfigDrivesViewController.h */,
				CE7BED4B225FBB8600A1E1B6 /* VMConfigDrivesViewController.m */,
				CE5E4956225C5A4400148CEF /* VMConfigExistingViewController.h */,
				CE5E4957225C5A4400148CEF /* VMConfigExistingViewController.m */,
				CE74C282225D88ED004E4FF1 /* VMConfigInputViewController.h */,
				CE74C27F225D88EC004E4FF1 /* VMConfigInputViewController.m */,
				CE74C27C225D88EC004E4FF1 /* VMConfigNetworkingViewController.h */,
				CE74C276225D88EC004E4FF1 /* VMConfigNetworkingViewController.m */,
				CEA02A942436C6480087E45F /* VMConfigPortForwardingViewController.h */,
				CEA02A952436C6480087E45F /* VMConfigPortForwardingViewController.m */,
				CE74C286225D88ED004E4FF1 /* VMConfigSharingViewController.h */,
				CE74C280225D88EC004E4FF1 /* VMConfigSharingViewController.m */,
				CE74C283225D88ED004E4FF1 /* VMConfigSoundViewController.h */,
				CE74C284225D88ED004E4FF1 /* VMConfigSoundViewController.m */,
				CE74C277225D88EC004E4FF1 /* VMConfigSystemViewController.h */,
				CE74C285225D88ED004E4FF1 /* VMConfigSystemViewController.m */,
				423BCE67240F6A8A001989AC /* VMConfigSystemArgumentsViewController.h */,
				423BCE65240F6A80001989AC /* VMConfigSystemArgumentsViewController.m */,
				CE550BCF225947990063E575 /* VMListViewController.h */,
				CE550BD0225947990063E575 /* VMListViewController.m */,
				CE550BE222596E790063E575 /* VMListViewCell.h */,
				CE550BE322596E790063E575 /* VMListViewCell.m */,
			);
			path = Legacy;
			sourceTree = "<group>";
		};
		CE5F1659226138AB00F3D56B /* Managers */ = {
			isa = PBXGroup;
			children = (
				CEF83EC024F9C9E100557D15 /* UTMDrive.h */,
				CEF83EC124F9C9E100557D15 /* UTMDrive.m */,
				CE36B26822763F28004A1435 /* UTMJSONStream.h */,
				CE36B26922763F28004A1435 /* UTMJSONStream.m */,
				CE36B27E227665B7004A1435 /* UTMJSONStreamDelegate.h */,
				CE6EDCE0241DA0E900A719DC /* UTMLogging.h */,
				CE6EDCE1241DA0E900A719DC /* UTMLogging.m */,
				CEDF83F8258AE24E0030E4AC /* UTMPasteboard.swift */,
				CEF83ED124FDEA9400557D15 /* UTMPortAllocator.h */,
				CEF83ED224FDEA9400557D15 /* UTMPortAllocator.m */,
				2C6D9E122571AFE5003298E6 /* UTMQcow2.h */,
				2C6D9E132571AFE5003298E6 /* UTMQcow2.c */,
				CE9D197A226542FE00355E14 /* UTMQemu.h */,
				CE9D197B226542FE00355E14 /* UTMQemu.m */,
				CE36B27F227668D1004A1435 /* UTMQemuManager.h */,
				CE36B280227668D1004A1435 /* UTMQemuManager.m */,
				CEF83EB824F9ABEA00557D15 /* UTMQemuManager+BlockDevices.h */,
				CEF83EB924F9ABEA00557D15 /* UTMQemuManager+BlockDevices.m */,
				CE8E6620227E5DF2003B9903 /* UTMQemuManagerDelegate.h */,
				CE03D05424D90BE000F76B84 /* UTMQemuSystem.h */,
				CE03D05024D90B4E00F76B84 /* UTMQemuSystem.m */,
				CE2B89352262B2F600C6D9D8 /* UTMVirtualMachineDelegate.h */,
				CE2B89332262A21E00C6D9D8 /* UTMVirtualMachine.h */,
				CE5F165B2261395000F3D56B /* UTMVirtualMachine.m */,
				CEF83EBC24F9C3BF00557D15 /* UTMVirtualMachine+Drives.h */,
				CEF83EBD24F9C3BF00557D15 /* UTMVirtualMachine+Drives.m */,
				CEF83EC924FB1BB200557D15 /* UTMVirtualMachine+SPICE.h */,
				CEF83EC624FB1B9300557D15 /* UTMVirtualMachine+SPICE.m */,
				CEF83ECA24FB382B00557D15 /* UTMVirtualMachine+Terminal.h */,
				CEF83ECB24FB382B00557D15 /* UTMVirtualMachine+Terminal.m */,
				E28394B5240C20E1006742E2 /* UTMTerminal.h */,
				E28394B3240C20E0006742E2 /* UTMTerminal.m */,
				E28394B4240C20E1006742E2 /* UTMTerminalDelegate.h */,
				E2D64BC6241DB2260034E0C6 /* UTMInputOutput.h */,
				E2D64BC7241DB24B0034E0C6 /* UTMSpiceIO.h */,
				E2D64BC8241DB24B0034E0C6 /* UTMSpiceIO.m */,
				E2D64BE0241EAEBE0034E0C6 /* UTMSpiceIODelegate.h */,
				E2D64BCA241DB62A0034E0C6 /* UTMTerminalIO.h */,
				E2D64BCB241DB62A0034E0C6 /* UTMTerminalIO.m */,
				CE059DC6243E9E3400338317 /* UTMLocationManager.h */,
				CE059DC7243E9E3400338317 /* UTMLocationManager.m */,
				CE0B6D8324AD5ADE00FE012D /* UTMScreenshot.h */,
				CE0B6D8424AD5ADE00FE012D /* UTMScreenshot.m */,
				CE020BB524B14F8400B44AB6 /* UTMVirtualMachineExtension.swift */,
				835AA7B026AB7C85007A0411 /* UTMPendingVirtualMachine.swift */,
			);
			path = Managers;
			sourceTree = "<group>";
		};
		CE6B240925F1F3CE0020D43E /* QEMULauncher */ = {
			isa = PBXGroup;
			children = (
				CE6B241025F1F4B30020D43E /* QEMULauncher.entitlements */,
				CEF6F5EC26DDD65700BC434D /* QEMULauncher-unsigned.entitlements */,
				CE6B240A25F1F3CE0020D43E /* main.c */,
				CE6B240F25F1F43A0020D43E /* Info.plist */,
			);
			path = QEMULauncher;
			sourceTree = "<group>";
		};
		CE7BED4D22600F5000A1E1B6 /* Display */ = {
			isa = PBXGroup;
			children = (
				CE3ADD682411C661002D6A5F /* VMCursor.h */,
				CE3ADD692411C661002D6A5F /* VMCursor.m */,
				CE20FAE62448D2BE0059AE11 /* VMScroll.h */,
				CE20FAE72448D2BE0059AE11 /* VMScroll.m */,
				CEC05DF42463E3D300DA82B2 /* VMDisplayView.h */,
				CEC05DF52463E3D300DA82B2 /* VMDisplayView.m */,
				CE72B4A92463532B00716A11 /* VMDisplayView.xib */,
				CE72B4AB2463579D00716A11 /* VMDisplayViewController.h */,
				CE72B4AC2463579D00716A11 /* VMDisplayViewController.m */,
				5286EC93243748C3007E6CBC /* VMDisplayMetalViewController.h */,
				5286EC94243748C3007E6CBC /* VMDisplayMetalViewController.m */,
				CE3ADD65240EFBCA002D6A5F /* VMDisplayMetalViewController+Keyboard.h */,
				CE3ADD66240EFBCA002D6A5F /* VMDisplayMetalViewController+Keyboard.m */,
				CE5076D9250AB55D00C26C19 /* VMDisplayMetalViewController+Pencil.h */,
				CE5076DA250AB55D00C26C19 /* VMDisplayMetalViewController+Pencil.m */,
				83FBDD53242FA71900D2C5D7 /* VMDisplayMetalViewController+Pointer.h */,
				83FBDD55242FA7BC00D2C5D7 /* VMDisplayMetalViewController+Pointer.m */,
				CE056CA4242454100004B68A /* VMDisplayMetalViewController+Touch.h */,
				CE056CA5242454100004B68A /* VMDisplayMetalViewController+Touch.m */,
				5286EC8E2437488E007E6CBC /* VMDisplayMetalViewController+Gamepad.h */,
				5286EC8F2437488E007E6CBC /* VMDisplayMetalViewController+Gamepad.m */,
				CEA905C72603DA0D00801E7C /* VMDisplayMetalViewController+USB.h */,
				CEA905C82603DA0D00801E7C /* VMDisplayMetalViewController+USB.m */,
				E28394BF240C268A006742E2 /* VMDisplayTerminalViewController.h */,
				E28394C0240C268A006742E2 /* VMDisplayTerminalViewController.m */,
				CEC05DF72464B93900DA82B2 /* VMDisplayTerminalViewController+Keyboard.h */,
				CEC05DF82464B93900DA82B2 /* VMDisplayTerminalViewController+Keyboard.m */,
				CE4EF2712506DD7900E9D33B /* VMRemovableDrivesView.xib */,
				CE4EF26F2506DBFD00E9D33B /* VMRemovableDrivesViewController.swift */,
				CEEB66442284B942002737B2 /* VMKeyboardButton.h */,
				CEEB66452284B942002737B2 /* VMKeyboardButton.m */,
				CE4507D0226A5BE200A28D22 /* VMKeyboardView.h */,
				CE4507D1226A5BE200A28D22 /* VMKeyboardView.m */,
				CE4507D3226A5C9900A28D22 /* VMKeyboardViewDelegate.h */,
				E2151A57241451120008E6AC /* UIViewController+Extensions.h */,
				E2151A58241451120008E6AC /* UIViewController+Extensions.m */,
				CEA905CC2603DBFB00801E7C /* VMUSBDevicesView.xib */,
				CEA905D72603DC5300801E7C /* VMUSBDevicesViewController.swift */,
				E2B0F9D02426E5510065DFBE /* WKWebView+Workarounds.h */,
				E2B0F9D12426E5510065DFBE /* WKWebView+Workarounds.m */,
			);
			path = Display;
			sourceTree = "<group>";
		};
		CE9A352E26533A51005077CF /* JailbreakInterposer */ = {
			isa = PBXGroup;
			children = (
				CE9A353026533A52005077CF /* Info.plist */,
				CE9A353F26533AE6005077CF /* JailbreakInterposer.c */,
			);
			path = JailbreakInterposer;
			sourceTree = "<group>";
		};
		CEB63A9624F47C1200CAF323 /* Shared */ = {
			isa = PBXGroup;
			children = (
				E28394B7240C2191006742E2 /* HTerm */,
				CE7D972B24B2B17D0080CB69 /* BusyOverlay.swift */,
				CE772AAB25C8B0F600E4E379 /* ContentView.swift */,
				CED234EC254796E500ED0A57 /* NumberTextField.swift */,
				CE19392526DCB093005CEC17 /* RAMSlider.swift */,
				CE2D954324AD4F980059923A /* VMCardView.swift */,
				CE772AB225C8B7B500E4E379 /* VMCommands.swift */,
				CE2D953724AD4F980059923A /* VMConfigDisplayView.swift */,
				CED814E824C79F070042F0F1 /* VMConfigDriveCreateView.swift */,
				CE9375A024BBDDD10074066F /* VMConfigDriveDetailsView.swift */,
				CED814EB24C7C2850042F0F1 /* VMConfigInfoView.swift */,
				CE2D954824AD4F980059923A /* VMConfigInputView.swift */,
				CE2D955024AD4F980059923A /* VMConfigNetworkView.swift */,
				CE2D955224AD4F980059923A /* VMConfigPortForwardForm.swift */,
				CE2D953924AD4F980059923A /* VMConfigQEMUView.swift */,
				CE2D954724AD4F980059923A /* VMConfigSharingView.swift */,
				CE2D953A24AD4F980059923A /* VMConfigSoundView.swift */,
				CE2D954924AD4F980059923A /* VMConfigStringPicker.swift */,
				CE2D955324AD4F980059923A /* VMConfigSystemView.swift */,
				CE6D21DB2553A6ED001D29C5 /* VMConfirmActionModifier.swift */,
				2C33B3A82566C9B100A954A6 /* VMContextMenuModifier.swift */,
				CE2D954B24AD4F980059923A /* VMDetailsView.swift */,
				CEFC6CDC24C25697003F6962 /* VMDriveImage.swift */,
				CE2D954224AD4F980059923A /* VMPlaceholderView.swift */,
				CE2D954524AD4F980059923A /* VMRemovableDrivesView.swift */,
				CE8813D424CD265700532628 /* VMShareFileModifier.swift */,
				CE2D953824AD4F980059923A /* VMToolbarModifier.swift */,
				83A004B826A8CC95001AC09E /* UTMImportFromWebTask.swift */,
				83034C0626AB630F006B4BAF /* UTMPendingVMView.swift */,
			);
			path = Shared;
			sourceTree = "<group>";
		};
		CEBCAF4F2435293C00C2B423 /* Controls */ = {
			isa = PBXGroup;
			children = (
				CEBCAF502435298D00C2B423 /* VMConfigControl.h */,
				CE059DC9243FBA3C00338317 /* VMConfigCell.h */,
				CE059DCA243FBA3C00338317 /* VMConfigCell.m */,
				CEBCAF5524353B9F00C2B423 /* VMConfigPickerView.h */,
				CEBCAF5624353B9F00C2B423 /* VMConfigPickerView.m */,
				CEE0420D24412C520001680F /* VMConfigStepper.h */,
				CEE0420E24412C520001680F /* VMConfigStepper.m */,
				CEBCAF5224353B3700C2B423 /* VMConfigSwitch.h */,
				CEBCAF5324353B3700C2B423 /* VMConfigSwitch.m */,
				CEBCAF4C243525DB00C2B423 /* VMConfigTextField.h */,
				CEBCAF4D243525DB00C2B423 /* VMConfigTextField.m */,
				CEBCAF582435468600C2B423 /* VMConfigTogglePickerCell.h */,
				CEBCAF592435468600C2B423 /* VMConfigTogglePickerCell.m */,
			);
			path = Controls;
			sourceTree = "<group>";
		};
		CEBDA1DB24D8BDDA0010B5EC /* QEMUHelper */ = {
			isa = PBXGroup;
			children = (
				CE03D0D024D9A62B00F76B84 /* QEMUHelper.entitlements */,
				CEF6F5EB26DDD63100BC434D /* QEMUHelper-unsigned.entitlements */,
				CE0DF17025A80B6300A51894 /* Bootstrap.h */,
				CE0DF17125A80B6300A51894 /* Bootstrap.c */,
				CEBDA1DC24D8BDDA0010B5EC /* QEMUHelperProtocol.h */,
				CEBDA1DD24D8BDDB0010B5EC /* QEMUHelper.h */,
				CEBDA1DE24D8BDDB0010B5EC /* QEMUHelper.m */,
				CEBDA1E024D8BDDB0010B5EC /* main.m */,
				CEBDA1E224D8BDDB0010B5EC /* Info.plist */,
				FFB02A94266CB09C006CD71A /* Localizable.strings */,
				FFB02A91266CB09C006CD71A /* InfoPlist.strings */,
			);
			path = QEMUHelper;
			sourceTree = "<group>";
		};
		CECC76492273A7AE0059B955 /* qapi */ = {
			isa = PBXGroup;
			children = (
				CE36B2672275312A004A1435 /* Generated */,
				CE35599C2273AEA20059CB2D /* cf-input-visitor.h */,
				CE3559992273AEA10059CB2D /* cf-output-visitor.h */,
				CE35599D2273AEA20059CB2D /* dealloc-visitor.h */,
				CE35599A2273AEA20059CB2D /* error.h */,
				CECC76562273A88F0059B955 /* qemu-compat.h */,
				CE3559A32273B49D0059CB2D /* qerror.h */,
				CE3559A12273AEE80059CB2D /* queue.h */,
				CE35599B2273AEA20059CB2D /* util.h */,
				CE35599F2273AEA20059CB2D /* visitor-impl.h */,
				CE35599E2273AEA20059CB2D /* visitor.h */,
				CECC764C2273A7D50059B955 /* cf-input-visitor.c */,
				CECC76502273A7D50059B955 /* cf-output-visitor.c */,
				CE36B1542275061B004A1435 /* error.c */,
				CECC764D2273A7D50059B955 /* qapi-dealloc-visitor.c */,
				CECC764E2273A7D50059B955 /* qapi-util.c */,
				CECC764F2273A7D50059B955 /* qapi-visit-core.c */,
			);
			path = qapi;
			sourceTree = "<group>";
		};
		CEDC1DEF2260EE34008D9A6D /* StaticDataTableViewController */ = {
			isa = PBXGroup;
			children = (
				CEDC1DF02260EE4B008D9A6D /* StaticDataTableViewController.h */,
				CEDC1DF12260EE4B008D9A6D /* StaticDataTableViewController.m */,
			);
			path = StaticDataTableViewController;
			sourceTree = "<group>";
		};
		CEFE75D8228933870050ABCC /* gstreamer */ = {
			isa = PBXGroup;
			children = (
				CEFE75DA228933DE0050ABCC /* gst_ios_init.h */,
				CEFE75D9228933DE0050ABCC /* gst_ios_init.m */,
			);
			path = gstreamer;
			sourceTree = "<group>";
		};
		E28394B7240C2191006742E2 /* HTerm */ = {
			isa = PBXGroup;
			children = (
				E28394BD240C22F1006742E2 /* hterm_all.js */,
				E28394B8240C219F006742E2 /* terminal.html */,
				E28394B9240C219F006742E2 /* terminal.js */,
			);
			path = HTerm;
			sourceTree = "<group>";
		};
/* End PBXGroup section */

/* Begin PBXHeadersBuildPhase section */
		CE9A352826533A51005077CF /* Headers */ = {
			isa = PBXHeadersBuildPhase;
			buildActionMask = 2147483647;
			files = (
			);
			runOnlyForDeploymentPostprocessing = 0;
		};
/* End PBXHeadersBuildPhase section */

/* Begin PBXNativeTarget section */
		8401FD61269BE9C500265F0D /* QEMULauncher */ = {
			isa = PBXNativeTarget;
			buildConfigurationList = 8401FD6E269BE9C600265F0D /* Build configuration list for PBXNativeTarget "QEMULauncher" */;
			buildPhases = (
				8401FD5E269BE9C500265F0D /* Sources */,
				8401FD5F269BE9C500265F0D /* Frameworks */,
				8401FD60269BE9C500265F0D /* Resources */,
			);
			buildRules = (
			);
			dependencies = (
			);
			name = QEMULauncher;
			productName = QEMULauncher;
			productReference = 8401FD62269BE9C500265F0D /* QEMULauncher.app */;
			productType = "com.apple.product-type.application";
		};
		CE2D926824AD46670059923A /* iOS */ = {
			isa = PBXNativeTarget;
			buildConfigurationList = CE2D93BB24AD46670059923A /* Build configuration list for PBXNativeTarget "iOS" */;
			buildPhases = (
				CE2D926924AD46670059923A /* Sources */,
				CE2D932B24AD46670059923A /* Frameworks */,
				CE2D936824AD46670059923A /* ShellScript */,
				CE2D936924AD46670059923A /* Resources */,
				CE2D937524AD46670059923A /* Embed Libraries */,
			);
			buildRules = (
			);
			dependencies = (
				CE9A353326533A52005077CF /* PBXTargetDependency */,
			);
			name = iOS;
			packageProductDependencies = (
				CE020BA624AEDEF000B44AB6 /* Logging */,
				CE93759824BB821F0074066F /* IQKeyboardManagerSwift */,
				836A40D626AA2A2C002068F8 /* Zip */,
			);
			productName = UTM;
			productReference = CE2D93BE24AD46670059923A /* UTM.app */;
			productType = "com.apple.product-type.application";
		};
		CE2D951B24AD48BE0059923A /* macOS */ = {
			isa = PBXNativeTarget;
			buildConfigurationList = CE2D952924AD48BF0059923A /* Build configuration list for PBXNativeTarget "macOS" */;
			buildPhases = (
				CE2D951824AD48BE0059923A /* Sources */,
				CE2D951924AD48BE0059923A /* Frameworks */,
				CE0B6F5A24AE552F00FE012D /* ShellScript */,
				CE2D951A24AD48BE0059923A /* Resources */,
				CE0B6E6D24AD66CE00FE012D /* Embed Libraries */,
				CEBDA1E924D8BDDB0010B5EC /* Embed XPC Services */,
			);
			buildRules = (
			);
			dependencies = (
				CEBDA1E424D8BDDB0010B5EC /* PBXTargetDependency */,
			);
			name = macOS;
			packageProductDependencies = (
				CE020BA824AEDF3000B44AB6 /* Logging */,
				836A40D426AA2A03002068F8 /* Zip */,
			);
			productName = UTM;
			productReference = CE2D951C24AD48BE0059923A /* UTM.app */;
			productType = "com.apple.product-type.application";
		};
		CE9A352C26533A51005077CF /* JailbreakInterposer */ = {
			isa = PBXNativeTarget;
			buildConfigurationList = CE9A353826533A52005077CF /* Build configuration list for PBXNativeTarget "JailbreakInterposer" */;
			buildPhases = (
				CE9A352826533A51005077CF /* Headers */,
				CE9A352926533A51005077CF /* Sources */,
				CE9A352A26533A51005077CF /* Frameworks */,
				CE9A352B26533A51005077CF /* Resources */,
			);
			buildRules = (
			);
			dependencies = (
			);
			name = JailbreakInterposer;
			productName = JailbreakInterposer;
			productReference = CE9A352D26533A51005077CF /* JailbreakInterposer.framework */;
			productType = "com.apple.product-type.framework";
		};
		CEA45E1F263519B5002FA97D /* iOS-TCI */ = {
			isa = PBXNativeTarget;
			buildConfigurationList = CEA45FB6263519B5002FA97D /* Build configuration list for PBXNativeTarget "iOS-TCI" */;
			buildPhases = (
				CEA45E24263519B5002FA97D /* Sources */,
				CEA45F23263519B5002FA97D /* Frameworks */,
				CEA45F62263519B5002FA97D /* ShellScript */,
				CEA45F63263519B5002FA97D /* Resources */,
				CEA45F71263519B5002FA97D /* Embed Libraries */,
			);
			buildRules = (
			);
			dependencies = (
			);
			name = "iOS-TCI";
			packageProductDependencies = (
				CEA45E20263519B5002FA97D /* Logging */,
				CEA45E22263519B5002FA97D /* IQKeyboardManagerSwift */,
				836A40D826AA2A30002068F8 /* Zip */,
			);
			productName = UTM;
			productReference = CEA45FB9263519B5002FA97D /* UTM SE.app */;
			productType = "com.apple.product-type.application";
		};
		CEBDA1D924D8BDDA0010B5EC /* QEMUHelper */ = {
			isa = PBXNativeTarget;
			buildConfigurationList = CEBDA1E624D8BDDB0010B5EC /* Build configuration list for PBXNativeTarget "QEMUHelper" */;
			buildPhases = (
				CEBDA1D624D8BDDA0010B5EC /* Sources */,
				CEBDA1D724D8BDDA0010B5EC /* Frameworks */,
				CEBDA1D824D8BDDA0010B5EC /* Resources */,
				CE6B241425F1F5630020D43E /* Embed Launcher */,
			);
			buildRules = (
			);
			dependencies = (
				8401FD7C269BECF200265F0D /* PBXTargetDependency */,
			);
			name = QEMUHelper;
			productName = QEMUHelper;
			productReference = CEBDA1DA24D8BDDA0010B5EC /* QEMUHelper.xpc */;
			productType = "com.apple.product-type.xpc-service";
		};
/* End PBXNativeTarget section */

/* Begin PBXProject section */
		CE550BC1225947990063E575 /* Project object */ = {
			isa = PBXProject;
			attributes = {
				LastSwiftUpdateCheck = 1200;
				LastUpgradeCheck = 1020;
				ORGANIZATIONNAME = osy;
				TargetAttributes = {
					8401FD61269BE9C500265F0D = {
						CreatedOnToolsVersion = 12.4;
					};
					CE2D926824AD46670059923A = {
						LastSwiftMigration = 1200;
					};
					CE2D951B24AD48BE0059923A = {
						CreatedOnToolsVersion = 12.0;
						LastSwiftMigration = 1200;
					};
					CE9A352C26533A51005077CF = {
						CreatedOnToolsVersion = 12.4;
					};
					CEBDA1D924D8BDDA0010B5EC = {
						CreatedOnToolsVersion = 12.0;
					};
				};
			};
			buildConfigurationList = CE550BC4225947990063E575 /* Build configuration list for PBXProject "UTM" */;
			compatibilityVersion = "Xcode 9.3";
			developmentRegion = en;
			hasScannedForEncodings = 0;
			knownRegions = (
				en,
				Base,
				"zh-Hans",
				ko,
				"zh-Hant",
			);
			mainGroup = CE550BC0225947990063E575;
			packageReferences = (
				CE020BA524AEDEF000B44AB6 /* XCRemoteSwiftPackageReference "swift-log" */,
				CE93759724BB821F0074066F /* XCRemoteSwiftPackageReference "IQKeyboardManager" */,
				836A40D326AA2A03002068F8 /* XCRemoteSwiftPackageReference "Zip" */,
			);
			productRefGroup = CE550BCA225947990063E575 /* Products */;
			projectDirPath = "";
			projectRoot = "";
			targets = (
				CE2D926824AD46670059923A /* iOS */,
				CEA45E1F263519B5002FA97D /* iOS-TCI */,
				CE2D951B24AD48BE0059923A /* macOS */,
				CEBDA1D924D8BDDA0010B5EC /* QEMUHelper */,
				8401FD61269BE9C500265F0D /* QEMULauncher */,
				CE9A352C26533A51005077CF /* JailbreakInterposer */,
			);
		};
/* End PBXProject section */

/* Begin PBXResourcesBuildPhase section */
		8401FD60269BE9C500265F0D /* Resources */ = {
			isa = PBXResourcesBuildPhase;
			buildActionMask = 2147483647;
			files = (
			);
			runOnlyForDeploymentPostprocessing = 0;
		};
		CE2D936924AD46670059923A /* Resources */ = {
			isa = PBXResourcesBuildPhase;
			buildActionMask = 2147483647;
			files = (
				CE4698F924C8FBD9008C1BD6 /* Icons in Resources */,
				FFB02A8C266CB09C006CD71A /* InfoPlist.strings in Resources */,
				CEB63A9324F4722900CAF323 /* Main.storyboard in Resources */,
				CE2D936A24AD46670059923A /* terminal.js in Resources */,
				CE2D936B24AD46670059923A /* Localizable.strings in Resources */,
				CEA905CD2603DBFB00801E7C /* VMUSBDevicesView.xib in Resources */,
				CE2D936C24AD46670059923A /* qemu in Resources */,
				CE2D936D24AD46670059923A /* VMDisplayView.xib in Resources */,
				CE4EF2722506DD7900E9D33B /* VMRemovableDrivesView.xib in Resources */,
				CE2D937024AD46670059923A /* terminal.html in Resources */,
				CE2D937224AD46670059923A /* Settings.bundle in Resources */,
				CE020FA2251A661F00665C85 /* LaunchScreen.storyboard in Resources */,
				CE0B6CED24AD532A00FE012D /* Assets.xcassets in Resources */,
				CE2D937324AD46670059923A /* hterm_all.js in Resources */,
			);
			runOnlyForDeploymentPostprocessing = 0;
		};
		CE2D951A24AD48BE0059923A /* Resources */ = {
			isa = PBXResourcesBuildPhase;
			buildActionMask = 2147483647;
			files = (
				2C6D9E06256F0646003298E6 /* hterm_all.js in Resources */,
				2C6D9E07256F0646003298E6 /* terminal.html in Resources */,
				2C6D9E08256F0646003298E6 /* terminal.js in Resources */,
				CE0B6CEC24AD532500FE012D /* Assets.xcassets in Resources */,
				CEF83F262500901300557D15 /* qemu in Resources */,
				CE4698FA24C8FBD9008C1BD6 /* Icons in Resources */,
				CE2D959024AD50D50059923A /* Localizable.strings in Resources */,
				FFB02A90266CB09C006CD71A /* InfoPlist.strings in Resources */,
				CE0FE12824D3B08B0086CEF0 /* VMDisplayWindow.xib in Resources */,
			);
			runOnlyForDeploymentPostprocessing = 0;
		};
		CE9A352B26533A51005077CF /* Resources */ = {
			isa = PBXResourcesBuildPhase;
			buildActionMask = 2147483647;
			files = (
			);
			runOnlyForDeploymentPostprocessing = 0;
		};
		CEA45F63263519B5002FA97D /* Resources */ = {
			isa = PBXResourcesBuildPhase;
			buildActionMask = 2147483647;
			files = (
				CEA45F64263519B5002FA97D /* Icons in Resources */,
				CEA45F65263519B5002FA97D /* Main.storyboard in Resources */,
				CEA45F66263519B5002FA97D /* terminal.js in Resources */,
				FFB02A8D266CB09C006CD71A /* InfoPlist.strings in Resources */,
				CEA45F67263519B5002FA97D /* Localizable.strings in Resources */,
				CEA45F69263519B5002FA97D /* qemu in Resources */,
				CEA45F6A263519B5002FA97D /* VMDisplayView.xib in Resources */,
				CEA45F6B263519B5002FA97D /* VMRemovableDrivesView.xib in Resources */,
				CEA45F6C263519B5002FA97D /* terminal.html in Resources */,
				CEA45F6D263519B5002FA97D /* Settings.bundle in Resources */,
				CEA45F6E263519B5002FA97D /* LaunchScreen.storyboard in Resources */,
				CEA45F6F263519B5002FA97D /* Assets.xcassets in Resources */,
				CEA45F70263519B5002FA97D /* hterm_all.js in Resources */,
			);
			runOnlyForDeploymentPostprocessing = 0;
		};
		CEBDA1D824D8BDDA0010B5EC /* Resources */ = {
			isa = PBXResourcesBuildPhase;
			buildActionMask = 2147483647;
			files = (
				FFB02A93266CB09C006CD71A /* InfoPlist.strings in Resources */,
				FFB02A96266CB09C006CD71A /* Localizable.strings in Resources */,
			);
			runOnlyForDeploymentPostprocessing = 0;
		};
/* End PBXResourcesBuildPhase section */

/* Begin PBXShellScriptBuildPhase section */
		CE0B6F5A24AE552F00FE012D /* ShellScript */ = {
			isa = PBXShellScriptBuildPhase;
			buildActionMask = 2147483647;
			files = (
			);
			inputFileListPaths = (
			);
			inputPaths = (
				"${SRCROOT}/Views/HTerm/libapps/hterm",
			);
			outputFileListPaths = (
			);
			outputPaths = (
				"${SRCROOT}/Views/HTerm/libapps/hterm/dist/js/hterm_all.js",
			);
			runOnlyForDeploymentPostprocessing = 0;
			shellPath = /bin/sh;
			shellScript = "\"${SRCROOT}/Platform/Shared/HTerm/libapps/hterm/bin/mkdist\"\n";
		};
		CE2D936824AD46670059923A /* ShellScript */ = {
			isa = PBXShellScriptBuildPhase;
			buildActionMask = 2147483647;
			files = (
			);
			inputFileListPaths = (
			);
			inputPaths = (
				"${SRCROOT}/Views/HTerm/libapps/hterm",
			);
			outputFileListPaths = (
			);
			outputPaths = (
				"${SRCROOT}/Views/HTerm/libapps/hterm/dist/js/hterm_all.js",
			);
			runOnlyForDeploymentPostprocessing = 0;
			shellPath = /bin/sh;
			shellScript = "\"${SRCROOT}/Platform/Shared/HTerm/libapps/hterm/bin/mkdist\"\n";
		};
		CEA45F62263519B5002FA97D /* ShellScript */ = {
			isa = PBXShellScriptBuildPhase;
			buildActionMask = 2147483647;
			files = (
			);
			inputFileListPaths = (
			);
			inputPaths = (
				"${SRCROOT}/Views/HTerm/libapps/hterm",
			);
			outputFileListPaths = (
			);
			outputPaths = (
				"${SRCROOT}/Views/HTerm/libapps/hterm/dist/js/hterm_all.js",
			);
			runOnlyForDeploymentPostprocessing = 0;
			shellPath = /bin/sh;
			shellScript = "\"${SRCROOT}/Platform/Shared/HTerm/libapps/hterm/bin/mkdist\"\n";
		};
/* End PBXShellScriptBuildPhase section */

/* Begin PBXSourcesBuildPhase section */
		8401FD5E269BE9C500265F0D /* Sources */ = {
			isa = PBXSourcesBuildPhase;
			buildActionMask = 2147483647;
			files = (
				8401FD72269BEB3000265F0D /* Bootstrap.c in Sources */,
				8401FD71269BEB2B00265F0D /* main.c in Sources */,
			);
			runOnlyForDeploymentPostprocessing = 0;
		};
		CE2D926924AD46670059923A /* Sources */ = {
			isa = PBXSourcesBuildPhase;
			buildActionMask = 2147483647;
			files = (
				CE2D926A24AD46670059923A /* VMDisplayMetalViewController+Pointer.h in Sources */,
				CE2D926B24AD46670059923A /* qapi-types-rocker.c in Sources */,
				CE2D956F24AD4F990059923A /* VMRemovableDrivesView.swift in Sources */,
				CE2D926E24AD46670059923A /* qapi-commands-crypto.c in Sources */,
				2CE8EB092572E173000E2EBB /* qapi-visit-block-export.c in Sources */,
				CE2D926F24AD46670059923A /* qapi-events-char.c in Sources */,
				CE2D927124AD46670059923A /* qapi-events-error.c in Sources */,
				CE2D927224AD46670059923A /* qapi-visit-block.c in Sources */,
				CEB63A8224F46E5D00CAF323 /* StaticDataTableViewController.m in Sources */,
				CE2D927324AD46670059923A /* qapi-events-misc.c in Sources */,
				CEB63A8524F46E6E00CAF323 /* VMConfigSystemArgumentsViewController.m in Sources */,
				CE2D927424AD46670059923A /* WKWebView+Workarounds.m in Sources */,
				CE2D927524AD46670059923A /* qapi-visit-crypto.c in Sources */,
				CE2D927624AD46670059923A /* qapi-visit-tpm.c in Sources */,
				CE900B9E25FC2869007533FD /* CSUSBManager.m in Sources */,
				2CE8EB41257811E8000E2EBB /* UTMConfiguration+Defaults.m in Sources */,
				CE2D927724AD46670059923A /* qapi-visit-trace.c in Sources */,
				CE2D927824AD46670059923A /* qapi-events-rocker.c in Sources */,
				CE772AAC25C8B0F600E4E379 /* ContentView.swift in Sources */,
				CEB63A8B24F46E6E00CAF323 /* VMConfigSoundViewController.m in Sources */,
				CE2D927924AD46670059923A /* qapi-visit-qom.c in Sources */,
				CE2D927A24AD46670059923A /* UTMConfiguration+System.m in Sources */,
				CEA905D82603DC5300801E7C /* VMUSBDevicesViewController.swift in Sources */,
				CE2D927B24AD46670059923A /* qapi-types-job.c in Sources */,
				CEB63A8924F46E6E00CAF323 /* VMConfigNetworkingViewController.m in Sources */,
				CEF83ED324FDEA9400557D15 /* UTMPortAllocator.m in Sources */,
				CE2D927C24AD46670059923A /* UTMQemu.m in Sources */,
				CE2D927D24AD46670059923A /* qapi-visit-machine.c in Sources */,
				CE2D927E24AD46670059923A /* CSSession.m in Sources */,
				CE2D927F24AD46670059923A /* qapi-commands-machine-target.c in Sources */,
				CE2D928024AD46670059923A /* UTMConfigurationPortForward.m in Sources */,
				CE2D928124AD46670059923A /* qapi-events.c in Sources */,
				CE2D928224AD46670059923A /* qapi-events-introspect.c in Sources */,
				CE2D928324AD46670059923A /* qapi-events-audio.c in Sources */,
				CE2D928524AD46670059923A /* qapi-events-ui.c in Sources */,
				CE2D928624AD46670059923A /* qapi-visit-misc.c in Sources */,
				CEB63A8424F46E6E00CAF323 /* VMConfigDisplayViewController.m in Sources */,
				CE2D928824AD46670059923A /* qapi-commands-block.c in Sources */,
				CE7D972C24B2B17D0080CB69 /* BusyOverlay.swift in Sources */,
				CE2D928924AD46670059923A /* qapi-visit-machine-target.c in Sources */,
				CE2D928A24AD46670059923A /* qapi-visit-qdev.c in Sources */,
				CE2D955724AD4F980059923A /* VMConfigDisplayView.swift in Sources */,
				83A004B926A8CC95001AC09E /* UTMImportFromWebTask.swift in Sources */,
				CE2D928B24AD46670059923A /* qapi-visit-core.c in Sources */,
				CE2D928C24AD46670059923A /* qapi-visit-rdma.c in Sources */,
				CE2D928D24AD46670059923A /* qapi-types-trace.c in Sources */,
				CE2D928E24AD46670059923A /* UTMConfiguration+Miscellaneous.m in Sources */,
				CEBBF1A524B56A2900C15049 /* UTMDataExtension.swift in Sources */,
				CE2D928F24AD46670059923A /* qapi-types-migration.c in Sources */,
				CE2D929024AD46670059923A /* qapi-types-net.c in Sources */,
				CE2D929124AD46670059923A /* qapi-types-rdma.c in Sources */,
				CED814EF24C7EB760042F0F1 /* ImagePicker.swift in Sources */,
				CE2D929224AD46670059923A /* qapi-commands-rocker.c in Sources */,
				CE2D929324AD46670059923A /* gst_ios_init.m in Sources */,
				CE2D958924AD4F990059923A /* VMConfigSystemView.swift in Sources */,
				CE8813D524CD265700532628 /* VMShareFileModifier.swift in Sources */,
				CE2D929424AD46670059923A /* cf-input-visitor.c in Sources */,
				CE2D929524AD46670059923A /* qapi-commands-char.c in Sources */,
				CE2D929624AD46670059923A /* qapi-visit-migration.c in Sources */,
				CE2D929724AD46670059923A /* qapi-commands-error.c in Sources */,
				CE2D929924AD46670059923A /* UTMJSONStream.m in Sources */,
				CE2D958324AD4F990059923A /* VMConfigNetworkView.swift in Sources */,
				CE2D929A24AD46670059923A /* qapi-commands-sockets.c in Sources */,
				CE2D929C24AD46670059923A /* UTMViewState.m in Sources */,
				CE020BAB24AEE00000B44AB6 /* UTMLoggingSwift.swift in Sources */,
				CE2D958D24AD4F990059923A /* UTMApp.swift in Sources */,
				2CE8EB042572E166000E2EBB /* qapi-visit-acpi.c in Sources */,
				CE2D929E24AD46670059923A /* CSMain.m in Sources */,
				CE2D929F24AD46670059923A /* UTMConfiguration+Constants.m in Sources */,
				CE2D955B24AD4F980059923A /* VMConfigQEMUView.swift in Sources */,
				CE2D92A024AD46670059923A /* VMDisplayMetalViewController+Touch.m in Sources */,
				CE2D92A124AD46670059923A /* UTMConfiguration+Display.m in Sources */,
				CE020BB624B14F8400B44AB6 /* UTMVirtualMachineExtension.swift in Sources */,
				CE2D92A224AD46670059923A /* qapi-visit-block-core.c in Sources */,
				CEB63A7E24F46E5700CAF323 /* VMConfigTogglePickerCell.m in Sources */,
				CED814EC24C7C2850042F0F1 /* VMConfigInfoView.swift in Sources */,
				CE2D92A324AD46670059923A /* qapi-util.c in Sources */,
				CE2D92A424AD46670059923A /* qapi-commands-job.c in Sources */,
				CE2D92A524AD46670059923A /* VMKeyboardView.m in Sources */,
				CE2D92A624AD46670059923A /* qapi-commands-net.c in Sources */,
				CE2D92A724AD46670059923A /* qapi-types-common.c in Sources */,
				CE2D92A924AD46670059923A /* qapi-types-transaction.c in Sources */,
				CEB63A8E24F46E6E00CAF323 /* VMConfigViewController.m in Sources */,
				CEF83ECC24FB382B00557D15 /* UTMVirtualMachine+Terminal.m in Sources */,
				CEB63A9224F46E6E00CAF323 /* VMConfigInputViewController.m in Sources */,
				CE4EF2702506DBFD00E9D33B /* VMRemovableDrivesViewController.swift in Sources */,
				83034C0726AB630F006B4BAF /* UTMPendingVMView.swift in Sources */,
				CE2D92AA24AD46670059923A /* UTMSpiceIO.m in Sources */,
				CE2D92AB24AD46670059923A /* qapi-events-machine-target.c in Sources */,
				CE2D92AC24AD46670059923A /* qapi-types-misc.c in Sources */,
				CE2D92AE24AD46670059923A /* qapi-commands-qom.c in Sources */,
				CE2D958524AD4F990059923A /* VMConfigDrivesView.swift in Sources */,
				CE2D92AF24AD46670059923A /* qapi-visit-rocker.c in Sources */,
				CE2D92B224AD46670059923A /* qapi-visit-net.c in Sources */,
				CEFC6CDD24C25697003F6962 /* VMDriveImage.swift in Sources */,
				CEB63A8324F46E6E00CAF323 /* VMConfigDirectoryPickerViewController.m in Sources */,
				CE8813DB24D1290600532628 /* UTMConfiguration+ConstantsGenerated.m in Sources */,
				CE2D92B324AD46670059923A /* qapi-events-net.c in Sources */,
				CE2D92B424AD46670059923A /* qapi-visit-run-state.c in Sources */,
				CED814E924C79F070042F0F1 /* VMConfigDriveCreateView.swift in Sources */,
				CE2D92B524AD46670059923A /* qapi-commands-tpm.c in Sources */,
				CE19392626DCB094005CEC17 /* RAMSlider.swift in Sources */,
				CE2D92B724AD46670059923A /* qapi-visit-common.c in Sources */,
				CEF83EBE24F9C3BF00557D15 /* UTMVirtualMachine+Drives.m in Sources */,
				CE2D92B824AD46670059923A /* qapi-events-trace.c in Sources */,
				2C6D9E142571AFE5003298E6 /* UTMQcow2.c in Sources */,
				2CE8EAFE2572E14D000E2EBB /* qapi-types-block-export.c in Sources */,
				CE2D92B924AD46670059923A /* qapi-events-qdev.c in Sources */,
				CEBE02642588494100B9BCA8 /* CSSession+Sharing.m in Sources */,
				2C33B3A92566C9B100A954A6 /* VMContextMenuModifier.swift in Sources */,
				CEB63A9424F4747900CAF323 /* VMListViewController.m in Sources */,
				CE5076DB250AB55D00C26C19 /* VMDisplayMetalViewController+Pencil.m in Sources */,
				CE2D92BA24AD46670059923A /* qapi-events-dump.c in Sources */,
				CE2D92BB24AD46670059923A /* qapi-types-tpm.c in Sources */,
				835AA7B126AB7C85007A0411 /* UTMPendingVirtualMachine.swift in Sources */,
				CE2D92BC24AD46670059923A /* UTMConfiguration+Drives.m in Sources */,
				CE2D92BD24AD46670059923A /* qapi-visit-char.c in Sources */,
				CE2D92BE24AD46670059923A /* qapi-types-error.c in Sources */,
				CE2D92BF24AD46670059923A /* qapi-commands-authz.c in Sources */,
				CE2D92C024AD46670059923A /* VMDisplayTerminalViewController+Keyboard.m in Sources */,
				CE2D92C124AD46670059923A /* UIViewController+Extensions.m in Sources */,
				CEB63A9124F46E6E00CAF323 /* VMConfigDriveDetailViewController.m in Sources */,
				CE2D92C224AD46670059923A /* qapi-types.c in Sources */,
				CEB63A8F24F46E6E00CAF323 /* VMConfigExistingViewController.m in Sources */,
				CE2D92C324AD46670059923A /* qapi-events-sockets.c in Sources */,
				CE2D92C424AD46670059923A /* qapi-visit-sockets.c in Sources */,
				CE2D92C524AD46670059923A /* qapi-events-misc-target.c in Sources */,
				CE2D92C624AD46670059923A /* qapi-commands-common.c in Sources */,
				CE2D92C724AD46670059923A /* qapi-types-run-state.c in Sources */,
				CE2D92C824AD46670059923A /* qapi-commands-machine.c in Sources */,
				CE2D957324AD4F990059923A /* VMConfigSharingView.swift in Sources */,
				CE2D92C924AD46670059923A /* qapi-commands-misc-target.c in Sources */,
				CE2D957524AD4F990059923A /* VMConfigInputView.swift in Sources */,
				CEF83EC224F9C9E100557D15 /* UTMDrive.m in Sources */,
				2CE8EAEE2572E0C2000E2EBB /* qapi-events-block-export.c in Sources */,
				CE2D92CB24AD46670059923A /* VMDisplayMetalViewController+Gamepad.m in Sources */,
				CE2D92CC24AD46670059923A /* qapi-visit-introspect.c in Sources */,
				CE2D92CD24AD46670059923A /* qapi-commands-qdev.c in Sources */,
				CE2D92CF24AD46670059923A /* qapi-types-introspect.c in Sources */,
				CE2D92D024AD46670059923A /* qapi-types-machine.c in Sources */,
				CE2D92D124AD46670059923A /* qapi-commands-transaction.c in Sources */,
				CE2D92D224AD46670059923A /* UTMVirtualMachine.m in Sources */,
				CE2D92D324AD46670059923A /* qapi-events-qom.c in Sources */,
				CE2D92D424AD46670059923A /* qapi-commands-migration.c in Sources */,
				CE2D92D524AD46670059923A /* qapi-visit-misc-target.c in Sources */,
				CE2D92D624AD46670059923A /* qapi-visit-ui.c in Sources */,
				CE2D92D724AD46670059923A /* UTMLogging.m in Sources */,
				CE2D92D824AD46670059923A /* qapi-commands-trace.c in Sources */,
				2CE8EAF92572E131000E2EBB /* qapi-types-acpi.c in Sources */,
				CEB63A8D24F46E6E00CAF323 /* VMConfigDrivePickerViewController.m in Sources */,
				CE2D955924AD4F980059923A /* VMToolbarModifier.swift in Sources */,
				CE2D92D924AD46670059923A /* qapi-visit.c in Sources */,
				CE2D92DA24AD46670059923A /* VMCursor.m in Sources */,
				CE9375A124BBDDD10074066F /* VMConfigDriveDetailsView.swift in Sources */,
				CE2D92DB24AD46670059923A /* CSDisplayMetal.m in Sources */,
				CE2D92DD24AD46670059923A /* qapi-events-tpm.c in Sources */,
				CE03D05224D90B4E00F76B84 /* UTMQemuSystem.m in Sources */,
				CED234ED254796E500ED0A57 /* NumberTextField.swift in Sources */,
				CEB63A9024F46E6E00CAF323 /* VMConfigPortForwardingViewController.m in Sources */,
				CE2D92DE24AD46670059923A /* qapi-events-job.c in Sources */,
				CE2D953224AD4F040059923A /* UTMConfigurationExtension.swift in Sources */,
				CE2D92DF24AD46670059923A /* qapi-dealloc-visitor.c in Sources */,
				CE772AB325C8B7B500E4E379 /* VMCommands.swift in Sources */,
				CE2D92E024AD46670059923A /* qapi-visit-job.c in Sources */,
				CE2D92E124AD46670059923A /* AppDelegate.m in Sources */,
				CE2D92E224AD46670059923A /* CSInput.m in Sources */,
				CE2D92E424AD46670059923A /* qapi-types-block.c in Sources */,
				CE2D92E524AD46670059923A /* qapi-events-machine.c in Sources */,
				CEB63A8C24F46E6E00CAF323 /* VMConfigDriveCreateViewController.m in Sources */,
				CE2D92E624AD46670059923A /* UTMConfiguration+Networking.m in Sources */,
				CE2D92E724AD46670059923A /* qapi-types-ui.c in Sources */,
				CE2D92E824AD46670059923A /* qapi-types-dump.c in Sources */,
				CE6D21DC2553A6ED001D29C5 /* VMConfirmActionModifier.swift in Sources */,
				CE2D92E924AD46670059923A /* VMDisplayView.m in Sources */,
				CE2D958724AD4F990059923A /* VMConfigPortForwardForm.swift in Sources */,
				CE2D92EA24AD46670059923A /* qapi-types-machine-target.c in Sources */,
				CE2D92EB24AD46670059923A /* UTMLocationManager.m in Sources */,
				CE2D92EC24AD46670059923A /* qapi-events-block.c in Sources */,
				CE2D957B24AD4F990059923A /* VMSettingsView.swift in Sources */,
				CE2D92EE24AD46670059923A /* qapi-types-block-core.c in Sources */,
				CE2D92F024AD46670059923A /* qapi-events-transaction.c in Sources */,
				CE2D957724AD4F990059923A /* VMConfigStringPicker.swift in Sources */,
				CE2D92F124AD46670059923A /* qapi-commands-dump.c in Sources */,
				CE2D92F224AD46670059923A /* VMKeyboardButton.m in Sources */,
				CE2D92F324AD46670059923A /* qapi-commands-introspect.c in Sources */,
				CE2D92F424AD46670059923A /* qapi-types-sockets.c in Sources */,
				CE2D92F524AD46670059923A /* VMDisplayTerminalViewController.m in Sources */,
				CE0B6D8624AD5ADE00FE012D /* UTMScreenshot.m in Sources */,
				CE2D92F624AD46670059923A /* qapi-events-block-core.c in Sources */,
				CE900BAF25FC3E65007533FD /* CSUSBDevice.m in Sources */,
				CEB63A7A24F469E300CAF323 /* UTMJailbreak.m in Sources */,
				CE2D92F724AD46670059923A /* UTMQemuManager.m in Sources */,
				CEB63A8024F46E5700CAF323 /* VMConfigPickerView.m in Sources */,
				CEB63A7C24F46E5700CAF323 /* VMConfigStepper.m in Sources */,
				CE2D92F824AD46670059923A /* qapi-types-crypto.c in Sources */,
				CE2D92F924AD46670059923A /* qapi-types-qom.c in Sources */,
				CEB63A7F24F46E5700CAF323 /* VMConfigCell.m in Sources */,
				CEB63A8824F46E6E00CAF323 /* VMConfigSharingViewController.m in Sources */,
				CE2D92FA24AD46670059923A /* qapi-commands-rdma.c in Sources */,
				CE2D92FC24AD46670059923A /* VMDisplayMetalViewController+Keyboard.m in Sources */,
				CE2D92FD24AD46670059923A /* qapi-builtin-types.c in Sources */,
				CE2D957124AD4F990059923A /* UTMExtensions.swift in Sources */,
				CEB63A8724F46E6E00CAF323 /* VMConfigDrivesViewController.m in Sources */,
				CE020BA324AEDC7C00B44AB6 /* UTMData.swift in Sources */,
				CE2D92FE24AD46670059923A /* qapi-events-migration.c in Sources */,
				CE2D92FF24AD46670059923A /* qapi-commands.c in Sources */,
				CE2D930024AD46670059923A /* qapi-commands-audio.c in Sources */,
				CEB63A8124F46E5700CAF323 /* VMConfigTextField.m in Sources */,
				CEB63A9524F4747900CAF323 /* VMListViewCell.m in Sources */,
				CE2D930124AD46670059923A /* qapi-events-common.c in Sources */,
				CE2D930224AD46670059923A /* UTMTerminalIO.m in Sources */,
				CE2D955D24AD4F990059923A /* VMConfigSoundView.swift in Sources */,
				CE2D930324AD46670059923A /* qapi-events-crypto.c in Sources */,
				CE2D930424AD46670059923A /* UTMConfiguration.m in Sources */,
				CEF83EC724FB1B9300557D15 /* UTMVirtualMachine+SPICE.m in Sources */,
				CE2D957924AD4F990059923A /* VMDetailsView.swift in Sources */,
				CE2D930524AD46670059923A /* VMDisplayMetalViewController.m in Sources */,
				CE2D930624AD46670059923A /* qapi-commands-misc.c in Sources */,
				2CE8EAF32572E0D0000E2EBB /* qapi-events-acpi.c in Sources */,
				CEB63A7624F4654400CAF323 /* Main.swift in Sources */,
				CE2D930824AD46670059923A /* qapi-events-run-state.c in Sources */,
				CE2D930924AD46670059923A /* VMDisplayViewController.m in Sources */,
				CE2D930A24AD46670059923A /* qapi-visit-transaction.c in Sources */,
				CE2D958F24AD4FF00059923A /* VMCardView.swift in Sources */,
				CE2D930B24AD46670059923A /* UTMConfiguration+Sharing.m in Sources */,
				CE2D930C24AD46670059923A /* qapi-commands-ui.c in Sources */,
				CE2D930D24AD46670059923A /* qapi-events-authz.c in Sources */,
				CE2D930E24AD46670059923A /* qapi-commands-block-core.c in Sources */,
				CE2D930F24AD46670059923A /* qapi-types-authz.c in Sources */,
				CE2D931024AD46670059923A /* qapi-types-qdev.c in Sources */,
				CEB63A8624F46E6E00CAF323 /* VMConfigSystemViewController.m in Sources */,
				CE8813D324CD230300532628 /* ActivityView.swift in Sources */,
				CE2D931224AD46670059923A /* qapi-emit-events.c in Sources */,
				CEDF83F9258AE24E0030E4AC /* UTMPasteboard.swift in Sources */,
				CE2D931324AD46670059923A /* qapi-visit-authz.c in Sources */,
				CE2D956924AD4F990059923A /* VMPlaceholderView.swift in Sources */,
				CE2D931524AD46670059923A /* VMDisplayMetalViewController+Pointer.m in Sources */,
				CE2D931624AD46670059923A /* qapi-commands-run-state.c in Sources */,
				CE2D931924AD46670059923A /* qapi-types-misc-target.c in Sources */,
				CE2D931A24AD46670059923A /* qapi-events-rdma.c in Sources */,
				CE2D931B24AD46670059923A /* UTMShaders.metal in Sources */,
				CE2D931D24AD46670059923A /* qapi-visit-dump.c in Sources */,
				CE2D931E24AD46670059923A /* qapi-visit-error.c in Sources */,
				CE2D931F24AD46670059923A /* error.c in Sources */,
				CEF83EBA24F9ABEA00557D15 /* UTMQemuManager+BlockDevices.m in Sources */,
				CE2D932024AD46670059923A /* cf-output-visitor.c in Sources */,
				CE2D932124AD46670059923A /* qapi-types-audio.c in Sources */,
				CEB63A8A24F46E6E00CAF323 /* VMConfigCreateViewController.m in Sources */,
				CE2D932224AD46670059923A /* VMScroll.m in Sources */,
				CE2D957D24AD4F990059923A /* VMConfigNetworkPortForwardView.swift in Sources */,
				CE2D932324AD46670059923A /* UTMTerminal.m in Sources */,
				CEA905C92603DA0D00801E7C /* VMDisplayMetalViewController+USB.m in Sources */,
				CEB63A7D24F46E5700CAF323 /* VMConfigSwitch.m in Sources */,
				CE2D932524AD46670059923A /* qapi-types-char.c in Sources */,
				CE2D932724AD46670059923A /* CSConnection.m in Sources */,
				CE2D932824AD46670059923A /* qapi-visit-audio.c in Sources */,
				CE2D932924AD46670059923A /* qapi-builtin-visit.c in Sources */,
				CE2D932A24AD46670059923A /* UTMRenderer.m in Sources */,
			);
			runOnlyForDeploymentPostprocessing = 0;
		};
		CE2D951824AD48BE0059923A /* Sources */ = {
			isa = PBXSourcesBuildPhase;
			buildActionMask = 2147483647;
			files = (
				CEB63A7724F4654400CAF323 /* Main.swift in Sources */,
				CE0B6D0024AD56AE00FE012D /* UTMVirtualMachine.m in Sources */,
				CEB63A7B24F469E300CAF323 /* UTMJailbreak.m in Sources */,
				CE0B6D0E24AD56E500FE012D /* UTMShaders.metal in Sources */,
				83A004BB26A8CC95001AC09E /* UTMImportFromWebTask.swift in Sources */,
				CE0B6D3924AD57FD00FE012D /* qapi-commands-job.c in Sources */,
				CE0B6D3724AD57FD00FE012D /* qapi-events-block-core.c in Sources */,
				CE0B6D5E24AD584D00FE012D /* qapi-visit-authz.c in Sources */,
				CE0B6D4624AD584C00FE012D /* qapi-events-rdma.c in Sources */,
				CE0B6D0624AD56AE00FE012D /* UTMTerminalIO.m in Sources */,
				2C6D9E03256EE454003298E6 /* VMDisplayTerminalWindowController.swift in Sources */,
				CE6D21DD2553A6ED001D29C5 /* VMConfirmActionModifier.swift in Sources */,
				CE020BB724B14F8400B44AB6 /* UTMVirtualMachineExtension.swift in Sources */,
				CE0B6D4424AD584C00FE012D /* qapi-visit-block.c in Sources */,
				CE0B6D4C24AD584C00FE012D /* qapi-types-misc.c in Sources */,
				CE772AAD25C8B0F600E4E379 /* ContentView.swift in Sources */,
				CE0B6D1B24AD57FC00FE012D /* qapi-commands-block-core.c in Sources */,
				CE0B6D3B24AD584C00FE012D /* qapi-events-machine.c in Sources */,
				CE0B6D1F24AD57FC00FE012D /* qapi-events-dump.c in Sources */,
				CE0B6D7B24AD584D00FE012D /* qapi-visit-dump.c in Sources */,
				CE0B6D5824AD584C00FE012D /* qapi-types-qdev.c in Sources */,
				CED234EE254796E500ED0A57 /* NumberTextField.swift in Sources */,
				CE0B6D2F24AD57FC00FE012D /* qapi-events-char.c in Sources */,
				CE0B6D6A24AD584D00FE012D /* qapi-types-migration.c in Sources */,
				CE0B6D6E24AD584D00FE012D /* qapi-types-audio.c in Sources */,
				CE0B6D2B24AD57FC00FE012D /* qapi-events-error.c in Sources */,
				CE2D957224AD4F990059923A /* UTMExtensions.swift in Sources */,
				CE0B6D6524AD584D00FE012D /* qapi-visit-job.c in Sources */,
				CE0B6D6B24AD584D00FE012D /* qapi-types-rdma.c in Sources */,
				CE0B6D3324AD57FC00FE012D /* qapi-events-block.c in Sources */,
				CE0B6D4D24AD584C00FE012D /* qapi-types-block.c in Sources */,
				CE03D0D224DCF4B600F76B84 /* VMMetalView.swift in Sources */,
				CE0B6CF124AD567300FE012D /* CSMain.m in Sources */,
				CE0B6CEE24AD566A00FE012D /* CSConnection.m in Sources */,
				CEDF83F6258ADE130030E4AC /* CSSession.m in Sources */,
				CE0B6D8024AD584D00FE012D /* qapi-events-sockets.c in Sources */,
				CE0B6D6224AD584D00FE012D /* qapi-types-misc-target.c in Sources */,
				CE0B6D7A24AD584D00FE012D /* qapi-events-machine-target.c in Sources */,
				CE0B6D2C24AD57FC00FE012D /* qapi-commands-ui.c in Sources */,
				CE0B6D2324AD57FC00FE012D /* qapi-commands-crypto.c in Sources */,
				CE0B6CFA24AD568400FE012D /* UTMConfiguration+System.m in Sources */,
				CE900BB025FC3E65007533FD /* CSUSBDevice.m in Sources */,
				CEBBF1A824B921F000C15049 /* VMDetailsView.swift in Sources */,
				CE0B6D7E24AD584D00FE012D /* qapi-events-misc.c in Sources */,
				CE0B6D4124AD584C00FE012D /* qapi-visit-transaction.c in Sources */,
				CEF83EBF24F9C3BF00557D15 /* UTMVirtualMachine+Drives.m in Sources */,
				CE0B6D0B24AD56C300FE012D /* qapi-dealloc-visitor.c in Sources */,
				CE0B6D5424AD584C00FE012D /* qapi-visit-trace.c in Sources */,
				CE020BAC24AEE00000B44AB6 /* UTMLoggingSwift.swift in Sources */,
				CE0B6D7C24AD584D00FE012D /* qapi-visit-char.c in Sources */,
				CEF83ECD24FB382B00557D15 /* UTMVirtualMachine+Terminal.m in Sources */,
				CE0B6CF024AD567100FE012D /* CSInput.m in Sources */,
				CE9375A224BBDDD10074066F /* VMConfigDriveDetailsView.swift in Sources */,
				CE2D955824AD4F980059923A /* VMConfigDisplayView.swift in Sources */,
				CEF83EC324F9C9E100557D15 /* UTMDrive.m in Sources */,
				CE0B6D5724AD584C00FE012D /* qapi-types-net.c in Sources */,
				CE03D05324D90B4E00F76B84 /* UTMQemuSystem.m in Sources */,
				CE8813DC24D1290600532628 /* UTMConfiguration+ConstantsGenerated.m in Sources */,
				CE0B6D0124AD56AE00FE012D /* UTMJSONStream.m in Sources */,
				2CE8EB42257811E8000E2EBB /* UTMConfiguration+Defaults.m in Sources */,
				CE0B6D1924AD57FC00FE012D /* qapi-events-crypto.c in Sources */,
				CE0B6D0A24AD56C300FE012D /* cf-input-visitor.c in Sources */,
				CE2D957424AD4F990059923A /* VMConfigSharingView.swift in Sources */,
				CE0B6D4E24AD584C00FE012D /* qapi-types-tpm.c in Sources */,
				CE0B6D7524AD584D00FE012D /* qapi-visit-ui.c in Sources */,
				CE0B6D1824AD57FC00FE012D /* qapi-events-audio.c in Sources */,
				835AA7B326AB7C85007A0411 /* UTMPendingVirtualMachine.swift in Sources */,
				CE0B6D7224AD584D00FE012D /* qapi-types-crypto.c in Sources */,
				CE0B6D8124AD584D00FE012D /* qapi-events.c in Sources */,
				CED814EA24C79F070042F0F1 /* VMConfigDriveCreateView.swift in Sources */,
				CE0B6D5524AD584C00FE012D /* qapi-types-common.c in Sources */,
				CE0B6D6324AD584D00FE012D /* qapi-events-qdev.c in Sources */,
				CE0B6D4F24AD584C00FE012D /* qapi-visit-qdev.c in Sources */,
				CE0B6D4024AD584C00FE012D /* qapi-types-rocker.c in Sources */,
				CE0B6CEF24AD566D00FE012D /* CSDisplayMetal.m in Sources */,
				CE0B6D6724AD584D00FE012D /* qapi-types-ui.c in Sources */,
				83C15C5F26CC441500ADFD45 /* KeyCodeMap.swift in Sources */,
				CE0B6D6824AD584D00FE012D /* qapi-visit-machine.c in Sources */,
				CE0B6D4A24AD584C00FE012D /* qapi-types-error.c in Sources */,
				CE0B6D2124AD57FC00FE012D /* qapi-commands-error.c in Sources */,
				CE2D956A24AD4F990059923A /* VMPlaceholderView.swift in Sources */,
				CE0B6D5924AD584C00FE012D /* qapi-visit-run-state.c in Sources */,
				CE0B6CF424AD568400FE012D /* UTMConfiguration+Constants.m in Sources */,
				CE0B6D0924AD56C300FE012D /* cf-output-visitor.c in Sources */,
				CE0B6D2A24AD57FC00FE012D /* qapi-commands.c in Sources */,
				CE0B6CF924AD568400FE012D /* UTMConfiguration+Sharing.m in Sources */,
				CE0B6D3A24AD584C00FE012D /* qapi-types-qom.c in Sources */,
				CE2D955E24AD4F990059923A /* VMConfigSoundView.swift in Sources */,
				CE0B6D4824AD584C00FE012D /* qapi-visit-audio.c in Sources */,
				CE0B6D3124AD57FC00FE012D /* qapi-events-job.c in Sources */,
				2CE8EAFA2572E131000E2EBB /* qapi-types-acpi.c in Sources */,
				CE0B6D2224AD57FC00FE012D /* qapi-commands-introspect.c in Sources */,
				CE0B6D3024AD57FC00FE012D /* qapi-commands-transaction.c in Sources */,
				CE0B6D1024AD57C400FE012D /* qapi-builtin-types.c in Sources */,
				CE0B6D2624AD57FC00FE012D /* qapi-commands-run-state.c in Sources */,
				CE2D957624AD4F990059923A /* VMConfigInputView.swift in Sources */,
				CE0B6D2724AD57FC00FE012D /* qapi-commands-tpm.c in Sources */,
				CE2D958E24AD4F990059923A /* UTMApp.swift in Sources */,
				CE0B6D3C24AD584C00FE012D /* qapi-events-run-state.c in Sources */,
				CE0B6CF324AD568400FE012D /* UTMConfiguration.m in Sources */,
				CE0B6D3D24AD584C00FE012D /* qapi-visit-block-core.c in Sources */,
				CE0B6D5C24AD584D00FE012D /* qapi-events-net.c in Sources */,
				CE93759024BA74510074066F /* ToolbarTabViewController.swift in Sources */,
				CE900B9F25FC2869007533FD /* CSUSBManager.m in Sources */,
				CE0B6D0324AD56AE00FE012D /* UTMTerminal.m in Sources */,
				CE0B6CFC24AD568400FE012D /* UTMConfigurationPortForward.m in Sources */,
				CE0B6D7924AD584D00FE012D /* qapi-visit-rdma.c in Sources */,
				CE8813D624CD265700532628 /* VMShareFileModifier.swift in Sources */,
				CE0B6D4B24AD584C00FE012D /* qapi-visit-rocker.c in Sources */,
				CEFC6CDE24C25697003F6962 /* VMDriveImage.swift in Sources */,
				CE0B6D5F24AD584D00FE012D /* qapi-types-char.c in Sources */,
				CE0B6D1324AD57FC00FE012D /* qapi-commands-qom.c in Sources */,
				CEF83EC824FB1B9300557D15 /* UTMVirtualMachine+SPICE.m in Sources */,
				CE93758924B930270074066F /* BusyOverlay.swift in Sources */,
				CE0B6D2424AD57FC00FE012D /* qapi-commands-rocker.c in Sources */,
				CEF83ED424FDEA9400557D15 /* UTMPortAllocator.m in Sources */,
				CE0B6D7D24AD584D00FE012D /* qapi-events-ui.c in Sources */,
				CEBE02652588494100B9BCA8 /* CSSession+Sharing.m in Sources */,
				CE0B6D5624AD584C00FE012D /* qapi-types-machine-target.c in Sources */,
				CE93759624BB7EA00074066F /* UTMTabViewController.swift in Sources */,
				CE0B6D0424AD56AE00FE012D /* UTMSpiceIO.m in Sources */,
				CE03D0D424DCF6DD00F76B84 /* VMMetalViewInputDelegate.swift in Sources */,
				CE0B6D6124AD584D00FE012D /* qapi-types-authz.c in Sources */,
				CE0B6D6D24AD584D00FE012D /* qapi-visit-tpm.c in Sources */,
				CE0B6D0224AD56AE00FE012D /* UTMQemu.m in Sources */,
				CE0B6D4924AD584C00FE012D /* qapi-types-trace.c in Sources */,
				CE0B6D7724AD584D00FE012D /* qapi-events-misc-target.c in Sources */,
				CE0B6CF524AD568400FE012D /* UTMConfiguration+Miscellaneous.m in Sources */,
				CE0B6CFB24AD568400FE012D /* UTMConfiguration+Networking.m in Sources */,
				CE772AB425C8B7B500E4E379 /* VMCommands.swift in Sources */,
				CE2D958424AD4F990059923A /* VMConfigNetworkView.swift in Sources */,
				CE0B6D3424AD57FC00FE012D /* qapi-commands-rdma.c in Sources */,
				CE0B6D6924AD584D00FE012D /* qapi-events-tpm.c in Sources */,
				CEBDA1D524D69DB20010B5EC /* VMDisplayMetalWindowController.swift in Sources */,
				CE2D957824AD4F990059923A /* VMConfigStringPicker.swift in Sources */,
				CE0B6D3224AD57FC00FE012D /* qapi-events-introspect.c in Sources */,
				CE0B6CF624AD568400FE012D /* UTMConfiguration+Drives.m in Sources */,
				CE0B6D4324AD584C00FE012D /* qapi-types.c in Sources */,
				CE9375A324BBDE770074066F /* VMConfigDrivesView.swift in Sources */,
				CE0B6D0824AD56C300FE012D /* qapi-visit-core.c in Sources */,
				CE0B6D2024AD57FC00FE012D /* qapi-commands-dump.c in Sources */,
				CE0B6D5224AD584C00FE012D /* qapi-visit-sockets.c in Sources */,
				CE0B6D7F24AD584D00FE012D /* qapi-events-qom.c in Sources */,
				CE2D956C24AD4F990059923A /* VMCardView.swift in Sources */,
				CE0B6D7124AD584D00FE012D /* qapi-types-introspect.c in Sources */,
				CE0B6D0D24AD56C300FE012D /* qapi-util.c in Sources */,
				2C6D9E152571AFE5003298E6 /* UTMQcow2.c in Sources */,
				CE2D955C24AD4F980059923A /* VMConfigQEMUView.swift in Sources */,
				CE2D953324AD4F040059923A /* UTMConfigurationExtension.swift in Sources */,
				CE0B6D7024AD584D00FE012D /* qapi-types-job.c in Sources */,
				CE0B6D1224AD57CB00FE012D /* qapi-commands-audio.c in Sources */,
				CE0B6D1E24AD57FC00FE012D /* qapi-commands-trace.c in Sources */,
				CE0B6D1C24AD57FC00FE012D /* qapi-commands-char.c in Sources */,
				CE0B6D6424AD584D00FE012D /* qapi-visit-error.c in Sources */,
				CE0B6D5A24AD584C00FE012D /* qapi-events-trace.c in Sources */,
				CE0B6CFD24AD569A00FE012D /* gst_ios_init.m in Sources */,
				CEF83EBB24F9ABEA00557D15 /* UTMQemuManager+BlockDevices.m in Sources */,
				CEECE13C25E47D9500A2AAB8 /* AppDelegate.swift in Sources */,
				CE0B6CF724AD568400FE012D /* UTMConfiguration+Display.m in Sources */,
				CE0B6D6F24AD584D00FE012D /* qapi-events-transaction.c in Sources */,
				CE0B6D0F24AD56E500FE012D /* UTMRenderer.m in Sources */,
				CE0B6D2524AD57FC00FE012D /* qapi-commands-sockets.c in Sources */,
				CE0B6D1624AD57FC00FE012D /* qapi-commands-block.c in Sources */,
				CE0B6D4724AD584C00FE012D /* qapi-visit-net.c in Sources */,
				CE0B6D7624AD584D00FE012D /* qapi-types-machine.c in Sources */,
				CE0B6D3824AD57FD00FE012D /* qapi-commands-authz.c in Sources */,
				CE19392826DCB094005CEC17 /* RAMSlider.swift in Sources */,
				CE0B6D4524AD584C00FE012D /* qapi-types-run-state.c in Sources */,
				2C33B3AA2566C9B100A954A6 /* VMContextMenuModifier.swift in Sources */,
				CE0B6D5B24AD584D00FE012D /* qapi-visit-misc-target.c in Sources */,
				CE0B6D0C24AD56C300FE012D /* error.c in Sources */,
				CE2D955A24AD4F980059923A /* VMToolbarModifier.swift in Sources */,
				CED814ED24C7C2850042F0F1 /* VMConfigInfoView.swift in Sources */,
				2CE8EB0A2572E173000E2EBB /* qapi-visit-block-export.c in Sources */,
				2CE8EB052572E166000E2EBB /* qapi-visit-acpi.c in Sources */,
				CE0B6D2D24AD57FC00FE012D /* qapi-commands-machine.c in Sources */,
				CE0B6D2824AD57FC00FE012D /* qapi-emit-events.c in Sources */,
				CEEC811B24E48EC700ACB0B3 /* SettingsView.swift in Sources */,
				CE0B6D6624AD584D00FE012D /* qapi-visit-machine-target.c in Sources */,
				CE2D957024AD4F990059923A /* VMRemovableDrivesView.swift in Sources */,
				CE0B6D1D24AD57FC00FE012D /* qapi-commands-net.c in Sources */,
				CE0B6CFE24AD56AE00FE012D /* UTMLogging.m in Sources */,
				CE0B6D4224AD584C00FE012D /* qapi-types-dump.c in Sources */,
				CE0B6D1424AD57FC00FE012D /* qapi-events-common.c in Sources */,
				CE0B6D7824AD584D00FE012D /* qapi-visit-introspect.c in Sources */,
				CE0B6D6024AD584D00FE012D /* qapi-types-sockets.c in Sources */,
				CE0B6CF824AD568400FE012D /* UTMViewState.m in Sources */,
				CE0B6D1524AD57FC00FE012D /* qapi-commands-misc-target.c in Sources */,
				CE2D956224AD4F990059923A /* VMSettingsView.swift in Sources */,
				CE0B6D8224AD584D00FE012D /* qapi-types-block-core.c in Sources */,
				2CE8EAFF2572E14D000E2EBB /* qapi-types-block-export.c in Sources */,
				CE0B6D8724AD5ADE00FE012D /* UTMScreenshot.m in Sources */,
				CE93759224BA775C0074066F /* ToolbarTabView.swift in Sources */,
				CEDF83FA258AE24E0030E4AC /* UTMPasteboard.swift in Sources */,
				CE0B6D1124AD57C700FE012D /* qapi-builtin-visit.c in Sources */,
				CE0B6D3F24AD584C00FE012D /* qapi-visit-qom.c in Sources */,
				CE2D958A24AD4F990059923A /* VMConfigSystemView.swift in Sources */,
				CEBBF1A724B5730F00C15049 /* UTMDataExtension.swift in Sources */,
				CE0B6D3524AD57FC00FE012D /* qapi-events-authz.c in Sources */,
				CE2D956424AD4F990059923A /* VMConfigNetworkPortForwardView.swift in Sources */,
				CE612AC624D3B50700FA6300 /* VMDisplayWindowController.swift in Sources */,
				53A0BDD726D79FE40010EDC5 /* SavePanel.swift in Sources */,
				CE0B6D0724AD56AE00FE012D /* UTMQemuManager.m in Sources */,
				CE0B6D3E24AD584C00FE012D /* qapi-visit-crypto.c in Sources */,
				CE0B6D6C24AD584D00FE012D /* qapi-visit-common.c in Sources */,
				2CE8EAF42572E0D0000E2EBB /* qapi-events-acpi.c in Sources */,
				CE0B6D5124AD584C00FE012D /* qapi-visit-migration.c in Sources */,
				2CE8EAEF2572E0C2000E2EBB /* qapi-events-block-export.c in Sources */,
				CE0B6D5D24AD584D00FE012D /* qapi-visit.c in Sources */,
				CE0B6D1724AD57FC00FE012D /* qapi-commands-misc.c in Sources */,
				CE0B6D2924AD57FC00FE012D /* qapi-commands-machine-target.c in Sources */,
				83034C0926AB630F006B4BAF /* UTMPendingVMView.swift in Sources */,
				CE0B6D7324AD584D00FE012D /* qapi-events-migration.c in Sources */,
				CE020BA424AEDC7C00B44AB6 /* UTMData.swift in Sources */,
				CE0B6D1A24AD57FC00FE012D /* qapi-commands-qdev.c in Sources */,
				CE2D958824AD4F990059923A /* VMConfigPortForwardForm.swift in Sources */,
				CE0B6D5024AD584C00FE012D /* qapi-events-rocker.c in Sources */,
				CE0B6D2E24AD57FC00FE012D /* qapi-commands-migration.c in Sources */,
				CE0B6D5324AD584C00FE012D /* qapi-types-transaction.c in Sources */,
				CE0B6D7424AD584D00FE012D /* qapi-visit-misc.c in Sources */,
				CE0B6D3624AD57FC00FE012D /* qapi-commands-common.c in Sources */,
			);
			runOnlyForDeploymentPostprocessing = 0;
		};
		CE9A352926533A51005077CF /* Sources */ = {
			isa = PBXSourcesBuildPhase;
			buildActionMask = 2147483647;
			files = (
				CE9A354026533AE6005077CF /* JailbreakInterposer.c in Sources */,
			);
			runOnlyForDeploymentPostprocessing = 0;
		};
		CEA45E24263519B5002FA97D /* Sources */ = {
			isa = PBXSourcesBuildPhase;
			buildActionMask = 2147483647;
			files = (
				CEA45E25263519B5002FA97D /* VMDisplayMetalViewController+Pointer.h in Sources */,
				CEA45E26263519B5002FA97D /* qapi-types-rocker.c in Sources */,
				CEA45E27263519B5002FA97D /* VMRemovableDrivesView.swift in Sources */,
				CEA45E28263519B5002FA97D /* qapi-commands-crypto.c in Sources */,
				CEA45E29263519B5002FA97D /* qapi-visit-block-export.c in Sources */,
				CEA45E2A263519B5002FA97D /* qapi-events-char.c in Sources */,
				CEA45E2B263519B5002FA97D /* qapi-events-error.c in Sources */,
				CEA45E2C263519B5002FA97D /* qapi-visit-block.c in Sources */,
				CEA45E2D263519B5002FA97D /* StaticDataTableViewController.m in Sources */,
				CEA45E2E263519B5002FA97D /* qapi-events-misc.c in Sources */,
				CEA45E2F263519B5002FA97D /* VMConfigSystemArgumentsViewController.m in Sources */,
				CEA45E30263519B5002FA97D /* WKWebView+Workarounds.m in Sources */,
				83A004BA26A8CC95001AC09E /* UTMImportFromWebTask.swift in Sources */,
				CEA45E31263519B5002FA97D /* qapi-visit-crypto.c in Sources */,
				CEA45E32263519B5002FA97D /* qapi-visit-tpm.c in Sources */,
				CEA45E34263519B5002FA97D /* UTMConfiguration+Defaults.m in Sources */,
				CEA45E35263519B5002FA97D /* qapi-visit-trace.c in Sources */,
				CEA45E36263519B5002FA97D /* qapi-events-rocker.c in Sources */,
				CEA45E37263519B5002FA97D /* ContentView.swift in Sources */,
				CEA45E38263519B5002FA97D /* VMConfigSoundViewController.m in Sources */,
				CEA45E39263519B5002FA97D /* qapi-visit-qom.c in Sources */,
				CEA45E3A263519B5002FA97D /* UTMConfiguration+System.m in Sources */,
				CEA45E3C263519B5002FA97D /* qapi-types-job.c in Sources */,
				CEA45E3D263519B5002FA97D /* VMConfigNetworkingViewController.m in Sources */,
				CEA45E3E263519B5002FA97D /* UTMPortAllocator.m in Sources */,
				CEA45E3F263519B5002FA97D /* UTMQemu.m in Sources */,
				CEA45E40263519B5002FA97D /* qapi-visit-machine.c in Sources */,
				CEA45E41263519B5002FA97D /* CSSession.m in Sources */,
				CEA45E42263519B5002FA97D /* qapi-commands-machine-target.c in Sources */,
				CEA45E43263519B5002FA97D /* UTMConfigurationPortForward.m in Sources */,
				CEA45E44263519B5002FA97D /* qapi-events.c in Sources */,
				CEA45E45263519B5002FA97D /* qapi-events-introspect.c in Sources */,
				CEA45E46263519B5002FA97D /* qapi-events-audio.c in Sources */,
				CEA45E47263519B5002FA97D /* qapi-events-ui.c in Sources */,
				CEA45E48263519B5002FA97D /* qapi-visit-misc.c in Sources */,
				CEA45E49263519B5002FA97D /* VMConfigDisplayViewController.m in Sources */,
				CEA45E4A263519B5002FA97D /* qapi-commands-block.c in Sources */,
				CEA45E4B263519B5002FA97D /* BusyOverlay.swift in Sources */,
				CEA45E4C263519B5002FA97D /* qapi-visit-machine-target.c in Sources */,
				CEA45E4D263519B5002FA97D /* qapi-visit-qdev.c in Sources */,
				CEA45E4E263519B5002FA97D /* VMConfigDisplayView.swift in Sources */,
				CEA45E4F263519B5002FA97D /* qapi-visit-core.c in Sources */,
				CEA45E50263519B5002FA97D /* qapi-visit-rdma.c in Sources */,
				CEA45E51263519B5002FA97D /* qapi-types-trace.c in Sources */,
				CEA45E52263519B5002FA97D /* UTMConfiguration+Miscellaneous.m in Sources */,
				CEA45E53263519B5002FA97D /* UTMDataExtension.swift in Sources */,
				CEA45E54263519B5002FA97D /* qapi-types-migration.c in Sources */,
				CEA45E55263519B5002FA97D /* qapi-types-net.c in Sources */,
				CEA45E56263519B5002FA97D /* qapi-types-rdma.c in Sources */,
				CEA45E57263519B5002FA97D /* ImagePicker.swift in Sources */,
				CEA45E58263519B5002FA97D /* qapi-commands-rocker.c in Sources */,
				CEA45E59263519B5002FA97D /* gst_ios_init.m in Sources */,
				CEA45E5A263519B5002FA97D /* VMConfigSystemView.swift in Sources */,
				CEA45E5B263519B5002FA97D /* VMShareFileModifier.swift in Sources */,
				CEA45E5C263519B5002FA97D /* cf-input-visitor.c in Sources */,
				CEA45E5D263519B5002FA97D /* qapi-commands-char.c in Sources */,
				CEA45E5E263519B5002FA97D /* qapi-visit-migration.c in Sources */,
				CEA45E5F263519B5002FA97D /* qapi-commands-error.c in Sources */,
				CEA45E60263519B5002FA97D /* UTMJSONStream.m in Sources */,
				CEA45E61263519B5002FA97D /* VMConfigNetworkView.swift in Sources */,
				CEA45E62263519B5002FA97D /* qapi-commands-sockets.c in Sources */,
				CEA45E63263519B5002FA97D /* UTMViewState.m in Sources */,
				CEA45E64263519B5002FA97D /* UTMLoggingSwift.swift in Sources */,
				CEA45E65263519B5002FA97D /* UTMApp.swift in Sources */,
				CEA45E66263519B5002FA97D /* qapi-visit-acpi.c in Sources */,
				CEA45E67263519B5002FA97D /* CSMain.m in Sources */,
				CEA45E68263519B5002FA97D /* UTMConfiguration+Constants.m in Sources */,
				CEA45E69263519B5002FA97D /* VMConfigQEMUView.swift in Sources */,
				CEA45E6A263519B5002FA97D /* VMDisplayMetalViewController+Touch.m in Sources */,
				CEA45E6B263519B5002FA97D /* UTMConfiguration+Display.m in Sources */,
				CEA45E6C263519B5002FA97D /* UTMVirtualMachineExtension.swift in Sources */,
				CEA45E6D263519B5002FA97D /* qapi-visit-block-core.c in Sources */,
				CEA45E6E263519B5002FA97D /* VMConfigTogglePickerCell.m in Sources */,
				CEA45E6F263519B5002FA97D /* VMConfigInfoView.swift in Sources */,
				CEA45E70263519B5002FA97D /* qapi-util.c in Sources */,
				CEA45E71263519B5002FA97D /* qapi-commands-job.c in Sources */,
				CEA45E72263519B5002FA97D /* VMKeyboardView.m in Sources */,
				CEA45E73263519B5002FA97D /* qapi-commands-net.c in Sources */,
				CEA45E74263519B5002FA97D /* qapi-types-common.c in Sources */,
				CEA45E75263519B5002FA97D /* qapi-types-transaction.c in Sources */,
				CEA45E76263519B5002FA97D /* VMConfigViewController.m in Sources */,
				CEA45E77263519B5002FA97D /* UTMVirtualMachine+Terminal.m in Sources */,
				CEA45E78263519B5002FA97D /* VMConfigInputViewController.m in Sources */,
				CEA45E79263519B5002FA97D /* VMRemovableDrivesViewController.swift in Sources */,
				CEA45E7A263519B5002FA97D /* UTMSpiceIO.m in Sources */,
				CEA45E7B263519B5002FA97D /* qapi-events-machine-target.c in Sources */,
				CEA45E7C263519B5002FA97D /* qapi-types-misc.c in Sources */,
				CEA45E7D263519B5002FA97D /* qapi-commands-qom.c in Sources */,
				CEA45E7E263519B5002FA97D /* VMConfigDrivesView.swift in Sources */,
				CEA45E7F263519B5002FA97D /* qapi-visit-rocker.c in Sources */,
				CEA45E80263519B5002FA97D /* qapi-visit-net.c in Sources */,
				CEA45E81263519B5002FA97D /* VMDriveImage.swift in Sources */,
				CEA45E82263519B5002FA97D /* VMConfigDirectoryPickerViewController.m in Sources */,
				CEA45E83263519B5002FA97D /* UTMConfiguration+ConstantsGenerated.m in Sources */,
				CEA45E84263519B5002FA97D /* qapi-events-net.c in Sources */,
				CEA45E85263519B5002FA97D /* qapi-visit-run-state.c in Sources */,
				CEA45E86263519B5002FA97D /* VMConfigDriveCreateView.swift in Sources */,
				CEA45E87263519B5002FA97D /* qapi-commands-tpm.c in Sources */,
				CEA45E88263519B5002FA97D /* qapi-visit-common.c in Sources */,
				CEA45E89263519B5002FA97D /* UTMVirtualMachine+Drives.m in Sources */,
				CEA45E8A263519B5002FA97D /* qapi-events-trace.c in Sources */,
				CEA45E8B263519B5002FA97D /* UTMQcow2.c in Sources */,
				CEA45E8C263519B5002FA97D /* qapi-types-block-export.c in Sources */,
				CEA45E8D263519B5002FA97D /* qapi-events-qdev.c in Sources */,
				CEA45E8E263519B5002FA97D /* CSSession+Sharing.m in Sources */,
				CEA45E8F263519B5002FA97D /* VMContextMenuModifier.swift in Sources */,
				CEA45E90263519B5002FA97D /* VMListViewController.m in Sources */,
				CEA45E91263519B5002FA97D /* VMDisplayMetalViewController+Pencil.m in Sources */,
				CEA45E92263519B5002FA97D /* qapi-events-dump.c in Sources */,
				CEA45E93263519B5002FA97D /* qapi-types-tpm.c in Sources */,
				CEA45E94263519B5002FA97D /* UTMConfiguration+Drives.m in Sources */,
				CEA45E95263519B5002FA97D /* qapi-visit-char.c in Sources */,
				CEA45E96263519B5002FA97D /* qapi-types-error.c in Sources */,
				CEA45E97263519B5002FA97D /* qapi-commands-authz.c in Sources */,
				CEA45E98263519B5002FA97D /* VMDisplayTerminalViewController+Keyboard.m in Sources */,
				CEA45E99263519B5002FA97D /* UIViewController+Extensions.m in Sources */,
				CEA45E9A263519B5002FA97D /* VMConfigDriveDetailViewController.m in Sources */,
				CEA45E9B263519B5002FA97D /* qapi-types.c in Sources */,
				CEA45E9C263519B5002FA97D /* VMConfigExistingViewController.m in Sources */,
				CEA45E9D263519B5002FA97D /* qapi-events-sockets.c in Sources */,
				CEA45E9E263519B5002FA97D /* qapi-visit-sockets.c in Sources */,
				CEA45E9F263519B5002FA97D /* qapi-events-misc-target.c in Sources */,
				CEA45EA0263519B5002FA97D /* qapi-commands-common.c in Sources */,
				CEA45EA1263519B5002FA97D /* qapi-types-run-state.c in Sources */,
				CEA45EA2263519B5002FA97D /* qapi-commands-machine.c in Sources */,
				CEA45EA3263519B5002FA97D /* VMConfigSharingView.swift in Sources */,
				CEA45EA4263519B5002FA97D /* qapi-commands-misc-target.c in Sources */,
				CEA45EA5263519B5002FA97D /* VMConfigInputView.swift in Sources */,
				CEA45EA6263519B5002FA97D /* UTMDrive.m in Sources */,
				CEA45EA7263519B5002FA97D /* qapi-events-block-export.c in Sources */,
				CEA45EA8263519B5002FA97D /* VMDisplayMetalViewController+Gamepad.m in Sources */,
				CEA45EA9263519B5002FA97D /* qapi-visit-introspect.c in Sources */,
				CEA45EAA263519B5002FA97D /* qapi-commands-qdev.c in Sources */,
				CEA45EAB263519B5002FA97D /* qapi-types-introspect.c in Sources */,
				CEA45EAC263519B5002FA97D /* qapi-types-machine.c in Sources */,
				CEA45EAD263519B5002FA97D /* qapi-commands-transaction.c in Sources */,
				CEA45EAE263519B5002FA97D /* UTMVirtualMachine.m in Sources */,
				CEA45EAF263519B5002FA97D /* qapi-events-qom.c in Sources */,
				CEA45EB0263519B5002FA97D /* qapi-commands-migration.c in Sources */,
				CEA45EB1263519B5002FA97D /* qapi-visit-misc-target.c in Sources */,
				CEA45EB2263519B5002FA97D /* qapi-visit-ui.c in Sources */,
				CEA45EB3263519B5002FA97D /* UTMLogging.m in Sources */,
				CEA45EB4263519B5002FA97D /* qapi-commands-trace.c in Sources */,
				CEA45EB5263519B5002FA97D /* qapi-types-acpi.c in Sources */,
				CEA45EB6263519B5002FA97D /* VMConfigDrivePickerViewController.m in Sources */,
				CEA45EB7263519B5002FA97D /* VMToolbarModifier.swift in Sources */,
				CEA45EB8263519B5002FA97D /* qapi-visit.c in Sources */,
				CEA45EB9263519B5002FA97D /* VMCursor.m in Sources */,
				CEA45EBA263519B5002FA97D /* VMConfigDriveDetailsView.swift in Sources */,
				CEA45EBB263519B5002FA97D /* CSDisplayMetal.m in Sources */,
				CEA45EBC263519B5002FA97D /* qapi-events-tpm.c in Sources */,
				CEA45EBD263519B5002FA97D /* UTMQemuSystem.m in Sources */,
				CEA45EBE263519B5002FA97D /* NumberTextField.swift in Sources */,
				CEA45EBF263519B5002FA97D /* VMConfigPortForwardingViewController.m in Sources */,
				CEA45EC0263519B5002FA97D /* qapi-events-job.c in Sources */,
				CEA45EC1263519B5002FA97D /* UTMConfigurationExtension.swift in Sources */,
				CEA45EC2263519B5002FA97D /* qapi-dealloc-visitor.c in Sources */,
				CEA45EC3263519B5002FA97D /* VMCommands.swift in Sources */,
				CEA45EC4263519B5002FA97D /* qapi-visit-job.c in Sources */,
				CEA45EC5263519B5002FA97D /* AppDelegate.m in Sources */,
				CEA45EC6263519B5002FA97D /* CSInput.m in Sources */,
				CEA45EC7263519B5002FA97D /* qapi-types-block.c in Sources */,
				CEA45EC8263519B5002FA97D /* qapi-events-machine.c in Sources */,
				CEA45EC9263519B5002FA97D /* VMConfigDriveCreateViewController.m in Sources */,
				CEA45ECA263519B5002FA97D /* UTMConfiguration+Networking.m in Sources */,
				CEA45ECB263519B5002FA97D /* qapi-types-ui.c in Sources */,
				CEA45ECC263519B5002FA97D /* qapi-types-dump.c in Sources */,
				CEA45ECD263519B5002FA97D /* VMConfirmActionModifier.swift in Sources */,
				CEA45ECE263519B5002FA97D /* VMDisplayView.m in Sources */,
				CEA45ECF263519B5002FA97D /* VMConfigPortForwardForm.swift in Sources */,
				CEA45ED0263519B5002FA97D /* qapi-types-machine-target.c in Sources */,
				CEA45ED1263519B5002FA97D /* UTMLocationManager.m in Sources */,
				CEA45ED2263519B5002FA97D /* qapi-events-block.c in Sources */,
				CEA45ED3263519B5002FA97D /* VMSettingsView.swift in Sources */,
				CE19392726DCB094005CEC17 /* RAMSlider.swift in Sources */,
				CEA45ED4263519B5002FA97D /* qapi-types-block-core.c in Sources */,
				CEA45ED5263519B5002FA97D /* qapi-events-transaction.c in Sources */,
				CEA45ED6263519B5002FA97D /* VMConfigStringPicker.swift in Sources */,
				CEA45ED7263519B5002FA97D /* qapi-commands-dump.c in Sources */,
				83034C0826AB630F006B4BAF /* UTMPendingVMView.swift in Sources */,
				CEA45ED8263519B5002FA97D /* VMKeyboardButton.m in Sources */,
				CEA45ED9263519B5002FA97D /* qapi-commands-introspect.c in Sources */,
				CEA45EDA263519B5002FA97D /* qapi-types-sockets.c in Sources */,
				CEA45EDB263519B5002FA97D /* VMDisplayTerminalViewController.m in Sources */,
				CEA45EDC263519B5002FA97D /* UTMScreenshot.m in Sources */,
				CEA45EDD263519B5002FA97D /* qapi-events-block-core.c in Sources */,
				CEA45EDF263519B5002FA97D /* UTMJailbreak.m in Sources */,
				CEA45EE0263519B5002FA97D /* UTMQemuManager.m in Sources */,
				CEA45EE1263519B5002FA97D /* VMConfigPickerView.m in Sources */,
				CEA45EE2263519B5002FA97D /* VMConfigStepper.m in Sources */,
				CEA45EE3263519B5002FA97D /* qapi-types-crypto.c in Sources */,
				CEA45EE4263519B5002FA97D /* qapi-types-qom.c in Sources */,
				CEA45EE5263519B5002FA97D /* VMConfigCell.m in Sources */,
				CEA45EE6263519B5002FA97D /* VMConfigSharingViewController.m in Sources */,
				CEA45EE7263519B5002FA97D /* qapi-commands-rdma.c in Sources */,
				CEA45EE8263519B5002FA97D /* VMDisplayMetalViewController+Keyboard.m in Sources */,
				CEA45EE9263519B5002FA97D /* qapi-builtin-types.c in Sources */,
				CEA45EEA263519B5002FA97D /* UTMExtensions.swift in Sources */,
				CEA45EEB263519B5002FA97D /* VMConfigDrivesViewController.m in Sources */,
				CEA45EEC263519B5002FA97D /* UTMData.swift in Sources */,
				CEA45EED263519B5002FA97D /* qapi-events-migration.c in Sources */,
				CEA45EEE263519B5002FA97D /* qapi-commands.c in Sources */,
				CEA45EEF263519B5002FA97D /* qapi-commands-audio.c in Sources */,
				CEA45EF0263519B5002FA97D /* VMConfigTextField.m in Sources */,
				CEA45EF1263519B5002FA97D /* VMListViewCell.m in Sources */,
				CEA45EF2263519B5002FA97D /* qapi-events-common.c in Sources */,
				CEA45EF3263519B5002FA97D /* UTMTerminalIO.m in Sources */,
				CEA45EF4263519B5002FA97D /* VMConfigSoundView.swift in Sources */,
				CEA45EF5263519B5002FA97D /* qapi-events-crypto.c in Sources */,
				CEA45EF6263519B5002FA97D /* UTMConfiguration.m in Sources */,
				CEA45EF7263519B5002FA97D /* UTMVirtualMachine+SPICE.m in Sources */,
				CEA45EF8263519B5002FA97D /* VMDetailsView.swift in Sources */,
				835AA7B226AB7C85007A0411 /* UTMPendingVirtualMachine.swift in Sources */,
				CEA45EF9263519B5002FA97D /* VMDisplayMetalViewController.m in Sources */,
				CEA45EFA263519B5002FA97D /* qapi-commands-misc.c in Sources */,
				CEA45EFB263519B5002FA97D /* qapi-events-acpi.c in Sources */,
				CEA45EFC263519B5002FA97D /* Main.swift in Sources */,
				CEA45EFD263519B5002FA97D /* qapi-events-run-state.c in Sources */,
				CEA45EFE263519B5002FA97D /* VMDisplayViewController.m in Sources */,
				CEA45EFF263519B5002FA97D /* qapi-visit-transaction.c in Sources */,
				CEA45F00263519B5002FA97D /* VMCardView.swift in Sources */,
				CEA45F01263519B5002FA97D /* UTMConfiguration+Sharing.m in Sources */,
				CEA45F02263519B5002FA97D /* qapi-commands-ui.c in Sources */,
				CEA45F03263519B5002FA97D /* qapi-events-authz.c in Sources */,
				CEA45F04263519B5002FA97D /* qapi-commands-block-core.c in Sources */,
				CEA45F05263519B5002FA97D /* qapi-types-authz.c in Sources */,
				CEA45F06263519B5002FA97D /* qapi-types-qdev.c in Sources */,
				CEA45F07263519B5002FA97D /* VMConfigSystemViewController.m in Sources */,
				CEA45F08263519B5002FA97D /* ActivityView.swift in Sources */,
				CEA45F09263519B5002FA97D /* qapi-emit-events.c in Sources */,
				CEA45F0A263519B5002FA97D /* UTMPasteboard.swift in Sources */,
				CEA45F0B263519B5002FA97D /* qapi-visit-authz.c in Sources */,
				CEA45F0C263519B5002FA97D /* VMPlaceholderView.swift in Sources */,
				CEA45F0D263519B5002FA97D /* VMDisplayMetalViewController+Pointer.m in Sources */,
				CEA45F0E263519B5002FA97D /* qapi-commands-run-state.c in Sources */,
				CEA45F0F263519B5002FA97D /* qapi-types-misc-target.c in Sources */,
				CEA45F10263519B5002FA97D /* qapi-events-rdma.c in Sources */,
				CEA45F11263519B5002FA97D /* UTMShaders.metal in Sources */,
				CEA45F12263519B5002FA97D /* qapi-visit-dump.c in Sources */,
				CEA45F13263519B5002FA97D /* qapi-visit-error.c in Sources */,
				CEA45F14263519B5002FA97D /* error.c in Sources */,
				CEA45F15263519B5002FA97D /* UTMQemuManager+BlockDevices.m in Sources */,
				CEA45F16263519B5002FA97D /* cf-output-visitor.c in Sources */,
				CEA45F17263519B5002FA97D /* qapi-types-audio.c in Sources */,
				CEA45F18263519B5002FA97D /* VMConfigCreateViewController.m in Sources */,
				CEA45F19263519B5002FA97D /* VMScroll.m in Sources */,
				CEA45F1A263519B5002FA97D /* VMConfigNetworkPortForwardView.swift in Sources */,
				CEA45F1B263519B5002FA97D /* UTMTerminal.m in Sources */,
				CEA45F1D263519B5002FA97D /* VMConfigSwitch.m in Sources */,
				CEA45F1E263519B5002FA97D /* qapi-types-char.c in Sources */,
				CEA45F1F263519B5002FA97D /* CSConnection.m in Sources */,
				CEA45F20263519B5002FA97D /* qapi-visit-audio.c in Sources */,
				CEA45F21263519B5002FA97D /* qapi-builtin-visit.c in Sources */,
				CEA45F22263519B5002FA97D /* UTMRenderer.m in Sources */,
			);
			runOnlyForDeploymentPostprocessing = 0;
		};
		CEBDA1D624D8BDDA0010B5EC /* Sources */ = {
			isa = PBXSourcesBuildPhase;
			buildActionMask = 2147483647;
			files = (
				CEBDA1E124D8BDDB0010B5EC /* main.m in Sources */,
				CEBDA1DF24D8BDDB0010B5EC /* QEMUHelper.m in Sources */,
				CE0DF17225A80B6300A51894 /* Bootstrap.c in Sources */,
			);
			runOnlyForDeploymentPostprocessing = 0;
		};
/* End PBXSourcesBuildPhase section */

/* Begin PBXTargetDependency section */
		8401FD7C269BECF200265F0D /* PBXTargetDependency */ = {
			isa = PBXTargetDependency;
			target = 8401FD61269BE9C500265F0D /* QEMULauncher */;
			targetProxy = 8401FD7B269BECF200265F0D /* PBXContainerItemProxy */;
		};
		CE9A353326533A52005077CF /* PBXTargetDependency */ = {
			isa = PBXTargetDependency;
			target = CE9A352C26533A51005077CF /* JailbreakInterposer */;
			targetProxy = CE9A353226533A52005077CF /* PBXContainerItemProxy */;
		};
		CEBDA1E424D8BDDB0010B5EC /* PBXTargetDependency */ = {
			isa = PBXTargetDependency;
			target = CEBDA1D924D8BDDA0010B5EC /* QEMUHelper */;
			targetProxy = CEBDA1E324D8BDDB0010B5EC /* PBXContainerItemProxy */;
		};
/* End PBXTargetDependency section */

/* Begin PBXVariantGroup section */
		521F3EFB2414F73800130500 /* Localizable.strings */ = {
			isa = PBXVariantGroup;
			children = (
				521F3EFA2414F73800130500 /* zh-Hans */,
				C8958B6D243634DA002D86B4 /* ko */,
				52873FD9247F5B1B0063E4C8 /* zh-Hant */,
				CE0E828D24E4D4CE003EA9FE /* Base */,
			);
			name = Localizable.strings;
			sourceTree = "<group>";
			usesTabs = 0;
		};
		52459A312440C84E006A58D0 /* InfoPlist.strings */ = {
			isa = PBXVariantGroup;
			children = (
				52459A322440C84E006A58D0 /* zh-Hans */,
				52873FDA247F5B1B0063E4C8 /* zh-Hant */,
				CE0E829424E4D509003EA9FE /* Base */,
			);
			name = InfoPlist.strings;
			sourceTree = "<group>";
		};
		CE550BD2225947990063E575 /* Main.storyboard */ = {
			isa = PBXVariantGroup;
			children = (
				CE550BD3225947990063E575 /* Base */,
				525535A1241B8A52003C80FC /* zh-Hans */,
				C8958B6C243634DA002D86B4 /* ko */,
				52873FD8247F5B1B0063E4C8 /* zh-Hant */,
			);
			name = Main.storyboard;
			sourceTree = "<group>";
		};
		CE550BD72259479D0063E575 /* LaunchScreen.storyboard */ = {
			isa = PBXVariantGroup;
			children = (
				CE550BD82259479D0063E575 /* Base */,
			);
			name = LaunchScreen.storyboard;
			sourceTree = "<group>";
		};
		FFB02A8A266CB09C006CD71A /* InfoPlist.strings */ = {
			isa = PBXVariantGroup;
			children = (
				FFB02A8B266CB09C006CD71A /* zh-Hant */,
			);
			name = InfoPlist.strings;
			sourceTree = "<group>";
		};
		FFB02A8E266CB09C006CD71A /* InfoPlist.strings */ = {
			isa = PBXVariantGroup;
			children = (
				FFB02A8F266CB09C006CD71A /* zh-Hant */,
			);
			name = InfoPlist.strings;
			sourceTree = "<group>";
		};
		FFB02A91266CB09C006CD71A /* InfoPlist.strings */ = {
			isa = PBXVariantGroup;
			children = (
				FFB02A92266CB09C006CD71A /* zh-Hant */,
			);
			name = InfoPlist.strings;
			sourceTree = "<group>";
		};
		FFB02A94266CB09C006CD71A /* Localizable.strings */ = {
			isa = PBXVariantGroup;
			children = (
				FFB02A95266CB09C006CD71A /* zh-Hant */,
			);
			name = Localizable.strings;
			sourceTree = "<group>";
		};
/* End PBXVariantGroup section */

/* Begin XCBuildConfiguration section */
		8401FD6F269BE9C600265F0D /* Debug */ = {
			isa = XCBuildConfiguration;
			buildSettings = {
				CODE_SIGN_ENTITLEMENTS = "$(LAUNCHER_CODE_SIGN_ENTITLEMENTS)";
				CODE_SIGN_IDENTITY = "$(CODE_SIGN_IDENTITY_MAC:default=-)";
				CODE_SIGN_INJECT_BASE_ENTITLEMENTS = NO;
				CODE_SIGN_STYLE = Manual;
				COMBINE_HIDPI_IMAGES = YES;
				ENABLE_HARDENED_RUNTIME = YES;
				GENERATE_INFOPLIST_FILE = YES;
				LD_RUNPATH_SEARCH_PATHS = (
					"$(inherited)",
					"@executable_path/../../../../../../../Frameworks",
				);
				MACOSX_DEPLOYMENT_TARGET = 11.0;
				PRODUCT_BUNDLE_IDENTIFIER = "$(PRODUCT_BUNDLE_PREFIX:default=com.utmapp).QEMULauncher";
				PRODUCT_NAME = "$(TARGET_NAME)";
				PROVISIONING_PROFILE_SPECIFIER = "$(PROVISIONING_PROFILE_SPECIFIER_LAUNCHER:default=)";
				SDKROOT = macosx;
				SKIP_INSTALL = YES;
				SWIFT_EMIT_LOC_STRINGS = YES;
			};
			name = Debug;
		};
		8401FD70269BE9C600265F0D /* Release */ = {
			isa = XCBuildConfiguration;
			buildSettings = {
				CODE_SIGN_ENTITLEMENTS = "$(LAUNCHER_CODE_SIGN_ENTITLEMENTS)";
				CODE_SIGN_IDENTITY = "$(CODE_SIGN_IDENTITY_MAC:default=-)";
				CODE_SIGN_INJECT_BASE_ENTITLEMENTS = NO;
				CODE_SIGN_STYLE = Manual;
				COMBINE_HIDPI_IMAGES = YES;
				ENABLE_HARDENED_RUNTIME = YES;
				GENERATE_INFOPLIST_FILE = YES;
				LD_RUNPATH_SEARCH_PATHS = (
					"$(inherited)",
					"@executable_path/../../../../../../../Frameworks",
				);
				MACOSX_DEPLOYMENT_TARGET = 11.0;
				PRODUCT_BUNDLE_IDENTIFIER = "$(PRODUCT_BUNDLE_PREFIX:default=com.utmapp).QEMULauncher";
				PRODUCT_NAME = "$(TARGET_NAME)";
				PROVISIONING_PROFILE_SPECIFIER = "$(PROVISIONING_PROFILE_SPECIFIER_LAUNCHER:default=)";
				SDKROOT = macosx;
				SKIP_INSTALL = YES;
				SWIFT_EMIT_LOC_STRINGS = YES;
			};
			name = Release;
		};
		CE2D93BC24AD46670059923A /* Debug */ = {
			isa = XCBuildConfiguration;
			buildSettings = {
				ASSETCATALOG_COMPILER_APPICON_NAME = AppIcon;
				ASSETCATALOG_COMPILER_GLOBAL_ACCENT_COLOR_NAME = AccentColor;
				CLANG_ENABLE_MODULES = YES;
				CODE_SIGN_ENTITLEMENTS = "$(IOS_CODE_SIGN_ENTITLEMENTS)";
				CODE_SIGN_IDENTITY = "$(CODE_SIGN_IDENTITY_IOS:default=Apple Development)";
				ENABLE_BITCODE = NO;
				ENABLE_PREVIEWS = YES;
				INFOPLIST_FILE = Platform/iOS/Info.plist;
				IPHONEOS_DEPLOYMENT_TARGET = 11.0;
				LD_RUNPATH_SEARCH_PATHS = (
					"$(inherited)",
					"@executable_path/Frameworks",
				);
				PRODUCT_BUNDLE_IDENTIFIER = "$(PRODUCT_BUNDLE_PREFIX:default=com.utmapp).UTM";
				PRODUCT_NAME = "$(PROJECT_NAME)";
				SWIFT_OBJC_BRIDGING_HEADER = "Platform/Swift-Bridging-Header.h";
				SWIFT_OPTIMIZATION_LEVEL = "-Onone";
				SWIFT_VERSION = 5.0;
				TARGETED_DEVICE_FAMILY = "1,2";
			};
			name = Debug;
		};
		CE2D93BD24AD46670059923A /* Release */ = {
			isa = XCBuildConfiguration;
			buildSettings = {
				ASSETCATALOG_COMPILER_APPICON_NAME = AppIcon;
				ASSETCATALOG_COMPILER_GLOBAL_ACCENT_COLOR_NAME = AccentColor;
				CLANG_ENABLE_MODULES = YES;
				CODE_SIGN_ENTITLEMENTS = "$(IOS_CODE_SIGN_ENTITLEMENTS)";
				CODE_SIGN_IDENTITY = "$(CODE_SIGN_IDENTITY_IOS:default=Apple Development)";
				ENABLE_BITCODE = NO;
				ENABLE_PREVIEWS = YES;
				INFOPLIST_FILE = Platform/iOS/Info.plist;
				IPHONEOS_DEPLOYMENT_TARGET = 11.0;
				LD_RUNPATH_SEARCH_PATHS = (
					"$(inherited)",
					"@executable_path/Frameworks",
				);
				PRODUCT_BUNDLE_IDENTIFIER = "$(PRODUCT_BUNDLE_PREFIX:default=com.utmapp).UTM";
				PRODUCT_NAME = "$(PROJECT_NAME)";
				SWIFT_OBJC_BRIDGING_HEADER = "Platform/Swift-Bridging-Header.h";
				SWIFT_VERSION = 5.0;
				TARGETED_DEVICE_FAMILY = "1,2";
			};
			name = Release;
		};
		CE2D952A24AD48BF0059923A /* Debug */ = {
			isa = XCBuildConfiguration;
			buildSettings = {
				ASSETCATALOG_COMPILER_APPICON_NAME = "AppIcon-macOS";
				ASSETCATALOG_COMPILER_GLOBAL_ACCENT_COLOR_NAME = AccentColor;
				CLANG_ENABLE_MODULES = YES;
				CLANG_WARN_QUOTED_INCLUDE_IN_FRAMEWORK_HEADER = YES;
				CODE_SIGN_ENTITLEMENTS = "$(MAC_CODE_SIGN_ENTITLEMENTS)";
				CODE_SIGN_IDENTITY = "$(CODE_SIGN_IDENTITY_MAC:default=-)";
				CODE_SIGN_STYLE = Manual;
				COMBINE_HIDPI_IMAGES = YES;
				ENABLE_HARDENED_RUNTIME = YES;
				ENABLE_PREVIEWS = YES;
				GCC_PREPROCESSOR_DEFINITIONS = (
					"UTM_APP_GROUP=\"$(TeamIdentifierPrefix)$(PRODUCT_BUNDLE_PREFIX:default=com.utmapp).UTM\"",
					"$(inherited)",
				);
				INFOPLIST_FILE = Platform/macOS/Info.plist;
				LD_RUNPATH_SEARCH_PATHS = (
					"$(inherited)",
					"@executable_path/../Frameworks",
				);
				MACOSX_DEPLOYMENT_TARGET = 11.0;
				PRODUCT_BUNDLE_IDENTIFIER = "$(PRODUCT_BUNDLE_PREFIX:default=com.utmapp).UTM";
				PRODUCT_NAME = "$(PROJECT_NAME)";
				PROVISIONING_PROFILE_SPECIFIER = "$(PROVISIONING_PROFILE_SPECIFIER_MAC:default=)";
				SDKROOT = macosx;
				SWIFT_ACTIVE_COMPILATION_CONDITIONS = DEBUG;
				SWIFT_OBJC_BRIDGING_HEADER = "Platform/Swift-Bridging-Header.h";
				SWIFT_OPTIMIZATION_LEVEL = "-Onone";
				SWIFT_VERSION = 5.0;
			};
			name = Debug;
		};
		CE2D952B24AD48BF0059923A /* Release */ = {
			isa = XCBuildConfiguration;
			buildSettings = {
				ASSETCATALOG_COMPILER_APPICON_NAME = "AppIcon-macOS";
				ASSETCATALOG_COMPILER_GLOBAL_ACCENT_COLOR_NAME = AccentColor;
				CLANG_ENABLE_MODULES = YES;
				CLANG_WARN_QUOTED_INCLUDE_IN_FRAMEWORK_HEADER = YES;
				CODE_SIGN_ENTITLEMENTS = "$(MAC_CODE_SIGN_ENTITLEMENTS)";
				CODE_SIGN_IDENTITY = "$(CODE_SIGN_IDENTITY_MAC:default=-)";
				CODE_SIGN_STYLE = Manual;
				COMBINE_HIDPI_IMAGES = YES;
				ENABLE_HARDENED_RUNTIME = YES;
				ENABLE_PREVIEWS = YES;
				GCC_PREPROCESSOR_DEFINITIONS = (
					"UTM_APP_GROUP=\"$(TeamIdentifierPrefix)$(PRODUCT_BUNDLE_PREFIX:default=com.utmapp).UTM\"",
					"$(inherited)",
				);
				INFOPLIST_FILE = Platform/macOS/Info.plist;
				LD_RUNPATH_SEARCH_PATHS = (
					"$(inherited)",
					"@executable_path/../Frameworks",
				);
				MACOSX_DEPLOYMENT_TARGET = 11.0;
				PRODUCT_BUNDLE_IDENTIFIER = "$(PRODUCT_BUNDLE_PREFIX:default=com.utmapp).UTM";
				PRODUCT_NAME = "$(PROJECT_NAME)";
				PROVISIONING_PROFILE_SPECIFIER = "$(PROVISIONING_PROFILE_SPECIFIER_MAC:default=)";
				SDKROOT = macosx;
				SWIFT_COMPILATION_MODE = wholemodule;
				SWIFT_OBJC_BRIDGING_HEADER = "Platform/Swift-Bridging-Header.h";
				SWIFT_OPTIMIZATION_LEVEL = "-O";
				SWIFT_VERSION = 5.0;
			};
			name = Release;
		};
		CE550BDD2259479D0063E575 /* Debug */ = {
			isa = XCBuildConfiguration;
			baseConfigurationReference = CE50A41F2637BB200050430F /* Build.xcconfig */;
			buildSettings = {
				ALWAYS_SEARCH_USER_PATHS = NO;
				CLANG_ANALYZER_LOCALIZABILITY_NONLOCALIZED = YES;
				CLANG_ANALYZER_NONNULL = YES;
				CLANG_ANALYZER_NUMBER_OBJECT_CONVERSION = YES_AGGRESSIVE;
				CLANG_CXX_LANGUAGE_STANDARD = "gnu++14";
				CLANG_CXX_LIBRARY = "libc++";
				CLANG_ENABLE_MODULES = YES;
				CLANG_ENABLE_OBJC_ARC = YES;
				CLANG_ENABLE_OBJC_WEAK = YES;
				CLANG_WARN_BLOCK_CAPTURE_AUTORELEASING = YES;
				CLANG_WARN_BOOL_CONVERSION = YES;
				CLANG_WARN_COMMA = YES;
				CLANG_WARN_CONSTANT_CONVERSION = YES;
				CLANG_WARN_DEPRECATED_OBJC_IMPLEMENTATIONS = YES;
				CLANG_WARN_DIRECT_OBJC_ISA_USAGE = YES_ERROR;
				CLANG_WARN_DOCUMENTATION_COMMENTS = NO;
				CLANG_WARN_EMPTY_BODY = YES;
				CLANG_WARN_ENUM_CONVERSION = YES;
				CLANG_WARN_INFINITE_RECURSION = YES;
				CLANG_WARN_INT_CONVERSION = YES;
				CLANG_WARN_NON_LITERAL_NULL_CONVERSION = YES;
				CLANG_WARN_OBJC_IMPLICIT_RETAIN_SELF = YES;
				CLANG_WARN_OBJC_LITERAL_CONVERSION = YES;
				CLANG_WARN_OBJC_ROOT_CLASS = YES_ERROR;
				CLANG_WARN_RANGE_LOOP_ANALYSIS = YES;
				CLANG_WARN_STRICT_PROTOTYPES = YES;
				CLANG_WARN_SUSPICIOUS_MOVE = YES;
				CLANG_WARN_UNGUARDED_AVAILABILITY = YES_AGGRESSIVE;
				CLANG_WARN_UNREACHABLE_CODE = YES;
				CLANG_WARN__DUPLICATE_METHOD_MATCH = YES;
				COPY_PHASE_STRIP = NO;
				DEBUG_INFORMATION_FORMAT = dwarf;
				ENABLE_STRICT_OBJC_MSGSEND = YES;
				ENABLE_TESTABILITY = YES;
				FRAMEWORK_SEARCH_PATHS = "$(PROJECT_DIR)/$(QUOTED_SYSROOT_DIR)/Frameworks";
				GCC_C_LANGUAGE_STANDARD = gnu11;
				GCC_DYNAMIC_NO_PIC = NO;
				GCC_NO_COMMON_BLOCKS = YES;
				GCC_OPTIMIZATION_LEVEL = 0;
				GCC_PREPROCESSOR_DEFINITIONS = (
					"DEBUG=1",
					"$(inherited)",
				);
				GCC_WARN_64_TO_32_BIT_CONVERSION = YES;
				GCC_WARN_ABOUT_RETURN_TYPE = YES_ERROR;
				GCC_WARN_UNDECLARED_SELECTOR = YES;
				GCC_WARN_UNINITIALIZED_AUTOS = YES_AGGRESSIVE;
				GCC_WARN_UNUSED_FUNCTION = YES;
				GCC_WARN_UNUSED_VARIABLE = YES;
				HEADER_SEARCH_PATHS = (
					"$(PROJECT_DIR)/$(QUOTED_SYSROOT_DIR)/include",
					"$(PROJECT_DIR)/$(QUOTED_SYSROOT_DIR)/include/gstreamer-1.0",
					"$(PROJECT_DIR)/$(QUOTED_SYSROOT_DIR)/include/glib-2.0",
					"$(PROJECT_DIR)/$(QUOTED_SYSROOT_DIR)/lib/glib-2.0/include",
					"$(PROJECT_DIR)/$(QUOTED_SYSROOT_DIR)/include/spice-client-glib-2.0",
					"$(PROJECT_DIR)/$(QUOTED_SYSROOT_DIR)/include/spice-1",
					"$(PROJECT_DIR)/$(QUOTED_SYSROOT_DIR)/include/libusb-1.0",
				);
				IPHONEOS_DEPLOYMENT_TARGET = 11.0;
				LIBRARY_SEARCH_PATHS = (
					"$(PROJECT_DIR)/$(QUOTED_SYSROOT_DIR)/lib",
					"$(PROJECT_DIR)/$(QUOTED_SYSROOT_DIR)/lib/gstreamer-1.0",
					"$(PROJECT_DIR)/$(QUOTED_SYSROOT_DIR)/lib",
				);
				MACOSX_DEPLOYMENT_TARGET = 11.0;
				MTL_ENABLE_DEBUG_INFO = INCLUDE_SOURCE;
				MTL_FAST_MATH = YES;
				ONLY_ACTIVE_ARCH = YES;
				QUOTED_SYSROOT_DIR = "\"$(SYSROOT_DIR)\"";
				SDKROOT = iphoneos;
				SYSROOT_DIR = "sysroot-$(PLATFORM_DISPLAY_NAME:identifier)$(PLATFORM_SUFFIX)-$(ARCHS:identifier)";
			};
			name = Debug;
		};
		CE550BDE2259479D0063E575 /* Release */ = {
			isa = XCBuildConfiguration;
			baseConfigurationReference = CE50A41F2637BB200050430F /* Build.xcconfig */;
			buildSettings = {
				ALWAYS_SEARCH_USER_PATHS = NO;
				CLANG_ANALYZER_LOCALIZABILITY_NONLOCALIZED = YES;
				CLANG_ANALYZER_NONNULL = YES;
				CLANG_ANALYZER_NUMBER_OBJECT_CONVERSION = YES_AGGRESSIVE;
				CLANG_CXX_LANGUAGE_STANDARD = "gnu++14";
				CLANG_CXX_LIBRARY = "libc++";
				CLANG_ENABLE_MODULES = YES;
				CLANG_ENABLE_OBJC_ARC = YES;
				CLANG_ENABLE_OBJC_WEAK = YES;
				CLANG_WARN_BLOCK_CAPTURE_AUTORELEASING = YES;
				CLANG_WARN_BOOL_CONVERSION = YES;
				CLANG_WARN_COMMA = YES;
				CLANG_WARN_CONSTANT_CONVERSION = YES;
				CLANG_WARN_DEPRECATED_OBJC_IMPLEMENTATIONS = YES;
				CLANG_WARN_DIRECT_OBJC_ISA_USAGE = YES_ERROR;
				CLANG_WARN_DOCUMENTATION_COMMENTS = NO;
				CLANG_WARN_EMPTY_BODY = YES;
				CLANG_WARN_ENUM_CONVERSION = YES;
				CLANG_WARN_INFINITE_RECURSION = YES;
				CLANG_WARN_INT_CONVERSION = YES;
				CLANG_WARN_NON_LITERAL_NULL_CONVERSION = YES;
				CLANG_WARN_OBJC_IMPLICIT_RETAIN_SELF = YES;
				CLANG_WARN_OBJC_LITERAL_CONVERSION = YES;
				CLANG_WARN_OBJC_ROOT_CLASS = YES_ERROR;
				CLANG_WARN_RANGE_LOOP_ANALYSIS = YES;
				CLANG_WARN_STRICT_PROTOTYPES = YES;
				CLANG_WARN_SUSPICIOUS_MOVE = YES;
				CLANG_WARN_UNGUARDED_AVAILABILITY = YES_AGGRESSIVE;
				CLANG_WARN_UNREACHABLE_CODE = YES;
				CLANG_WARN__DUPLICATE_METHOD_MATCH = YES;
				COPY_PHASE_STRIP = NO;
				DEBUG_INFORMATION_FORMAT = "dwarf-with-dsym";
				ENABLE_NS_ASSERTIONS = NO;
				ENABLE_STRICT_OBJC_MSGSEND = YES;
				FRAMEWORK_SEARCH_PATHS = "$(PROJECT_DIR)/$(QUOTED_SYSROOT_DIR)/Frameworks";
				GCC_C_LANGUAGE_STANDARD = gnu11;
				GCC_NO_COMMON_BLOCKS = YES;
				GCC_WARN_64_TO_32_BIT_CONVERSION = YES;
				GCC_WARN_ABOUT_RETURN_TYPE = YES_ERROR;
				GCC_WARN_UNDECLARED_SELECTOR = YES;
				GCC_WARN_UNINITIALIZED_AUTOS = YES_AGGRESSIVE;
				GCC_WARN_UNUSED_FUNCTION = YES;
				GCC_WARN_UNUSED_VARIABLE = YES;
				HEADER_SEARCH_PATHS = (
					"$(PROJECT_DIR)/$(QUOTED_SYSROOT_DIR)/include",
					"$(PROJECT_DIR)/$(QUOTED_SYSROOT_DIR)/include/gstreamer-1.0",
					"$(PROJECT_DIR)/$(QUOTED_SYSROOT_DIR)/include/glib-2.0",
					"$(PROJECT_DIR)/$(QUOTED_SYSROOT_DIR)/lib/glib-2.0/include",
					"$(PROJECT_DIR)/$(QUOTED_SYSROOT_DIR)/include/spice-client-glib-2.0",
					"$(PROJECT_DIR)/$(QUOTED_SYSROOT_DIR)/include/spice-1",
					"$(PROJECT_DIR)/$(QUOTED_SYSROOT_DIR)/include/libusb-1.0",
				);
				IPHONEOS_DEPLOYMENT_TARGET = 11.0;
				LIBRARY_SEARCH_PATHS = (
					"$(PROJECT_DIR)/$(QUOTED_SYSROOT_DIR)/lib",
					"$(PROJECT_DIR)/$(QUOTED_SYSROOT_DIR)/lib/gstreamer-1.0",
					"$(PROJECT_DIR)/$(QUOTED_SYSROOT_DIR)/lib",
				);
				MACOSX_DEPLOYMENT_TARGET = 11.0;
				MTL_ENABLE_DEBUG_INFO = NO;
				MTL_FAST_MATH = YES;
				QUOTED_SYSROOT_DIR = "\"$(SYSROOT_DIR)\"";
				SDKROOT = iphoneos;
				SYSROOT_DIR = "sysroot-$(PLATFORM_DISPLAY_NAME:identifier)$(PLATFORM_SUFFIX)-$(ARCHS:identifier)";
				VALIDATE_PRODUCT = YES;
			};
			name = Release;
		};
		CE9A353626533A52005077CF /* Debug */ = {
			isa = XCBuildConfiguration;
			buildSettings = {
				CODE_SIGN_IDENTITY = "$(CODE_SIGN_IDENTITY_IOS:default=Apple Development)";
				DEFINES_MODULE = YES;
				DYLIB_COMPATIBILITY_VERSION = 1;
				DYLIB_CURRENT_VERSION = 1;
				DYLIB_INSTALL_NAME_BASE = "@rpath";
				INFOPLIST_FILE = JailbreakInterposer/Info.plist;
				INSTALL_PATH = "$(LOCAL_LIBRARY_DIR)/Frameworks";
				LD_RUNPATH_SEARCH_PATHS = (
					"$(inherited)",
					"@executable_path/Frameworks",
					"@loader_path/Frameworks",
				);
				OTHER_LDFLAGS = "-Wl,-framework,IOKit";
				PRODUCT_BUNDLE_IDENTIFIER = "$(PRODUCT_BUNDLE_PREFIX:default=com.utmapp).JailbreakInterposer";
				PRODUCT_NAME = "$(TARGET_NAME:c99extidentifier)";
				SKIP_INSTALL = YES;
			};
			name = Debug;
		};
		CE9A353726533A52005077CF /* Release */ = {
			isa = XCBuildConfiguration;
			buildSettings = {
				CODE_SIGN_IDENTITY = "$(CODE_SIGN_IDENTITY_IOS:default=Apple Development)";
				DEFINES_MODULE = YES;
				DYLIB_COMPATIBILITY_VERSION = 1;
				DYLIB_CURRENT_VERSION = 1;
				DYLIB_INSTALL_NAME_BASE = "@rpath";
				INFOPLIST_FILE = JailbreakInterposer/Info.plist;
				INSTALL_PATH = "$(LOCAL_LIBRARY_DIR)/Frameworks";
				LD_RUNPATH_SEARCH_PATHS = (
					"$(inherited)",
					"@executable_path/Frameworks",
					"@loader_path/Frameworks",
				);
				OTHER_LDFLAGS = "-Wl,-framework,IOKit";
				PRODUCT_BUNDLE_IDENTIFIER = "$(PRODUCT_BUNDLE_PREFIX:default=com.utmapp).JailbreakInterposer";
				PRODUCT_NAME = "$(TARGET_NAME:c99extidentifier)";
				SKIP_INSTALL = YES;
			};
			name = Release;
		};
		CEA45FB7263519B5002FA97D /* Debug */ = {
			isa = XCBuildConfiguration;
			buildSettings = {
				ASSETCATALOG_COMPILER_APPICON_NAME = AppIcon;
				ASSETCATALOG_COMPILER_GLOBAL_ACCENT_COLOR_NAME = AccentColor;
				CLANG_ENABLE_MODULES = YES;
				CODE_SIGN_ENTITLEMENTS = "$(IOS_CODE_SIGN_ENTITLEMENTS)";
				CODE_SIGN_IDENTITY = "$(CODE_SIGN_IDENTITY_IOS:default=Apple Development)";
				ENABLE_BITCODE = NO;
				ENABLE_PREVIEWS = YES;
				GCC_PREPROCESSOR_DEFINITIONS = (
					"WITH_QEMU_TCI=1",
					"$(inherited)",
				);
				INFOPLIST_FILE = Platform/iOS/Info.plist;
				IPHONEOS_DEPLOYMENT_TARGET = 11.0;
				LD_RUNPATH_SEARCH_PATHS = (
					"$(inherited)",
					"@executable_path/Frameworks",
				);
				PLATFORM_SUFFIX = "-TCI";
				PRODUCT_BUNDLE_IDENTIFIER = "$(PRODUCT_BUNDLE_PREFIX:default=com.utmapp).UTM-SE";
				PRODUCT_MODULE_NAME = UTM;
				PRODUCT_NAME = "UTM SE";
				SWIFT_ACTIVE_COMPILATION_CONDITIONS = WITH_QEMU_TCI;
				SWIFT_OBJC_BRIDGING_HEADER = "Platform/Swift-Bridging-Header.h";
				SWIFT_OPTIMIZATION_LEVEL = "-Onone";
				SWIFT_VERSION = 5.0;
				TARGETED_DEVICE_FAMILY = "1,2";
			};
			name = Debug;
		};
		CEA45FB8263519B5002FA97D /* Release */ = {
			isa = XCBuildConfiguration;
			buildSettings = {
				ASSETCATALOG_COMPILER_APPICON_NAME = AppIcon;
				ASSETCATALOG_COMPILER_GLOBAL_ACCENT_COLOR_NAME = AccentColor;
				CLANG_ENABLE_MODULES = YES;
				CODE_SIGN_ENTITLEMENTS = "$(IOS_CODE_SIGN_ENTITLEMENTS)";
				CODE_SIGN_IDENTITY = "$(CODE_SIGN_IDENTITY_IOS:default=Apple Development)";
				ENABLE_BITCODE = NO;
				ENABLE_PREVIEWS = YES;
				GCC_PREPROCESSOR_DEFINITIONS = (
					"WITH_QEMU_TCI=1",
					"$(inherited)",
				);
				INFOPLIST_FILE = Platform/iOS/Info.plist;
				IPHONEOS_DEPLOYMENT_TARGET = 11.0;
				LD_RUNPATH_SEARCH_PATHS = (
					"$(inherited)",
					"@executable_path/Frameworks",
				);
				PLATFORM_SUFFIX = "-TCI";
				PRODUCT_BUNDLE_IDENTIFIER = "$(PRODUCT_BUNDLE_PREFIX:default=com.utmapp).UTM-SE";
				PRODUCT_MODULE_NAME = UTM;
				PRODUCT_NAME = "UTM SE";
				SWIFT_ACTIVE_COMPILATION_CONDITIONS = WITH_QEMU_TCI;
				SWIFT_OBJC_BRIDGING_HEADER = "Platform/Swift-Bridging-Header.h";
				SWIFT_VERSION = 5.0;
				TARGETED_DEVICE_FAMILY = "1,2";
			};
			name = Release;
		};
		CEBDA1E724D8BDDB0010B5EC /* Debug */ = {
			isa = XCBuildConfiguration;
			buildSettings = {
				CLANG_WARN_QUOTED_INCLUDE_IN_FRAMEWORK_HEADER = YES;
				CODE_SIGN_ENTITLEMENTS = "$(HELPER_CODE_SIGN_ENTITLEMENTS)";
				CODE_SIGN_IDENTITY = "$(CODE_SIGN_IDENTITY_MAC:default=-)";
				CODE_SIGN_STYLE = Manual;
				COMBINE_HIDPI_IMAGES = YES;
				ENABLE_HARDENED_RUNTIME = YES;
				INFOPLIST_FILE = QEMUHelper/Info.plist;
				LD_RUNPATH_SEARCH_PATHS = (
					"$(LD_RUNPATH_SEARCH_PATHS_$(IS_MACCATALYST)_$(_BOOL_$(SKIP_INSTALL)))",
					"@executable_path/../../../../Frameworks",
				);
				MACOSX_DEPLOYMENT_TARGET = 11.0;
				PRODUCT_BUNDLE_IDENTIFIER = "$(PRODUCT_BUNDLE_PREFIX:default=com.utmapp).QEMUHelper";
				PRODUCT_NAME = "$(TARGET_NAME)";
				PROVISIONING_PROFILE_SPECIFIER = "$(PROVISIONING_PROFILE_SPECIFIER_HELPER:default=)";
				SDKROOT = macosx;
				SKIP_INSTALL = YES;
			};
			name = Debug;
		};
		CEBDA1E824D8BDDB0010B5EC /* Release */ = {
			isa = XCBuildConfiguration;
			buildSettings = {
				CLANG_WARN_QUOTED_INCLUDE_IN_FRAMEWORK_HEADER = YES;
				CODE_SIGN_ENTITLEMENTS = "$(HELPER_CODE_SIGN_ENTITLEMENTS)";
				CODE_SIGN_IDENTITY = "$(CODE_SIGN_IDENTITY_MAC:default=-)";
				CODE_SIGN_STYLE = Manual;
				COMBINE_HIDPI_IMAGES = YES;
				ENABLE_HARDENED_RUNTIME = YES;
				INFOPLIST_FILE = QEMUHelper/Info.plist;
				LD_RUNPATH_SEARCH_PATHS = (
					"$(LD_RUNPATH_SEARCH_PATHS_$(IS_MACCATALYST)_$(_BOOL_$(SKIP_INSTALL)))",
					"@executable_path/../../../../Frameworks",
				);
				MACOSX_DEPLOYMENT_TARGET = 11.0;
				PRODUCT_BUNDLE_IDENTIFIER = "$(PRODUCT_BUNDLE_PREFIX:default=com.utmapp).QEMUHelper";
				PRODUCT_NAME = "$(TARGET_NAME)";
				PROVISIONING_PROFILE_SPECIFIER = "$(PROVISIONING_PROFILE_SPECIFIER_HELPER:default=)";
				SDKROOT = macosx;
				SKIP_INSTALL = YES;
			};
			name = Release;
		};
/* End XCBuildConfiguration section */

/* Begin XCConfigurationList section */
		8401FD6E269BE9C600265F0D /* Build configuration list for PBXNativeTarget "QEMULauncher" */ = {
			isa = XCConfigurationList;
			buildConfigurations = (
				8401FD6F269BE9C600265F0D /* Debug */,
				8401FD70269BE9C600265F0D /* Release */,
			);
			defaultConfigurationIsVisible = 0;
			defaultConfigurationName = Release;
		};
		CE2D93BB24AD46670059923A /* Build configuration list for PBXNativeTarget "iOS" */ = {
			isa = XCConfigurationList;
			buildConfigurations = (
				CE2D93BC24AD46670059923A /* Debug */,
				CE2D93BD24AD46670059923A /* Release */,
			);
			defaultConfigurationIsVisible = 0;
			defaultConfigurationName = Release;
		};
		CE2D952924AD48BF0059923A /* Build configuration list for PBXNativeTarget "macOS" */ = {
			isa = XCConfigurationList;
			buildConfigurations = (
				CE2D952A24AD48BF0059923A /* Debug */,
				CE2D952B24AD48BF0059923A /* Release */,
			);
			defaultConfigurationIsVisible = 0;
			defaultConfigurationName = Release;
		};
		CE550BC4225947990063E575 /* Build configuration list for PBXProject "UTM" */ = {
			isa = XCConfigurationList;
			buildConfigurations = (
				CE550BDD2259479D0063E575 /* Debug */,
				CE550BDE2259479D0063E575 /* Release */,
			);
			defaultConfigurationIsVisible = 0;
			defaultConfigurationName = Release;
		};
		CE9A353826533A52005077CF /* Build configuration list for PBXNativeTarget "JailbreakInterposer" */ = {
			isa = XCConfigurationList;
			buildConfigurations = (
				CE9A353626533A52005077CF /* Debug */,
				CE9A353726533A52005077CF /* Release */,
			);
			defaultConfigurationIsVisible = 0;
			defaultConfigurationName = Release;
		};
		CEA45FB6263519B5002FA97D /* Build configuration list for PBXNativeTarget "iOS-TCI" */ = {
			isa = XCConfigurationList;
			buildConfigurations = (
				CEA45FB7263519B5002FA97D /* Debug */,
				CEA45FB8263519B5002FA97D /* Release */,
			);
			defaultConfigurationIsVisible = 0;
			defaultConfigurationName = Release;
		};
		CEBDA1E624D8BDDB0010B5EC /* Build configuration list for PBXNativeTarget "QEMUHelper" */ = {
			isa = XCConfigurationList;
			buildConfigurations = (
				CEBDA1E724D8BDDB0010B5EC /* Debug */,
				CEBDA1E824D8BDDB0010B5EC /* Release */,
			);
			defaultConfigurationIsVisible = 0;
			defaultConfigurationName = Release;
		};
/* End XCConfigurationList section */

/* Begin XCRemoteSwiftPackageReference section */
		836A40D326AA2A03002068F8 /* XCRemoteSwiftPackageReference "Zip" */ = {
			isa = XCRemoteSwiftPackageReference;
			repositoryURL = "https://github.com/marmelroy/Zip.git";
			requirement = {
				kind = upToNextMinorVersion;
				minimumVersion = 2.1.1;
			};
		};
		CE020BA524AEDEF000B44AB6 /* XCRemoteSwiftPackageReference "swift-log" */ = {
			isa = XCRemoteSwiftPackageReference;
			repositoryURL = "https://github.com/apple/swift-log";
			requirement = {
				kind = upToNextMajorVersion;
				minimumVersion = 1.2.0;
			};
		};
		CE93759724BB821F0074066F /* XCRemoteSwiftPackageReference "IQKeyboardManager" */ = {
			isa = XCRemoteSwiftPackageReference;
			repositoryURL = "https://github.com/hackiftekhar/IQKeyboardManager.git";
			requirement = {
				kind = upToNextMajorVersion;
				minimumVersion = 6.5.5;
			};
		};
		CEA45E21263519B5002FA97D /* XCRemoteSwiftPackageReference "swift-log" */ = {
			isa = XCRemoteSwiftPackageReference;
			repositoryURL = "https://github.com/apple/swift-log";
			requirement = {
				kind = upToNextMajorVersion;
				minimumVersion = 1.2.0;
			};
		};
		CEA45E23263519B5002FA97D /* XCRemoteSwiftPackageReference "IQKeyboardManager" */ = {
			isa = XCRemoteSwiftPackageReference;
			repositoryURL = "https://github.com/hackiftekhar/IQKeyboardManager.git";
			requirement = {
				kind = upToNextMajorVersion;
				minimumVersion = 6.5.5;
			};
		};
/* End XCRemoteSwiftPackageReference section */

/* Begin XCSwiftPackageProductDependency section */
		836A40D426AA2A03002068F8 /* Zip */ = {
			isa = XCSwiftPackageProductDependency;
			package = 836A40D326AA2A03002068F8 /* XCRemoteSwiftPackageReference "Zip" */;
			productName = Zip;
		};
		836A40D626AA2A2C002068F8 /* Zip */ = {
			isa = XCSwiftPackageProductDependency;
			package = 836A40D326AA2A03002068F8 /* XCRemoteSwiftPackageReference "Zip" */;
			productName = Zip;
		};
		836A40D826AA2A30002068F8 /* Zip */ = {
			isa = XCSwiftPackageProductDependency;
			package = 836A40D326AA2A03002068F8 /* XCRemoteSwiftPackageReference "Zip" */;
			productName = Zip;
		};
		CE020BA624AEDEF000B44AB6 /* Logging */ = {
			isa = XCSwiftPackageProductDependency;
			package = CE020BA524AEDEF000B44AB6 /* XCRemoteSwiftPackageReference "swift-log" */;
			productName = Logging;
		};
		CE020BA824AEDF3000B44AB6 /* Logging */ = {
			isa = XCSwiftPackageProductDependency;
			package = CE020BA524AEDEF000B44AB6 /* XCRemoteSwiftPackageReference "swift-log" */;
			productName = Logging;
		};
		CE93759824BB821F0074066F /* IQKeyboardManagerSwift */ = {
			isa = XCSwiftPackageProductDependency;
			package = CE93759724BB821F0074066F /* XCRemoteSwiftPackageReference "IQKeyboardManager" */;
			productName = IQKeyboardManagerSwift;
		};
		CEA45E20263519B5002FA97D /* Logging */ = {
			isa = XCSwiftPackageProductDependency;
			package = CEA45E21263519B5002FA97D /* XCRemoteSwiftPackageReference "swift-log" */;
			productName = Logging;
		};
		CEA45E22263519B5002FA97D /* IQKeyboardManagerSwift */ = {
			isa = XCSwiftPackageProductDependency;
			package = CEA45E23263519B5002FA97D /* XCRemoteSwiftPackageReference "IQKeyboardManager" */;
			productName = IQKeyboardManagerSwift;
		};
/* End XCSwiftPackageProductDependency section */
	};
	rootObject = CE550BC1225947990063E575 /* Project object */;
}<|MERGE_RESOLUTION|>--- conflicted
+++ resolved
@@ -29,9 +29,7 @@
 		2CE8EB0A2572E173000E2EBB /* qapi-visit-block-export.c in Sources */ = {isa = PBXBuildFile; fileRef = 2CE8EB082572E173000E2EBB /* qapi-visit-block-export.c */; };
 		2CE8EB41257811E8000E2EBB /* UTMConfiguration+Defaults.m in Sources */ = {isa = PBXBuildFile; fileRef = 2CE8EB40257811E8000E2EBB /* UTMConfiguration+Defaults.m */; };
 		2CE8EB42257811E8000E2EBB /* UTMConfiguration+Defaults.m in Sources */ = {isa = PBXBuildFile; fileRef = 2CE8EB40257811E8000E2EBB /* UTMConfiguration+Defaults.m */; };
-<<<<<<< HEAD
 		53A0BDD726D79FE40010EDC5 /* SavePanel.swift in Sources */ = {isa = PBXBuildFile; fileRef = 53A0BDD426D79FE40010EDC5 /* SavePanel.swift */; };
-=======
 		83034C0726AB630F006B4BAF /* UTMPendingVMView.swift in Sources */ = {isa = PBXBuildFile; fileRef = 83034C0626AB630F006B4BAF /* UTMPendingVMView.swift */; };
 		83034C0826AB630F006B4BAF /* UTMPendingVMView.swift in Sources */ = {isa = PBXBuildFile; fileRef = 83034C0626AB630F006B4BAF /* UTMPendingVMView.swift */; };
 		83034C0926AB630F006B4BAF /* UTMPendingVMView.swift in Sources */ = {isa = PBXBuildFile; fileRef = 83034C0626AB630F006B4BAF /* UTMPendingVMView.swift */; };
@@ -45,7 +43,6 @@
 		83A004BA26A8CC95001AC09E /* UTMImportFromWebTask.swift in Sources */ = {isa = PBXBuildFile; fileRef = 83A004B826A8CC95001AC09E /* UTMImportFromWebTask.swift */; };
 		83A004BB26A8CC95001AC09E /* UTMImportFromWebTask.swift in Sources */ = {isa = PBXBuildFile; fileRef = 83A004B826A8CC95001AC09E /* UTMImportFromWebTask.swift */; };
 		83C15C5F26CC441500ADFD45 /* KeyCodeMap.swift in Sources */ = {isa = PBXBuildFile; fileRef = 83C15C5E26CC441000ADFD45 /* KeyCodeMap.swift */; };
->>>>>>> c11186a9
 		8401FD71269BEB2B00265F0D /* main.c in Sources */ = {isa = PBXBuildFile; fileRef = CE6B240A25F1F3CE0020D43E /* main.c */; };
 		8401FD72269BEB3000265F0D /* Bootstrap.c in Sources */ = {isa = PBXBuildFile; fileRef = CE0DF17125A80B6300A51894 /* Bootstrap.c */; };
 		8401FD7A269BECE200265F0D /* QEMULauncher.app in Embed Launcher */ = {isa = PBXBuildFile; fileRef = 8401FD62269BE9C500265F0D /* QEMULauncher.app */; settings = {ATTRIBUTES = (RemoveHeadersOnCopy, ); }; };
@@ -1468,14 +1465,11 @@
 		52873FD8247F5B1B0063E4C8 /* zh-Hant */ = {isa = PBXFileReference; lastKnownFileType = text.plist.strings; name = "zh-Hant"; path = "zh-Hant.lproj/Main.strings"; sourceTree = "<group>"; };
 		52873FD9247F5B1B0063E4C8 /* zh-Hant */ = {isa = PBXFileReference; lastKnownFileType = text.plist.strings; name = "zh-Hant"; path = "zh-Hant.lproj/Localizable.strings"; sourceTree = "<group>"; };
 		52873FDA247F5B1B0063E4C8 /* zh-Hant */ = {isa = PBXFileReference; lastKnownFileType = text.plist.strings; name = "zh-Hant"; path = "zh-Hant.lproj/InfoPlist.strings"; sourceTree = "<group>"; };
-<<<<<<< HEAD
 		53A0BDD426D79FE40010EDC5 /* SavePanel.swift */ = {isa = PBXFileReference; lastKnownFileType = sourcecode.swift; path = SavePanel.swift; sourceTree = "<group>"; };
-=======
 		83034C0626AB630F006B4BAF /* UTMPendingVMView.swift */ = {isa = PBXFileReference; lastKnownFileType = sourcecode.swift; path = UTMPendingVMView.swift; sourceTree = "<group>"; };
 		835AA7B026AB7C85007A0411 /* UTMPendingVirtualMachine.swift */ = {isa = PBXFileReference; lastKnownFileType = sourcecode.swift; path = UTMPendingVirtualMachine.swift; sourceTree = "<group>"; };
 		83A004B826A8CC95001AC09E /* UTMImportFromWebTask.swift */ = {isa = PBXFileReference; lastKnownFileType = sourcecode.swift; path = UTMImportFromWebTask.swift; sourceTree = "<group>"; };
 		83C15C5E26CC441000ADFD45 /* KeyCodeMap.swift */ = {isa = PBXFileReference; lastKnownFileType = sourcecode.swift; path = KeyCodeMap.swift; sourceTree = "<group>"; };
->>>>>>> c11186a9
 		83FBDD53242FA71900D2C5D7 /* VMDisplayMetalViewController+Pointer.h */ = {isa = PBXFileReference; lastKnownFileType = sourcecode.c.h; path = "VMDisplayMetalViewController+Pointer.h"; sourceTree = "<group>"; };
 		83FBDD55242FA7BC00D2C5D7 /* VMDisplayMetalViewController+Pointer.m */ = {isa = PBXFileReference; lastKnownFileType = sourcecode.c.objc; path = "VMDisplayMetalViewController+Pointer.m"; sourceTree = "<group>"; };
 		8401FD62269BE9C500265F0D /* QEMULauncher.app */ = {isa = PBXFileReference; explicitFileType = wrapper.application; includeInIndex = 0; path = QEMULauncher.app; sourceTree = BUILT_PRODUCTS_DIR; };
