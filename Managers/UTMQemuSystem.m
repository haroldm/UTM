--- conflicted
+++ resolved
@@ -611,15 +611,11 @@
             properties = [self appendDefaultPropertyName:@"i8042" value:@"off" toProperties:properties];
         }
     }
-    if ([target isEqualToString:@"virt"] || [target hasPrefix:@"virt-"]) {
-<<<<<<< HEAD
-        if (![architecture hasPrefix:@"riscv"]) {
-=======
+    if (([target isEqualToString:@"virt"] || [target hasPrefix:@"virt-"]) && ![architecture hasPrefix:@"riscv"]) {
         if (@available(macOS 12.4, iOS 15.5, *)) {
             // default highmem value is fine here
         } else {
             // a kernel panic is triggered on M1 Max if highmem=on and running < macOS 12.4
->>>>>>> 98f9052b
             properties = [self appendDefaultPropertyName:@"highmem" value:@"off" toProperties:properties];
         }
         // required to boot Windows ARM on TCG
