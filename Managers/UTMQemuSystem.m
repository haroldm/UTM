--- conflicted
+++ resolved
@@ -369,16 +369,6 @@
 }
 
 - (void)argsForUsb {
-<<<<<<< HEAD
-=======
-    // assume that for virt machines we can use USB 3.0 controller
-    if ([self.configuration.systemTarget hasPrefix:@"virt"]) {
-        [self pushArgv:@"-device"];
-        [self pushArgv:@"qemu-xhci"];
-    } else { // USB 2.0 controller is most compatible
-        [self pushArgv:@"-usb"];
-    }
->>>>>>> e889a156
     // set up USB input devices unless user requested legacy (QEMU default PS/2 input)
     if (!self.configuration.inputLegacy) {
         [self pushArgv:@"-usb"];
